// Copyright (c) 2019, Oracle Corporation and/or its affiliates.  All rights reserved.
// Licensed under the Universal Permissive License v 1.0 as shown at https://oss.oracle.com/licenses/upl.

package oracle.kubernetes.operator;

import java.nio.file.Files;
import java.nio.file.Paths;
import java.nio.file.StandardCopyOption;
import java.nio.file.StandardOpenOption;
import java.util.ArrayList;
import java.util.Map;
import java.util.logging.Level;

import oracle.kubernetes.operator.utils.Domain;
import oracle.kubernetes.operator.utils.ExecResult;
import oracle.kubernetes.operator.utils.K8sTestUtils;
import oracle.kubernetes.operator.utils.LoggerHelper;
import oracle.kubernetes.operator.utils.Operator;
import oracle.kubernetes.operator.utils.TestUtils;
import org.junit.AfterClass;
import org.junit.Assert;
import org.junit.Assume;
import org.junit.BeforeClass;
import org.junit.Test;

import static org.junit.Assert.assertFalse;
import static org.junit.Assert.assertTrue;

public class ItManagedCoherence extends BaseTest {

  private static final String COHERENCE_CLUSTER_SCRIPT = "create-domain-coherence-cluster.py";
  private static final String COHERENCE_CLUSTER_IN_IMAGE_SCRIPT =
      "create-domain-in-image-coherence-cluster.py";
  private static final String DOMAINUID = "cmdomonpv";
  private static final String DOMAINUID1 = "cmdominimage";
  private static final String testAppName = "coherenceapp";
  private static final String appToDeploy = "CoherenceApp";
  private static final String scriptName = "buildDeployCoherenceAppInPod.sh";
  private static String customDomainTemplate;
  private static Operator operator1;
  Domain domain = null;
  private static String testClassName;
  private static String domainNS1;
  static boolean testCompletedSuccessfully = false;

  /**
   * This method gets called only once before any of the test methods are executed. It does the
   * initialization of the integration test properties defined in OperatorIT.properties and setting
   * the resultRoot, pvRoot and projectRoot attributes.
   *
   * @throws Exception exception
   */
  @BeforeClass
  public static void staticPrepare() throws Exception {
    if (FULLTEST) {
      testClassName = new Object() {
      }.getClass().getEnclosingClass().getSimpleName();
      // initialize test properties and create the directories
      initialize(APP_PROPS_FILE, testClassName);
      String template =
          BaseTest.getProjectRoot() + "/kubernetes/samples/scripts/common/domain-template.yaml";
      String add =
          "  - clusterName: dataCluster\n"
              + "    serverStartState: \"RUNNING\"\n"
              + "    replicas: %INITIAL_MANAGED_SERVER_REPLICAS%\n";
      customDomainTemplate = BaseTest.getResultDir() + "/customDomainTemplate.yaml";

      Files.copy(
          Paths.get(template),
          Paths.get(customDomainTemplate),
          StandardCopyOption.REPLACE_EXISTING);
      Files.write(Paths.get(customDomainTemplate), add.getBytes(), StandardOpenOption.APPEND);

      // create operator1
      if (operator1 == null) {
        Map<String, Object> operatorMap = TestUtils.createOperatorMap(
            getNewSuffixCount(), true, testClassName);
        operator1 = TestUtils.createOperator(operatorMap, Operator.RestCertType.SELF_SIGNED);
        Assert.assertNotNull(operator1);
        domainNS1 = ((ArrayList<String>) operatorMap.get("domainNamespaces")).get(0);
      }
    }


  }

  /**
   * Releases k8s cluster lease, archives result, pv directories.
   *
   * @throws Exception exception
   */
  @AfterClass
  public static void staticUnPrepare() throws Exception {
    if (FULLTEST) {
      if (operator1 != null && (JENKINS || testCompletedSuccessfully)) {
        operator1.destroy();
      }
    }
  }

  /**
   * Verifies all of the servers in the cluster are in Running status.
   *
   * @param domain    Domain
   * @param pods      array pod names to check the status for
   * @param domainUid Domain UID
   */
  private static void verifyServersStatus(Domain domain, String[] pods, String domainUid) {
    K8sTestUtils testUtil = new K8sTestUtils();
    String domain1LabelSelector = String.format("weblogic.domainUID in (%s)", domainUid);
    String namespace = domain.getDomainNs();
    for (String pod : pods) {
      assertTrue(
          pod + " Pod not running", testUtil.isPodRunning(namespace, domain1LabelSelector, pod));
    }
  }

  /**
   * Create operator and verify its deployed successfully. Create domain with 2 Managed coherence
   * clusters verify domain is started. Deploy an application to the cluster with no storage enabled
   * and the GAR file to the cluster with storage enabled. Verify that data can be added and stored
   * in the cache and can also be retrieved from cache.
   *
   * @throws Exception exception
   */
  @Test
  public void testCreateCoherenceDomainOnPvUsingWlst() throws Exception {
    Assume.assumeTrue(FULLTEST);
    String testMethodName = new Object() {
    }.getClass().getEnclosingMethod().getName();

    logTestBegin(testMethodName);
    LoggerHelper.getLocal().log(Level.INFO,
        "Creating coeherence domain on pv using wlst and testing the cache");

    testCompletedSuccessfully = false;
    domain = null;
    try {
      Map<String, Object> domainMap = TestUtils.createDomainMap(getNewSuffixCount(), testClassName);
      domainMap.put("clusterName", "appCluster");
      domainMap.put("domainUID", DOMAINUID);
      domainMap.put("customDomainTemplate", customDomainTemplate);
      domainMap.put("namespace", domainNS1);
      domainMap.put(
          "createDomainPyScript",
          "integration-tests/src/test/resources/domain-home-on-pv/" + COHERENCE_CLUSTER_SCRIPT);
<<<<<<< HEAD
      domain = TestUtils.createDomain(domainMap);
      domain.verifyDomainCreated();
      String[] pods = {
          DOMAINUID + "-" + domain.getAdminServerName(),
          DOMAINUID + "-managed-server",
          DOMAINUID + "-managed-server1",
          DOMAINUID + "-managed-server2",
          DOMAINUID + "-new-managed-server1",
          DOMAINUID + "-new-managed-server2",
      };
      verifyServersStatus(domain, pods, DOMAINUID);

      // Build WAR in the admin pod and deploy it from the admin pod to a weblogic target
      TestUtils.buildDeployCoherenceAppInPod(
          domain,
          testAppName,
          scriptName,
          BaseTest.getUsername(),
          BaseTest.getPassword(),
          appToDeploy,
          "dataCluster");

=======
      if ((System.getenv("LB_TYPE") != null && System.getenv("LB_TYPE").equalsIgnoreCase("VOYAGER"))
          || (domainMap.containsKey("loadBalancer")
              && ((String) domainMap.get("loadBalancer")).equalsIgnoreCase("VOYAGER"))) {
        domainMap.put("voyagerWebPort", new Integer("30366"));
      }
      createDomainAndDeployApp(domainMap, DOMAINUID);
>>>>>>> e16f5b06
      coherenceCacheTest();
      testCompletedSuccessfully = true;
    } finally {
      if (domain != null && (JENKINS || testCompletedSuccessfully)) {
        TestUtils.deleteWeblogicDomainResources(domain.getDomainUid());
      }
    }
    LoggerHelper.getLocal().log(Level.INFO, "SUCCESS - " + testMethodName);
  }

  /**
   * Create operator and verify its deployed successfully. Create domain with 2 Managed coherence
   * clusters verify domain is started. Deploy an application to the cluster with no storage enabled
   * and the GAR file to the cluster with storage enabled. Verify that data can be added and stored
   * in the cache and can also be retrieved from cache.
   *
   * @throws Exception exception
   */
  @Test
  public void testCreateCoherenceDomainInImageUsingWlst() throws Exception {
    Assume.assumeTrue(FULLTEST);
    String testMethodName = new Object() {
    }.getClass().getEnclosingMethod().getName();

    logTestBegin(testMethodName);
<<<<<<< HEAD
    LoggerHelper.getLocal().log(Level.INFO,
        "Creating coeherence domain in image using wlst and testing the cache");
=======
    logger.info("Creating coherence domain in image using wlst and testing the cache");
>>>>>>> e16f5b06

    testCompletedSuccessfully = false;
    domain = null;
    try {
      Map<String, Object> domainMap =
          TestUtils.createDomainInImageMap(getNewSuffixCount(), false, testClassName);
      domainMap.put("clusterName", "appCluster");
      domainMap.put("domainUID", DOMAINUID1);
      domainMap.put("customDomainTemplate", customDomainTemplate);
      domainMap.put("namespace", domainNS1);
      domainMap.put(
          "createDomainPyScript",
          "integration-tests/src/test/resources/" + COHERENCE_CLUSTER_IN_IMAGE_SCRIPT);
<<<<<<< HEAD
      domain = TestUtils.createDomain(domainMap);
      domain.verifyDomainCreated();
      String[] pods = {
          DOMAINUID1 + "-" + domain.getAdminServerName(),
          DOMAINUID1 + "-managed-server",
          DOMAINUID1 + "-managed-server1",
          DOMAINUID1 + "-managed-server2",
          DOMAINUID1 + "-new-managed-server1",
          DOMAINUID1 + "-new-managed-server2",
      };
      verifyServersStatus(domain, pods, DOMAINUID1);

      // Build WAR in the admin pod and deploy it from the admin pod to a weblogic target
      TestUtils.buildDeployCoherenceAppInPod(
          domain,
          testAppName,
          scriptName,
          BaseTest.getUsername(),
          BaseTest.getPassword(),
          appToDeploy,
          "dataCluster");

=======
      if ((System.getenv("LB_TYPE") != null && System.getenv("LB_TYPE").equalsIgnoreCase("VOYAGER"))
          || (domainMap.containsKey("loadBalancer")
              && ((String) domainMap.get("loadBalancer")).equalsIgnoreCase("VOYAGER"))) {
        domainMap.put("voyagerWebPort", new Integer("30366"));
      }
      createDomainAndDeployApp(domainMap, DOMAINUID1);
>>>>>>> e16f5b06
      coherenceCacheTest();
      testCompletedSuccessfully = true;
    } finally {
      if (domain != null && (JENKINS || testCompletedSuccessfully)) {
        TestUtils.deleteWeblogicDomainResources(domain.getDomainUid());
      }
    }
    LoggerHelper.getLocal().log(Level.INFO, "SUCCESS - " + testMethodName);
  }

  private void createDomainAndDeployApp(Map<String, Object> domainMap, String domainUID) throws Exception {
    domain = null;
    domain = TestUtils.createDomain(domainMap);
    domain.verifyDomainCreated();

    String[] pods = {
      domainUID + "-" + domain.getAdminServerName(),
      domainUID + "-managed-server",
      domainUID + "-managed-server1",
      domainUID + "-managed-server2",
      domainUID + "-new-managed-server1",
      domainUID + "-new-managed-server2",
    };
    verifyServersStatus(domain, pods, domainUID);
    // Build WAR in the admin pod and deploy it from the admin pod to a weblogic target
    TestUtils.buildDeployCoherenceAppInPod(
        domain,
        testAppName,
        scriptName,
        BaseTest.getUsername(),
        BaseTest.getPassword(),
        appToDeploy,
        "dataCluster");
  }

  private void coherenceCacheTest() throws Exception {

    String[] firstNameList = {"Frodo", "Samwise", "Bilbo", "peregrin", "Meriadoc", "Gandalf"};
    String[] secondNameList = {"Baggins", "Gamgee", "Baggins", "Took", "Brandybuck", "TheGrey"};
    ExecResult result;

    for (int i = 0; i < firstNameList.length; i++) {
      result = addDataToCache(firstNameList[i], secondNameList[i]);
<<<<<<< HEAD
      LoggerHelper.getLocal().log(Level.INFO, "addDataToCache returned" + result.stdout());
=======
      logger.info("addDataToCache returned" + result.stdout());
      assertTrue("Did not add the expected record", result.stdout().contains(firstNameList[i]));
>>>>>>> e16f5b06
    }
    // check if cache size is 6
    result = getCacheSize();
    LoggerHelper.getLocal().log(Level.INFO, "number of records in cache = " + result.stdout());
    if (!(result.stdout().equals("6"))) {
<<<<<<< HEAD
      LoggerHelper.getLocal().log(Level.INFO, "number of records in cache = " + result.stdout());
      assertFalse("Expected 6 records", "6".equals(result.stdout()));
=======
      logger.info("number of records in cache = " + result.stdout());
      assertTrue("Expected 6 records", "6".equals(result.stdout()));
>>>>>>> e16f5b06
    }
    // get the data from cache
    result = getCacheContents();
    LoggerHelper.getLocal().log(Level.INFO,
        "Cache contains the following entries \n" + result.stdout());

    // Now clear the cache
    result = clearCache();
<<<<<<< HEAD
    LoggerHelper.getLocal().log(Level.INFO,
        "Cache is cleared and should be empty" + result.stdout());
=======
    logger.info("Cache is cleared and should be empty " + result.stdout());
    if (!(result.stdout().trim().equals("0"))) {
      logger.info("number of records in cache = " + result.stdout());
      assertFalse("Expected 0 records", "0".equals(result.stdout()));
    }
    
>>>>>>> e16f5b06
  }

  private ExecResult addDataToCache(String firstName, String secondName) throws Exception {
    LoggerHelper.getLocal().log(Level.INFO, "Add initial data to cache");

    StringBuffer curlCmd = new StringBuffer("curl --silent ");
    curlCmd
        .append("-d 'action=add&first=")
        .append(firstName)
        .append("&second=")
        .append(secondName)
        .append("' ")
        .append("-X POST -H 'host: ")
        .append(domain.getDomainUid())
        .append(".org' ")
        .append("http://")
        .append(domain.getHostNameForCurl())
        .append(":")
        .append(domain.getLoadBalancerWebPort())
        .append("/")
        .append(appToDeploy)
        .append("/")
        .append(appToDeploy);
<<<<<<< HEAD
    LoggerHelper.getLocal().log(Level.INFO, "curlCmd is " + curlCmd.toString());
    return TestUtils.exec(curlCmd.toString());
=======
    logger.info("curlCmd is " + curlCmd.toString());
    ExecResult result = TestUtils.exec(curlCmd.toString(), true);
    return result;
>>>>>>> e16f5b06
  }

  private ExecResult getCacheSize() throws Exception {
    LoggerHelper.getLocal().log(Level.INFO, "get the number of records in cache");

    StringBuffer curlCmd = new StringBuffer("curl --silent ");
    curlCmd
        .append("-d 'action=size' ")
        .append("-H 'host: ")
        .append(domain.getDomainUid())
        .append(".org' ")
        .append("http://")
        .append(domain.getHostNameForCurl())
        .append(":")
        .append(domain.getLoadBalancerWebPort())
        .append("/")
        .append(appToDeploy)
        .append("/")
        .append(appToDeploy);
    ExecResult result = TestUtils.exec(curlCmd.toString(), true);
    return result;
  }

  private ExecResult getCacheContents() throws Exception {
    LoggerHelper.getLocal().log(Level.INFO, "get the records from cache");

    StringBuffer curlCmd = new StringBuffer("curl --silent ");
    curlCmd
        .append("-d 'action=get' ")
        .append("-H 'host: ")
        .append(domain.getDomainUid())
        .append(".org' ")
        .append("http://")
        .append(domain.getHostNameForCurl())
        .append(":")
        .append(domain.getLoadBalancerWebPort())
        .append("/")
        .append(appToDeploy)
        .append("/")
        .append(appToDeploy);
    ExecResult result = TestUtils.exec(curlCmd.toString(), true);
    return result;
  }

  private ExecResult clearCache() throws Exception {
    LoggerHelper.getLocal().log(Level.INFO, "clear the cache");

    StringBuffer curlCmd = new StringBuffer("curl --silent ");
    curlCmd
        .append("-d 'action=clear' ")
        .append("-H 'host: ")
        .append(domain.getDomainUid())
        .append(".org' ")
        .append("http://")
        .append(domain.getHostNameForCurl())
        .append(":")
        .append(domain.getLoadBalancerWebPort())
        .append("/")
        .append(appToDeploy)
        .append("/")
        .append(appToDeploy);
    ExecResult result = TestUtils.exec(curlCmd.toString(), true);
    return result;
  }

}<|MERGE_RESOLUTION|>--- conflicted
+++ resolved
@@ -55,6 +55,7 @@
     if (FULLTEST) {
       testClassName = new Object() {
       }.getClass().getEnclosingClass().getSimpleName();
+
       // initialize test properties and create the directories
       initialize(APP_PROPS_FILE, testClassName);
       String template =
@@ -144,38 +145,10 @@
       domainMap.put(
           "createDomainPyScript",
           "integration-tests/src/test/resources/domain-home-on-pv/" + COHERENCE_CLUSTER_SCRIPT);
-<<<<<<< HEAD
-      domain = TestUtils.createDomain(domainMap);
-      domain.verifyDomainCreated();
-      String[] pods = {
-          DOMAINUID + "-" + domain.getAdminServerName(),
-          DOMAINUID + "-managed-server",
-          DOMAINUID + "-managed-server1",
-          DOMAINUID + "-managed-server2",
-          DOMAINUID + "-new-managed-server1",
-          DOMAINUID + "-new-managed-server2",
-      };
-      verifyServersStatus(domain, pods, DOMAINUID);
-
-      // Build WAR in the admin pod and deploy it from the admin pod to a weblogic target
-      TestUtils.buildDeployCoherenceAppInPod(
-          domain,
-          testAppName,
-          scriptName,
-          BaseTest.getUsername(),
-          BaseTest.getPassword(),
-          appToDeploy,
-          "dataCluster");
-
-=======
-      if ((System.getenv("LB_TYPE") != null && System.getenv("LB_TYPE").equalsIgnoreCase("VOYAGER"))
-          || (domainMap.containsKey("loadBalancer")
-              && ((String) domainMap.get("loadBalancer")).equalsIgnoreCase("VOYAGER"))) {
-        domainMap.put("voyagerWebPort", new Integer("30366"));
-      }
+
       createDomainAndDeployApp(domainMap, DOMAINUID);
->>>>>>> e16f5b06
       coherenceCacheTest();
+
       testCompletedSuccessfully = true;
     } finally {
       if (domain != null && (JENKINS || testCompletedSuccessfully)) {
@@ -200,12 +173,8 @@
     }.getClass().getEnclosingMethod().getName();
 
     logTestBegin(testMethodName);
-<<<<<<< HEAD
     LoggerHelper.getLocal().log(Level.INFO,
         "Creating coeherence domain in image using wlst and testing the cache");
-=======
-    logger.info("Creating coherence domain in image using wlst and testing the cache");
->>>>>>> e16f5b06
 
     testCompletedSuccessfully = false;
     domain = null;
@@ -219,37 +188,8 @@
       domainMap.put(
           "createDomainPyScript",
           "integration-tests/src/test/resources/" + COHERENCE_CLUSTER_IN_IMAGE_SCRIPT);
-<<<<<<< HEAD
-      domain = TestUtils.createDomain(domainMap);
-      domain.verifyDomainCreated();
-      String[] pods = {
-          DOMAINUID1 + "-" + domain.getAdminServerName(),
-          DOMAINUID1 + "-managed-server",
-          DOMAINUID1 + "-managed-server1",
-          DOMAINUID1 + "-managed-server2",
-          DOMAINUID1 + "-new-managed-server1",
-          DOMAINUID1 + "-new-managed-server2",
-      };
-      verifyServersStatus(domain, pods, DOMAINUID1);
-
-      // Build WAR in the admin pod and deploy it from the admin pod to a weblogic target
-      TestUtils.buildDeployCoherenceAppInPod(
-          domain,
-          testAppName,
-          scriptName,
-          BaseTest.getUsername(),
-          BaseTest.getPassword(),
-          appToDeploy,
-          "dataCluster");
-
-=======
-      if ((System.getenv("LB_TYPE") != null && System.getenv("LB_TYPE").equalsIgnoreCase("VOYAGER"))
-          || (domainMap.containsKey("loadBalancer")
-              && ((String) domainMap.get("loadBalancer")).equalsIgnoreCase("VOYAGER"))) {
-        domainMap.put("voyagerWebPort", new Integer("30366"));
-      }
+
       createDomainAndDeployApp(domainMap, DOMAINUID1);
->>>>>>> e16f5b06
       coherenceCacheTest();
       testCompletedSuccessfully = true;
     } finally {
@@ -293,24 +233,15 @@
 
     for (int i = 0; i < firstNameList.length; i++) {
       result = addDataToCache(firstNameList[i], secondNameList[i]);
-<<<<<<< HEAD
       LoggerHelper.getLocal().log(Level.INFO, "addDataToCache returned" + result.stdout());
-=======
-      logger.info("addDataToCache returned" + result.stdout());
       assertTrue("Did not add the expected record", result.stdout().contains(firstNameList[i]));
->>>>>>> e16f5b06
     }
     // check if cache size is 6
     result = getCacheSize();
     LoggerHelper.getLocal().log(Level.INFO, "number of records in cache = " + result.stdout());
     if (!(result.stdout().equals("6"))) {
-<<<<<<< HEAD
       LoggerHelper.getLocal().log(Level.INFO, "number of records in cache = " + result.stdout());
-      assertFalse("Expected 6 records", "6".equals(result.stdout()));
-=======
-      logger.info("number of records in cache = " + result.stdout());
       assertTrue("Expected 6 records", "6".equals(result.stdout()));
->>>>>>> e16f5b06
     }
     // get the data from cache
     result = getCacheContents();
@@ -319,17 +250,13 @@
 
     // Now clear the cache
     result = clearCache();
-<<<<<<< HEAD
     LoggerHelper.getLocal().log(Level.INFO,
         "Cache is cleared and should be empty" + result.stdout());
-=======
-    logger.info("Cache is cleared and should be empty " + result.stdout());
     if (!(result.stdout().trim().equals("0"))) {
-      logger.info("number of records in cache = " + result.stdout());
+      LoggerHelper.getLocal().log(Level.INFO,"number of records in cache = " + result.stdout());
       assertFalse("Expected 0 records", "0".equals(result.stdout()));
     }
     
->>>>>>> e16f5b06
   }
 
   private ExecResult addDataToCache(String firstName, String secondName) throws Exception {
@@ -353,14 +280,10 @@
         .append(appToDeploy)
         .append("/")
         .append(appToDeploy);
-<<<<<<< HEAD
+
     LoggerHelper.getLocal().log(Level.INFO, "curlCmd is " + curlCmd.toString());
-    return TestUtils.exec(curlCmd.toString());
-=======
-    logger.info("curlCmd is " + curlCmd.toString());
     ExecResult result = TestUtils.exec(curlCmd.toString(), true);
     return result;
->>>>>>> e16f5b06
   }
 
   private ExecResult getCacheSize() throws Exception {
