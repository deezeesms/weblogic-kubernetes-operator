--- conflicted
+++ resolved
@@ -1139,19 +1139,17 @@
     domainMap = inputDomainMap;
     this.userProjectsDir = BaseTest.getUserProjectsDir();
     this.projectRoot = BaseTest.getProjectRoot();
-<<<<<<< HEAD
 
     // copy samples to RESULT_DIR
     TestUtils.exec(
         "cp -rf " + BaseTest.getProjectRoot() + "/kubernetes/samples " + BaseTest.getResultDir());
 
-=======
     this.voyager =
         System.getenv("LB_TYPE") != null && System.getenv("LB_TYPE").equalsIgnoreCase("VOYAGER");
     if (System.getenv("INGRESSPERDOMAIN") != null) {
       INGRESSPERDOMAIN = new Boolean(System.getenv("INGRESSPERDOMAIN")).booleanValue();
     }
->>>>>>> 4806e212
+
     domainMap.put("domainName", domainMap.get("domainUID"));
 
     // read sample domain inputs
