// Copyright (c) 2018, 2019, Oracle Corporation and/or its affiliates.  All rights reserved.
// Licensed under the Universal Permissive License v 1.0 as shown at https://oss.oracle.com/licenses/upl.

package oracle.kubernetes.operator;

import java.util.ArrayList;
import java.util.HashMap;
import java.util.Map;
import java.util.logging.Level;

import oracle.kubernetes.operator.utils.Domain;
import oracle.kubernetes.operator.utils.LoggerHelper;
import oracle.kubernetes.operator.utils.Operator;
import oracle.kubernetes.operator.utils.Operator.RestCertType;
import oracle.kubernetes.operator.utils.TestUtils;
import org.junit.jupiter.api.AfterAll;
import org.junit.jupiter.api.Assertions;
import org.junit.jupiter.api.Assumptions;
import org.junit.jupiter.api.BeforeAll;
import org.junit.jupiter.api.BeforeEach;
import org.junit.jupiter.api.MethodOrderer.Alphanumeric;
import org.junit.jupiter.api.Test;
import org.junit.jupiter.api.TestMethodOrder;

/**
 * Simple JUnit test file used for testing Operator.
 *
 * <p>This test is used for creating Operator(s) and multiple domains which are managed by the
 * Operator(s).
 */
@TestMethodOrder(Alphanumeric.class)
public class ItOperator extends BaseTest {
  private static Operator operator1;
  private static String domainNS1;
  private static String testClassName;
  private static StringBuffer namespaceList;

  /**
   * This method gets called only once before any of the test methods are executed. It does the
   * initialization of the integration test properties defined in OperatorIT.properties and setting
   * the resultRoot, pvRoot and projectRoot attributes.
   *
   * @throws Exception exception
   */
  @BeforeAll
  public static void staticPrepare() throws Exception {
    testClassName = new Object() {
    }.getClass().getEnclosingClass().getSimpleName();
    // initialize test properties and create the directories
    initialize(APP_PROPS_FILE, testClassName);
  }

<<<<<<< HEAD
  @BeforeEach
=======
  /**
   * This method gets called before every test. It creates the result/pv root directories
   * for the test. Creates the operator and domain if its not running.
   *
   * @throws Exception exception if result/pv/operator/domain creation fails
   */
  @Before
>>>>>>> 6660d816
  public void prepare() throws Exception {

    createResultAndPvDirs(testClassName);

    // create operator1
    if (operator1 == null) {
      Map<String, Object> operatorMap = createOperatorMap(getNewSuffixCount(),
          true, testClassName);
      operator1 = TestUtils.createOperator(operatorMap, Operator.RestCertType.SELF_SIGNED);
      Assertions.assertNotNull(operator1);
      domainNS1 = ((ArrayList<String>) operatorMap.get("domainNamespaces")).get(0);
      namespaceList = new StringBuffer((String)operatorMap.get("namespace"));
      namespaceList.append(" ").append(domainNS1);
    }
  }

  /**
   * Releases k8s cluster lease, archives result, pv directories.
   *
   * @throws Exception exception
   */
  @AfterAll
  public static void staticUnPrepare() throws Exception {
    tearDown(new Object() {
    }.getClass().getEnclosingClass().getSimpleName(), namespaceList.toString());

    LoggerHelper.getLocal().info("SUCCESS");
  }

  /**
   * Create operator and verify its deployed successfully. Create domain and verify domain is
   * started. Verify admin external service by accessing admin REST endpoint with nodeport in URL
   * Verify admin t3 channel port by exec into the admin pod and deploying webapp using the channel
   * port for WLST Verify web app load balancing by accessing the webapp using loadBalancerWebPort
   * Verify domain life cycle(destroy and create) should not any impact on Operator Cluster scale
   * up/down using Operator REST endpoint, webapp load balancing should adjust accordingly. Operator
   * life cycle(destroy and create) should not impact the running domain Verify liveness probe by
   * killing managed server 1 process 3 times to kick pod auto-restart shutdown the domain by
   * changing domain serverStartPolicy to NEVER
   *
   * @throws Exception exception
   */
  @Test
  public void testDomainOnPvUsingWlst() throws Exception {
    Assumptions.assumeTrue(QUICKTEST);
    String testMethodName = new Object() {
    }.getClass().getEnclosingMethod().getName();
    logTestBegin(testMethodName);
    LoggerHelper.getLocal().log(Level.INFO,
        "Creating Operator & waiting for the script to complete execution");
    Domain domain = null;
    boolean testCompletedSuccessfully = false;
    try {
      Map<String, Object> domainMap =
          createDomainMap(getNewSuffixCount(), testClassName);
      domainMap.put("namespace", domainNS1);
      domainMap.put("createDomainPyScript",
          "integration-tests/src/test/resources/domain-home-on-pv/create-domain-custom-nap.py");
      domain = TestUtils.createDomain(domainMap);
      domain.verifyDomainCreated();
      testBasicUseCases(domain, true);
      TestUtils.renewK8sClusterLease(getProjectRoot(), getLeaseId());
      testAdvancedUseCasesForADomain(operator1, domain);
      domain.testWlsLivenessProbe();
      testCompletedSuccessfully = true;
    } finally {
      if (domain != null && (JENKINS || testCompletedSuccessfully)) {
        TestUtils.deleteWeblogicDomainResources(domain.getDomainUid());
      }
    }

    LoggerHelper.getLocal().log(Level.INFO, "SUCCESS - " + testMethodName);
  }

  /**
   * Create operator if its not running. Create domain with dynamic cluster using WDT and verify the
   * domain is started successfully. Verify cluster scaling by doing scale up for domain3 using WLDF
   * scaling shutdown by deleting domain CRD using yaml
   *
   * <p>TODO: Create domain using APACHE load balancer and verify domain is started successfully and
   * access admin console via LB port
   *
   * @throws Exception exception
   */
  @Test
  public void testDomainOnPvUsingWdt() throws Exception {
    Assumptions.assumeTrue(FULLTEST);
    String testMethodName = new Object() {
    }.getClass().getEnclosingMethod().getName();
    logTestBegin(testMethodName);
    LoggerHelper.getLocal().log(Level.INFO,
        "Creating Domain using DomainOnPVUsingWDT & verifing the domain creation");

    Domain domain = null;
    Operator operator = null;
    boolean testCompletedSuccessfully = false;
    try {
      //create operator just for this test to match the namespaces with wldf-policy.yaml
      Map<String, Object> operatorMap = createOperatorMap(getNewSuffixCount(),
          true, testClassName);
      ArrayList<String> targetDomainsNS = new ArrayList<String>();
      targetDomainsNS.add("test2");
      operatorMap.put("domainNamespaces", targetDomainsNS);
      operatorMap.put("namespace", "weblogic-operator2");
      operator = TestUtils.createOperator(operatorMap, Operator.RestCertType.SELF_SIGNED);
      namespaceList.append(" ").append((String)operatorMap.get("namespace"));

      // create domain
      Map<String, Object> domainMap = createDomainMap(getNewSuffixCount(), testClassName);
      domainMap.put("namespace", "test2");
      domainMap.put("createDomainFilesDir", "wdt");
      domainMap.put("domainUID", "domainonpvwdt");
      domain = TestUtils.createDomain(domainMap);
      domain.verifyDomainCreated();
      testBasicUseCases(domain, false);
      testWldfScaling(operator, domain);
      namespaceList.append(" ").append(domainMap.get("namespace"));
      // TODO: Test Apache LB
      // domain.verifyAdminConsoleViaLB();
      testCompletedSuccessfully = true;
    } finally {
      // if (domain != null && (JENKINS || testCompletedSuccessfully)) {
      if (domain != null && testCompletedSuccessfully) {
        LoggerHelper.getLocal().log(Level.INFO, "About to delete domain: " + domain.getDomainUid());
        TestUtils.deleteWeblogicDomainResources(domain.getDomainUid());
        TestUtils.verifyAfterDeletion(domain);
      }
      // if (operator != null && (JENKINS || testCompletedSuccessfully)) {
      if (operator != null && testCompletedSuccessfully) {
        operator.destroy();
      }
    }

    LoggerHelper.getLocal().log(Level.INFO, "SUCCESS - " + testMethodName);
  }

<<<<<<< HEAD
  /**
   * Create two operators if they are not running. Create domain domain1 with dynamic cluster in
   * default namespace, managed by operator1. Create domain domain2 with Configured cluster using
   * WDT in test2 namespace, managed by operator2. Verify scaling for domain2 cluster from 2 to 3
   * servers and back to 2, plus verify no impact on domain1. Cycle domain1 down and back up, plus
   * verify no impact on domain2. shutdown by the domains using the delete resource script from
   * samples.
   *
   * <p>ToDo: configured cluster support is removed from samples, modify the test to create
   *
   * @throws Exception exception
   */
  @Test
  public void testTwoDomainsManagedByTwoOperators() throws Exception {
    Assumptions.assumeTrue(FULLTEST);
    String testMethodName = new Object() {
    }.getClass().getEnclosingMethod().getName();
    logTestBegin(testMethodName);
    LoggerHelper.getLocal().log(Level.INFO,
        "Creating Domain domain1 & verifing the domain creation");

    Domain domain1 = null;
    Domain domain2 = null;
    boolean testCompletedSuccessfully = false;
    try {
      // load input yaml to map and add configOverrides
      Map<String, Object> wlstDomainMap =
          createDomainMap(getNewSuffixCount(), testClassName);
      wlstDomainMap.put("namespace", domainNS1);
      wlstDomainMap.put("createDomainPyScript",
          "integration-tests/src/test/resources/domain-home-on-pv/create-domain-custom-nap.py");
      domain1 = TestUtils.createDomain(wlstDomainMap);
      domain1.verifyDomainCreated();
      testBasicUseCases(domain1, false);
      Map<String, Object> operatorMap = createOperatorMap(getNewSuffixCount(),
                          true, testClassName);
      Operator operator2 =
          TestUtils.createOperator(operatorMap, Operator.RestCertType.SELF_SIGNED);
      String domainNS2 = ((ArrayList<String>) operatorMap.get("domainNamespaces")).get(0);
      namespaceList.append(" ").append(operatorMap.get("namespace"));
      // create domain2 with configured cluster
      // ToDo: configured cluster support is removed from samples, modify the test to create
      // configured cluster
      Map<String, Object> wdtDomainMap =
          createDomainMap(getNewSuffixCount(), testClassName);
      wdtDomainMap.put("namespace", domainNS2);
      wdtDomainMap.put("createDomainFilesDir", "wdt");
      domain2 = TestUtils.createDomain(wdtDomainMap);
      namespaceList.append(" ").append(wdtDomainMap.get("namespace"));
      domain2.verifyDomainCreated();
      testBasicUseCases(domain2, false);
      LoggerHelper.getLocal().log(Level.INFO,
          "Verify the only remaining running domain domain1 is unaffected");
      domain1.verifyDomainCreated();

      testClusterScaling(operator2, domain2, false);

      LoggerHelper.getLocal().log(Level.INFO,
          "Verify the only remaining running domain domain1 is unaffected");
      domain1.verifyDomainCreated();

      LoggerHelper.getLocal().log(Level.INFO,
          "Destroy and create domain1 and verify no impact on domain2");
      domain1.destroy();
      domain1.create();

      LoggerHelper.getLocal().log(Level.INFO, "Verify no impact on domain2");
      domain2.verifyDomainCreated();
      testCompletedSuccessfully = true;

    } finally {
      String domainUidsToBeDeleted = "";

      if (domain1 != null && (JENKINS || testCompletedSuccessfully)) {
        domainUidsToBeDeleted = domain1.getDomainUid();
      }
      if (domain2 != null && (JENKINS || testCompletedSuccessfully)) {
        domainUidsToBeDeleted = domainUidsToBeDeleted + "," + domain2.getDomainUid();
      }
      if (!domainUidsToBeDeleted.equals("")) {
        LoggerHelper.getLocal().log(Level.INFO,
            "About to delete domains: " + domainUidsToBeDeleted);
        TestUtils.deleteWeblogicDomainResources(domainUidsToBeDeleted);
        if (domain1 != null) {
          TestUtils.verifyAfterDeletion(domain1);
        }
        if (domain2 != null) {
          TestUtils.verifyAfterDeletion(domain2);
        }
      }
    }
    LoggerHelper.getLocal().log(Level.INFO, "SUCCESS - " + testMethodName);
  }


  /**
   * Create one operator if it is not running. Create domain domain1 and domain2 dynamic cluster in
   * default namespace, managed by operator1. Both domains share one PV. Verify scaling for domain2
   * cluster from 2 to 3 servers and back to 2, plus verify no impact on domain1. Cycle domain1 down
   * and back up, plus verify no impact on domain2. shutdown by the domains using the delete
   * resource script from samples.
   *
   * <p>ToDo: configured cluster support is removed from samples, modify the test to create
   *
   * @throws Exception exception
   */
  @Test
  public void testTwoDomainsManagedByOneOperatorSharingPV() throws Exception {
    Assumptions.assumeTrue(FULLTEST);
    String testMethodName = new Object() {
    }.getClass().getEnclosingMethod().getName();
    logTestBegin(testMethodName);
    LoggerHelper.getLocal().log(Level.INFO,
        "Creating Domain domain1 & verifing the domain creation");


    Domain domain1 = null;
    Domain domain2 = null;
    boolean testCompletedSuccessfully = false;
    try {
      // load input yaml to map and add configOverrides
      Map<String, Object> domain1Map =
          createDomainMap(getNewSuffixCount(), testClassName);
      domain1Map.put("domainUID", "d1onpv");
      domain1Map.put("namespace", domainNS1);
      domain1Map.put("createDomainPyScript",
          "integration-tests/src/test/resources/domain-home-on-pv/create-domain-custom-nap.py");
      domain1Map.put("pvSharing", new Boolean("true"));
      domain1 = TestUtils.createDomain(domain1Map);
      domain1.verifyDomainCreated();
      testBasicUseCases(domain1, false);

      Map<String, Object> domain2Map = createDomainMap(
          getNewSuffixCount(), testClassName);
      domain2Map.put("domainUID", "d2onpv");
      domain2Map.put("namespace", domainNS1);
      domain2Map.put("createDomainPyScript",
          "integration-tests/src/test/resources/domain-home-on-pv/create-domain-custom-nap.py");
      domain2Map.put("pvSharing", new Boolean("true"));
      domain2 = TestUtils.createDomain(domain2Map);
      domain2.verifyDomainCreated();
      testBasicUseCases(domain2, false);
      LoggerHelper.getLocal().log(Level.INFO,
          "Verify the only remaining running domain domain1 is unaffected");
      domain1.verifyDomainCreated();

      testClusterScaling(operator1, domain2, false);

      LoggerHelper.getLocal().log(Level.INFO,
          "Verify the only remaining running domain domain1 is unaffected");
      domain1.verifyDomainCreated();

      LoggerHelper.getLocal().log(Level.INFO,
          "Destroy and create domain1 and verify no impact on domain2");
      domain1.destroy();
      domain1.create();

      LoggerHelper.getLocal().log(Level.INFO, "Verify no impact on domain2");
      domain2.verifyDomainCreated();
      testCompletedSuccessfully = true;

    } finally {
      String domainUidsToBeDeleted = "";

      if (domain1 != null && (JENKINS || testCompletedSuccessfully)) {
        domainUidsToBeDeleted = domain1.getDomainUid();
      }
      if (domain2 != null && (JENKINS || testCompletedSuccessfully)) {
        domainUidsToBeDeleted = domainUidsToBeDeleted + "," + domain2.getDomainUid();
      }
      if (!domainUidsToBeDeleted.equals("")) {
        LoggerHelper.getLocal().log(Level.INFO,
            "About to delete domains: " + domainUidsToBeDeleted);
        TestUtils.deleteWeblogicDomainResources(domainUidsToBeDeleted);
        if (domain1 != null) {
          TestUtils.verifyAfterDeletion(domain1);
        }
        if (domain2 != null) {
          TestUtils.verifyAfterDeletion(domain2);
        }
      }
    }
    LoggerHelper.getLocal().log(Level.INFO, "SUCCESS - " + testMethodName);
  }

=======
>>>>>>> 6660d816

  /**
   * Create operator if its not running and create domain with serverStartPolicy="ADMIN_ONLY".
   * Verify only admin server is created. Make domain configuration change and restart the domain.
   * shutdown by deleting domain CRD. Create domain on existing PV dir, pv is already populated by a
   * shutdown domain.
   *
   * @throws Exception exception
   */
  @Test
  public void testCreateDomainWithStartPolicyAdminOnly() throws Exception {
    Assumptions.assumeTrue(FULLTEST);
    String testMethodName = new Object() {
    }.getClass().getEnclosingMethod().getName();
    logTestBegin(testMethodName);
    LoggerHelper.getLocal().log(Level.INFO,
        "Creating Domain domain & verifing the domain creation");
    // create domain
    Domain domain = null;
    try {
      Map<String, Object> domainMap = createDomainMap(
                        getNewSuffixCount(), testClassName);
      domainMap.put("serverStartPolicy", "ADMIN_ONLY");
      domainMap.put("namespace", domainNS1);
      domain = TestUtils.createDomain(domainMap, false);
      domain.verifyDomainCreated();
      // change domain config by modifying accept backlog on adminserver tuning
      modifyDomainConfig(domain);
      domain.shutdownUsingServerStartPolicy();
      domain.restartUsingServerStartPolicy();
    } finally {
      if (domain != null) {
        // create domain on existing dir
        domain.destroy();
      }
    }

    domain.createDomainOnExistingDirectory();

    LoggerHelper.getLocal().log(Level.INFO, "SUCCESS - " + testMethodName);
  }

  /**
   * Create operator and create domain with pvReclaimPolicy="Recycle" Verify that the PV is deleted
   * once the domain and PVC are deleted.
   *
   * @throws Exception exception
   */
  @Test
  public void testCreateDomainPvReclaimPolicyRecycle() throws Exception {
    Assumptions.assumeTrue(FULLTEST);
    String testMethodName = new Object() {
    }.getClass().getEnclosingMethod().getName();
    logTestBegin(testMethodName);

    LoggerHelper.getLocal().log(Level.INFO,
        "Creating Domain domain & verifing the domain creation");
    // create domain
    Domain domain = null;

    try {
      Map<String, Object> domainMap = createDomainMap(
                  getNewSuffixCount(), testClassName);
      domainMap.put("weblogicDomainStorageReclaimPolicy", "Recycle");
      domainMap.put("clusterType", "CONFIGURED");
      domainMap.put("namespace", domainNS1);

      domain = TestUtils.createDomain(domainMap, false);

      domain.verifyDomainCreated();
    } finally {
      if (domain != null) {
        domain.shutdown();
      }
    }
    domain.deletePvcAndCheckPvReleased();
    LoggerHelper.getLocal().log(Level.INFO, "SUCCESS - " + testMethodName);
  }

  /**
   * Create operator and create domain with mostly default values from sample domain inputs, mainly
   * exposeAdminT3Channel and exposeAdminNodePort which are false by default and verify domain
   * startup and cluster scaling using operator rest endpoint works.
   *
   * <p>Also test samples/scripts/delete-domain/delete-weblogic-domain-resources.sh to delete domain
   * resources
   *
   * @throws Exception exception
   */
  @Test
  public void testCreateDomainWithDefaultValuesInSampleInputs() throws Exception {
    Assumptions.assumeTrue(FULLTEST);
    String testMethodName = new Object() {
    }.getClass().getEnclosingMethod().getName();
    logTestBegin(testMethodName);
    LoggerHelper.getLocal().log(Level.INFO,
        "Creating Domain domain10 & verifing the domain creation");

    // create domain10
    Domain domain = null;
    boolean testCompletedSuccessfully = false;
    try {
      Map<String, Object> domainMap = new HashMap<String, Object>();
      domainMap.put("domainUID", "domainsampledefaults");
      domainMap.put("namespace", domainNS1);
      domainMap.put("resultDir", getResultDir());
      domainMap.put("userProjectsDir", getUserProjectsDir());
      domainMap.put("pvRoot", getPvRoot());

      domain = TestUtils.createDomain(domainMap);
      domain.verifyDomainCreated();
      testBasicUseCases(domain, false);
      // testAdvancedUseCasesForADomain(operator1, domain10);
      testCompletedSuccessfully = true;
    } finally {
      if (domain != null && (JENKINS || testCompletedSuccessfully)) {
        TestUtils.deleteWeblogicDomainResources(domain.getDomainUid());
      }
    }

    LoggerHelper.getLocal().log(Level.INFO, "SUCCESS - " + testMethodName);
  }

  /**
   * Create operator and enable external rest endpoint using the externalOperatorCert and
   * externalOperatorKey defined in the helm chart values instead of the tls secret. This test is
   * for backward compatibility
   *
   * @throws Exception exception
   */
  @Test
  public void testOperatorRestIdentityBackwardCompatibility() throws Exception {
    Assumptions.assumeTrue(FULLTEST);
    String testMethodName = new Object() {
    }.getClass().getEnclosingMethod().getName();
    logTestBegin(testMethodName);
    LoggerHelper.getLocal().log(Level.INFO, "Creating operatorForBackwardCompatibility ");
    Map<String, Object> operatorMap = createOperatorMap(getNewSuffixCount(),
                  true, testClassName);
    Operator operatorForBackwardCompatibility =
        TestUtils.createOperator(operatorMap, Operator.RestCertType.LEGACY);
    operatorForBackwardCompatibility.verifyOperatorExternalRestEndpoint();
    LoggerHelper.getLocal().log(Level.INFO,
        "Operator using legacy REST identity created successfully");
    operatorForBackwardCompatibility.destroy();
    LoggerHelper.getLocal().log(Level.INFO, "SUCCESS - " + testMethodName);
  }

  /**
   * Create operator and enable external rest endpoint using a certificate chain. This test uses the
   * operator backward compatibility operator because that operator is destroyed.
   *
   * @throws Exception exception
   */
  @Test
  public void testOperatorRestUsingCertificateChain() throws Exception {
    Assumptions.assumeTrue(FULLTEST);

    logTestBegin("testOperatorRestUsingCertificateChain");
    LoggerHelper.getLocal().log(Level.INFO, "Creating operatorForBackwardCompatibility");
    Map<String, Object> operatorMap = createOperatorMap(getNewSuffixCount(),
              true, testClassName);
    Operator operatorForRESTCertChain =
        TestUtils.createOperator(operatorMap, RestCertType.CHAIN);
    operatorForRESTCertChain.verifyOperatorExternalRestEndpoint();
    operatorForRESTCertChain.destroy();
    LoggerHelper.getLocal().log(Level.INFO,
        "Operator using legacy REST identity created successfully");
    LoggerHelper.getLocal().log(Level.INFO, "SUCCESS - testOperatorRestUsingCertificateChain");
  }

  /**
   * Create Operator and create domain using domain-in-image option. Verify the domain is started
   * successfully and web application can be deployed and accessed.
   *
   * @throws Exception exception
   */
  @Test
  public void testDomainInImageUsingWlst() throws Exception {
    Assumptions.assumeTrue(FULLTEST);
    String testMethodName = new Object() {
    }.getClass().getEnclosingMethod().getName();
    logTestBegin(testMethodName);

    LoggerHelper.getLocal().log(Level.INFO, "Creating Domain & verifing the domain creation");
    // create domain
    Domain domain = null;
    boolean testCompletedSuccessfully = false;
    try {
      Map<String, Object> domainMap = createDomainInImageMap(
                getNewSuffixCount(), false, testClassName);
      domainMap.put("namespace", domainNS1);
      domainMap.remove("clusterType");
      domain = TestUtils.createDomain(domainMap);
      domain.verifyDomainCreated();
      testBasicUseCases(domain, true);
      testClusterScaling(operator1, domain, false);
      testCompletedSuccessfully = true;
    } finally {
      if (domain != null && (JENKINS || testCompletedSuccessfully)) {
        TestUtils.deleteWeblogicDomainResources(domain.getDomainUid());
      }
    }
    LoggerHelper.getLocal().log(Level.INFO, "SUCCESS - " + testMethodName);
  }

  /**
   * Create Operator and create domain using domain-in-image option. Verify the domain is started
   * successfully and web application can be deployed and accessed.
   *
   * @throws Exception exception
   */
  @Test
  public void testDomainInImageUsingWdt() throws Exception {
    Assumptions.assumeTrue(QUICKTEST);

    String testMethodName = new Object() {
    }.getClass().getEnclosingMethod().getName();
    logTestBegin(testMethodName);

    LoggerHelper.getLocal().log(Level.INFO, "Creating Domain & verifing the domain creation");
    // create domain
    Domain domain = null;
    boolean testCompletedSuccessfully = false;
    try {
      Map<String, Object> domainMap = createDomainInImageMap(
                  getNewSuffixCount(), true, testClassName);
      domainMap.put("namespace", domainNS1);
      domainMap.put(
          "customWdtTemplate",
          BaseTest.getProjectRoot()
              + "/integration-tests/src/test/resources/wdt/config.cluster.topology.yaml");
      domainMap.put("createDomainFilesDir", "wdt");
      domain = TestUtils.createDomain(domainMap);
      domain.verifyDomainCreated();

      testBasicUseCases(domain, false);
      testClusterScaling(operator1, domain, true);
      testCompletedSuccessfully = true;
    } finally {
      // if (domain != null && (JENKINS || testCompletedSuccessfully)) {
      if (domain != null && testCompletedSuccessfully) {
        TestUtils.deleteWeblogicDomainResources(domain.getDomainUid());
        TestUtils.verifyAfterDeletion(domain);
      }
    }
    LoggerHelper.getLocal().log(Level.INFO, "SUCCESS - " + testMethodName);
  }

  private Domain testAdvancedUseCasesForADomain(Operator operator, Domain domain) throws Exception {
    domain.enablePrecreateService();
    testClusterScaling(operator, domain, true);
    domain.verifyServicesCreated(true);
    if (FULLTEST) {
      testDomainLifecyle(operator, domain);
      testOperatorLifecycle(operator, domain);
    }
    return domain;
  }

  private void modifyDomainConfig(Domain domain) throws Exception {
    String adminPod = domain.getDomainUid() + "-" + domain.getAdminServerName();
    String scriptsLocInPod = "/u01/oracle";
    TestUtils.copyFileViaCat(
        BaseTest.getProjectRoot() + "/integration-tests/src/test/resources/modifyAcceptBacklog.py",
        scriptsLocInPod + "/modifyAcceptBacklog.py",
        adminPod,
        domain.getDomainNs());

    TestUtils.copyFileViaCat(
        BaseTest.getProjectRoot() + "/integration-tests/src/test/resources/callpyscript.sh",
        scriptsLocInPod + "/callpyscript.sh",
        adminPod,
        domain.getDomainNs());
    String[] args = {
        scriptsLocInPod + "/modifyAcceptBacklog.py",
        BaseTest.getUsername(),
        BaseTest.getPassword(),
        "t3://" + adminPod + ":" + domain.getDomainMap().get("t3ChannelPort")
    };
    TestUtils.callShellScriptByExecToPod(
        adminPod, domain.getDomainNs(), scriptsLocInPod, "callpyscript.sh", args);
  }

}<|MERGE_RESOLUTION|>--- conflicted
+++ resolved
@@ -50,17 +50,13 @@
     initialize(APP_PROPS_FILE, testClassName);
   }
 
-<<<<<<< HEAD
-  @BeforeEach
-=======
   /**
    * This method gets called before every test. It creates the result/pv root directories
    * for the test. Creates the operator and domain if its not running.
    *
    * @throws Exception exception if result/pv/operator/domain creation fails
    */
-  @Before
->>>>>>> 6660d816
+  @BeforeEach
   public void prepare() throws Exception {
 
     createResultAndPvDirs(testClassName);
@@ -196,195 +192,6 @@
 
     LoggerHelper.getLocal().log(Level.INFO, "SUCCESS - " + testMethodName);
   }
-
-<<<<<<< HEAD
-  /**
-   * Create two operators if they are not running. Create domain domain1 with dynamic cluster in
-   * default namespace, managed by operator1. Create domain domain2 with Configured cluster using
-   * WDT in test2 namespace, managed by operator2. Verify scaling for domain2 cluster from 2 to 3
-   * servers and back to 2, plus verify no impact on domain1. Cycle domain1 down and back up, plus
-   * verify no impact on domain2. shutdown by the domains using the delete resource script from
-   * samples.
-   *
-   * <p>ToDo: configured cluster support is removed from samples, modify the test to create
-   *
-   * @throws Exception exception
-   */
-  @Test
-  public void testTwoDomainsManagedByTwoOperators() throws Exception {
-    Assumptions.assumeTrue(FULLTEST);
-    String testMethodName = new Object() {
-    }.getClass().getEnclosingMethod().getName();
-    logTestBegin(testMethodName);
-    LoggerHelper.getLocal().log(Level.INFO,
-        "Creating Domain domain1 & verifing the domain creation");
-
-    Domain domain1 = null;
-    Domain domain2 = null;
-    boolean testCompletedSuccessfully = false;
-    try {
-      // load input yaml to map and add configOverrides
-      Map<String, Object> wlstDomainMap =
-          createDomainMap(getNewSuffixCount(), testClassName);
-      wlstDomainMap.put("namespace", domainNS1);
-      wlstDomainMap.put("createDomainPyScript",
-          "integration-tests/src/test/resources/domain-home-on-pv/create-domain-custom-nap.py");
-      domain1 = TestUtils.createDomain(wlstDomainMap);
-      domain1.verifyDomainCreated();
-      testBasicUseCases(domain1, false);
-      Map<String, Object> operatorMap = createOperatorMap(getNewSuffixCount(),
-                          true, testClassName);
-      Operator operator2 =
-          TestUtils.createOperator(operatorMap, Operator.RestCertType.SELF_SIGNED);
-      String domainNS2 = ((ArrayList<String>) operatorMap.get("domainNamespaces")).get(0);
-      namespaceList.append(" ").append(operatorMap.get("namespace"));
-      // create domain2 with configured cluster
-      // ToDo: configured cluster support is removed from samples, modify the test to create
-      // configured cluster
-      Map<String, Object> wdtDomainMap =
-          createDomainMap(getNewSuffixCount(), testClassName);
-      wdtDomainMap.put("namespace", domainNS2);
-      wdtDomainMap.put("createDomainFilesDir", "wdt");
-      domain2 = TestUtils.createDomain(wdtDomainMap);
-      namespaceList.append(" ").append(wdtDomainMap.get("namespace"));
-      domain2.verifyDomainCreated();
-      testBasicUseCases(domain2, false);
-      LoggerHelper.getLocal().log(Level.INFO,
-          "Verify the only remaining running domain domain1 is unaffected");
-      domain1.verifyDomainCreated();
-
-      testClusterScaling(operator2, domain2, false);
-
-      LoggerHelper.getLocal().log(Level.INFO,
-          "Verify the only remaining running domain domain1 is unaffected");
-      domain1.verifyDomainCreated();
-
-      LoggerHelper.getLocal().log(Level.INFO,
-          "Destroy and create domain1 and verify no impact on domain2");
-      domain1.destroy();
-      domain1.create();
-
-      LoggerHelper.getLocal().log(Level.INFO, "Verify no impact on domain2");
-      domain2.verifyDomainCreated();
-      testCompletedSuccessfully = true;
-
-    } finally {
-      String domainUidsToBeDeleted = "";
-
-      if (domain1 != null && (JENKINS || testCompletedSuccessfully)) {
-        domainUidsToBeDeleted = domain1.getDomainUid();
-      }
-      if (domain2 != null && (JENKINS || testCompletedSuccessfully)) {
-        domainUidsToBeDeleted = domainUidsToBeDeleted + "," + domain2.getDomainUid();
-      }
-      if (!domainUidsToBeDeleted.equals("")) {
-        LoggerHelper.getLocal().log(Level.INFO,
-            "About to delete domains: " + domainUidsToBeDeleted);
-        TestUtils.deleteWeblogicDomainResources(domainUidsToBeDeleted);
-        if (domain1 != null) {
-          TestUtils.verifyAfterDeletion(domain1);
-        }
-        if (domain2 != null) {
-          TestUtils.verifyAfterDeletion(domain2);
-        }
-      }
-    }
-    LoggerHelper.getLocal().log(Level.INFO, "SUCCESS - " + testMethodName);
-  }
-
-
-  /**
-   * Create one operator if it is not running. Create domain domain1 and domain2 dynamic cluster in
-   * default namespace, managed by operator1. Both domains share one PV. Verify scaling for domain2
-   * cluster from 2 to 3 servers and back to 2, plus verify no impact on domain1. Cycle domain1 down
-   * and back up, plus verify no impact on domain2. shutdown by the domains using the delete
-   * resource script from samples.
-   *
-   * <p>ToDo: configured cluster support is removed from samples, modify the test to create
-   *
-   * @throws Exception exception
-   */
-  @Test
-  public void testTwoDomainsManagedByOneOperatorSharingPV() throws Exception {
-    Assumptions.assumeTrue(FULLTEST);
-    String testMethodName = new Object() {
-    }.getClass().getEnclosingMethod().getName();
-    logTestBegin(testMethodName);
-    LoggerHelper.getLocal().log(Level.INFO,
-        "Creating Domain domain1 & verifing the domain creation");
-
-
-    Domain domain1 = null;
-    Domain domain2 = null;
-    boolean testCompletedSuccessfully = false;
-    try {
-      // load input yaml to map and add configOverrides
-      Map<String, Object> domain1Map =
-          createDomainMap(getNewSuffixCount(), testClassName);
-      domain1Map.put("domainUID", "d1onpv");
-      domain1Map.put("namespace", domainNS1);
-      domain1Map.put("createDomainPyScript",
-          "integration-tests/src/test/resources/domain-home-on-pv/create-domain-custom-nap.py");
-      domain1Map.put("pvSharing", new Boolean("true"));
-      domain1 = TestUtils.createDomain(domain1Map);
-      domain1.verifyDomainCreated();
-      testBasicUseCases(domain1, false);
-
-      Map<String, Object> domain2Map = createDomainMap(
-          getNewSuffixCount(), testClassName);
-      domain2Map.put("domainUID", "d2onpv");
-      domain2Map.put("namespace", domainNS1);
-      domain2Map.put("createDomainPyScript",
-          "integration-tests/src/test/resources/domain-home-on-pv/create-domain-custom-nap.py");
-      domain2Map.put("pvSharing", new Boolean("true"));
-      domain2 = TestUtils.createDomain(domain2Map);
-      domain2.verifyDomainCreated();
-      testBasicUseCases(domain2, false);
-      LoggerHelper.getLocal().log(Level.INFO,
-          "Verify the only remaining running domain domain1 is unaffected");
-      domain1.verifyDomainCreated();
-
-      testClusterScaling(operator1, domain2, false);
-
-      LoggerHelper.getLocal().log(Level.INFO,
-          "Verify the only remaining running domain domain1 is unaffected");
-      domain1.verifyDomainCreated();
-
-      LoggerHelper.getLocal().log(Level.INFO,
-          "Destroy and create domain1 and verify no impact on domain2");
-      domain1.destroy();
-      domain1.create();
-
-      LoggerHelper.getLocal().log(Level.INFO, "Verify no impact on domain2");
-      domain2.verifyDomainCreated();
-      testCompletedSuccessfully = true;
-
-    } finally {
-      String domainUidsToBeDeleted = "";
-
-      if (domain1 != null && (JENKINS || testCompletedSuccessfully)) {
-        domainUidsToBeDeleted = domain1.getDomainUid();
-      }
-      if (domain2 != null && (JENKINS || testCompletedSuccessfully)) {
-        domainUidsToBeDeleted = domainUidsToBeDeleted + "," + domain2.getDomainUid();
-      }
-      if (!domainUidsToBeDeleted.equals("")) {
-        LoggerHelper.getLocal().log(Level.INFO,
-            "About to delete domains: " + domainUidsToBeDeleted);
-        TestUtils.deleteWeblogicDomainResources(domainUidsToBeDeleted);
-        if (domain1 != null) {
-          TestUtils.verifyAfterDeletion(domain1);
-        }
-        if (domain2 != null) {
-          TestUtils.verifyAfterDeletion(domain2);
-        }
-      }
-    }
-    LoggerHelper.getLocal().log(Level.INFO, "SUCCESS - " + testMethodName);
-  }
-
-=======
->>>>>>> 6660d816
 
   /**
    * Create operator if its not running and create domain with serverStartPolicy="ADMIN_ONLY".
