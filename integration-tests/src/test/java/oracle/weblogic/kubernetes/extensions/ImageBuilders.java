// Copyright (c) 2020, Oracle Corporation and/or its affiliates.
// Licensed under the Universal Permissive License v 1.0 as shown at https://oss.oracle.com/licenses/upl.

package oracle.weblogic.kubernetes.extensions;


import java.io.IOException;
import java.nio.file.Path;
import java.nio.file.Paths;
import java.util.ArrayList;
import java.util.Collection;
import java.util.Collections;
import java.util.HashMap;
import java.util.Iterator;
import java.util.List;
import java.util.Map;
import java.util.concurrent.Callable;
import java.util.concurrent.CountDownLatch;
import java.util.concurrent.atomic.AtomicBoolean;
import java.util.logging.Handler;

import com.fasterxml.jackson.core.JsonProcessingException;
import com.fasterxml.jackson.databind.JsonNode;
import com.fasterxml.jackson.databind.ObjectMapper;
import oracle.weblogic.kubernetes.actions.impl.Operator;
import oracle.weblogic.kubernetes.logging.LoggingFacade;
import oracle.weblogic.kubernetes.utils.ExecCommand;
import oracle.weblogic.kubernetes.utils.ExecResult;
import org.awaitility.core.ConditionFactory;
import org.junit.jupiter.api.extension.BeforeAllCallback;
import org.junit.jupiter.api.extension.ExtensionContext;

import static java.util.concurrent.TimeUnit.MINUTES;
import static java.util.concurrent.TimeUnit.SECONDS;
import static oracle.weblogic.kubernetes.TestConstants.BASE_IMAGES_REPO;
import static oracle.weblogic.kubernetes.TestConstants.DB_IMAGE_NAME;
import static oracle.weblogic.kubernetes.TestConstants.DB_IMAGE_TAG;
import static oracle.weblogic.kubernetes.TestConstants.DOMAIN_IMAGES_REPO;
import static oracle.weblogic.kubernetes.TestConstants.FMWINFRA_IMAGE_NAME;
import static oracle.weblogic.kubernetes.TestConstants.FMWINFRA_IMAGE_TAG;
import static oracle.weblogic.kubernetes.TestConstants.KIND_REPO;
import static oracle.weblogic.kubernetes.TestConstants.MII_BASIC_APP_NAME;
import static oracle.weblogic.kubernetes.TestConstants.MII_BASIC_IMAGE_DOMAINTYPE;
import static oracle.weblogic.kubernetes.TestConstants.MII_BASIC_IMAGE_NAME;
import static oracle.weblogic.kubernetes.TestConstants.MII_BASIC_IMAGE_TAG;
import static oracle.weblogic.kubernetes.TestConstants.MII_BASIC_WDT_MODEL_FILE;
import static oracle.weblogic.kubernetes.TestConstants.OCIR_PASSWORD;
import static oracle.weblogic.kubernetes.TestConstants.OCIR_REGISTRY;
import static oracle.weblogic.kubernetes.TestConstants.OCIR_USERNAME;
import static oracle.weblogic.kubernetes.TestConstants.OCR_PASSWORD;
import static oracle.weblogic.kubernetes.TestConstants.OCR_REGISTRY;
import static oracle.weblogic.kubernetes.TestConstants.OCR_USERNAME;
import static oracle.weblogic.kubernetes.TestConstants.REPO_DUMMY_VALUE;
import static oracle.weblogic.kubernetes.TestConstants.WDT_BASIC_APP_NAME;
import static oracle.weblogic.kubernetes.TestConstants.WDT_BASIC_IMAGE_DOMAINHOME;
import static oracle.weblogic.kubernetes.TestConstants.WDT_BASIC_IMAGE_DOMAINTYPE;
import static oracle.weblogic.kubernetes.TestConstants.WDT_BASIC_IMAGE_NAME;
import static oracle.weblogic.kubernetes.TestConstants.WDT_BASIC_IMAGE_TAG;
import static oracle.weblogic.kubernetes.TestConstants.WDT_BASIC_MODEL_FILE;
import static oracle.weblogic.kubernetes.TestConstants.WDT_BASIC_MODEL_PROPERTIES_FILE;
import static oracle.weblogic.kubernetes.TestConstants.WEBLOGIC_IMAGE_NAME;
import static oracle.weblogic.kubernetes.TestConstants.WEBLOGIC_IMAGE_TAG;
import static oracle.weblogic.kubernetes.actions.ActionConstants.ARCHIVE_DIR;
import static oracle.weblogic.kubernetes.actions.ActionConstants.DOWNLOAD_DIR;
import static oracle.weblogic.kubernetes.actions.ActionConstants.MODEL_DIR;
import static oracle.weblogic.kubernetes.actions.ActionConstants.RESOURCE_DIR;
import static oracle.weblogic.kubernetes.actions.ActionConstants.WDT_VERSION;
import static oracle.weblogic.kubernetes.actions.ActionConstants.WIT_BUILD_DIR;
<<<<<<< HEAD
=======
import static oracle.weblogic.kubernetes.actions.ActionConstants.WLS_BASE_IMAGE_NAME;
import static oracle.weblogic.kubernetes.actions.ActionConstants.WLS_BASE_IMAGE_TAG;
import static oracle.weblogic.kubernetes.actions.ActionConstants.WLS_UPDATE_IMAGE_TAG;
>>>>>>> bd76e70d
import static oracle.weblogic.kubernetes.actions.TestActions.buildAppArchive;
import static oracle.weblogic.kubernetes.actions.TestActions.createImage;
import static oracle.weblogic.kubernetes.actions.TestActions.defaultAppParams;
import static oracle.weblogic.kubernetes.actions.TestActions.defaultWitParams;
import static oracle.weblogic.kubernetes.actions.TestActions.deleteImage;
import static oracle.weblogic.kubernetes.actions.TestActions.dockerLogin;
import static oracle.weblogic.kubernetes.actions.TestActions.dockerPull;
import static oracle.weblogic.kubernetes.actions.TestActions.dockerPush;
import static oracle.weblogic.kubernetes.actions.TestActions.dockerTag;
import static oracle.weblogic.kubernetes.assertions.TestAssertions.doesImageExist;
import static oracle.weblogic.kubernetes.utils.FileUtils.checkDirectory;
import static oracle.weblogic.kubernetes.utils.FileUtils.cleanupDirectory;
import static oracle.weblogic.kubernetes.utils.IstioUtils.installIstio;
import static oracle.weblogic.kubernetes.utils.IstioUtils.uninstallIstio;
import static oracle.weblogic.kubernetes.utils.ThreadSafeLogger.getLogger;
import static org.awaitility.Awaitility.with;
import static org.junit.jupiter.api.Assertions.assertFalse;
import static org.junit.jupiter.api.Assertions.assertTrue;
import static org.junit.jupiter.api.extension.ExtensionContext.Namespace.GLOBAL;

/**
 * Class to build the required images for the tests.
 */
public class ImageBuilders implements BeforeAllCallback, ExtensionContext.Store.CloseableResource {
  private static final AtomicBoolean started = new AtomicBoolean(false);
  private static final CountDownLatch initializationLatch = new CountDownLatch(1);
  private static String operatorImage;
  private static String miiBasicImage;
  private static String wdtBasicImage;

  private static Collection<String> pushedImages = new ArrayList<>();
  private static boolean isInitializationSuccessful = false;

  ConditionFactory withStandardRetryPolicy
      = with().pollDelay(0, SECONDS)
      .and().with().pollInterval(10, SECONDS)
      .atMost(30, MINUTES).await();

  @Override
  public void beforeAll(ExtensionContext context) {
    LoggingFacade logger = getLogger();
    /* The pattern is that we have initialization code that we want to run once to completion
     * before any tests are executed. This method will be called before every test method. Therefore, the
     * very first time this method is called we will do the initialization. Since we assume that the tests
     * will be run concurrently in many threads, we need a guard to ensure that only the first thread arriving
     * attempts to do the initialization *and* that any other threads *wait* for that initialization to complete
     * before running their tests.
     */
    if (!started.getAndSet(true)) {
      try {
        // clean up the download directory so that we always get the latest
        // versions of the WDT and WIT tools in every run of the test suite.
        try {
          cleanupDirectory(DOWNLOAD_DIR);
        } catch (IOException ioe) {
          logger.severe("Failed to cleanup the download directory " + DOWNLOAD_DIR, ioe);
        }

        // Only the first thread will enter this block.

        logger.info("Building docker Images before any integration test classes are run");
        context.getRoot().getStore(GLOBAL).put("BuildSetup", this);

        // build operator image
        operatorImage = Operator.getImageName();
        logger.info("Operator image name {0}", operatorImage);
        assertFalse(operatorImage.isEmpty(), "Image name can not be empty");
        assertTrue(Operator.buildImage(operatorImage), "docker build failed for Operator");

        // docker login to OCR or OCIR if OCR_USERNAME and OCR_PASSWORD is provided in env var
        if (BASE_IMAGES_REPO.equals(OCR_REGISTRY)) {
          if (!OCR_USERNAME.equals(REPO_DUMMY_VALUE)) {
            withStandardRetryPolicy
                .conditionEvaluationListener(
                    condition -> logger.info("Waiting for docker login to OCR to be successful"
                            + "(elapsed time {0} ms, remaining time {1} ms)",
                        condition.getElapsedTimeInMS(),
                        condition.getRemainingTimeInMS()))
                .until(() -> dockerLogin(OCR_REGISTRY, OCR_USERNAME, OCR_PASSWORD));
          }
        } else if (BASE_IMAGES_REPO.equals(OCIR_REGISTRY)) {
          if (!OCIR_USERNAME.equals(REPO_DUMMY_VALUE)) {
            withStandardRetryPolicy
                .conditionEvaluationListener(
                    condition -> logger.info("Waiting for docker login to OCIR to be successful"
                            + "(elapsed time {0} ms, remaining time {1} ms)",
                        condition.getElapsedTimeInMS(),
                        condition.getRemainingTimeInMS()))
                .until(() -> dockerLogin(OCIR_REGISTRY, OCIR_USERNAME, OCIR_PASSWORD));
          }
        }
        // The following code is for pulling WLS images if running tests in Kind cluster
        if (KIND_REPO != null) {
          // The kind clusters can't pull images from OCR using the image pull secret.
          // It may be a containerd bug. We are going to workaround this issue.
          // The workaround will be to:
          //   1. docker login
          //   2. docker pull
          //   3. docker tag with the KIND_REPO value
          //   4. docker push this new image name
          //   5. use this image name to create the domain resource
          Collection<String> images = new ArrayList<>();
<<<<<<< HEAD
          images.add(WEBLOGIC_IMAGE_NAME + ":" + WEBLOGIC_IMAGE_TAG);
          images.add(FMWINFRA_IMAGE_NAME + ":" + FMWINFRA_IMAGE_TAG);
=======
          images.add(WLS_BASE_IMAGE_NAME + ":" + WLS_BASE_IMAGE_TAG);
          images.add(WLS_BASE_IMAGE_NAME + ":" + WLS_UPDATE_IMAGE_TAG);
          images.add(JRF_BASE_IMAGE_NAME + ":" + JRF_BASE_IMAGE_TAG);
>>>>>>> bd76e70d
          images.add(DB_IMAGE_NAME + ":" + DB_IMAGE_TAG);

          for (String image : images) {
            withStandardRetryPolicy
                .conditionEvaluationListener(
                    condition -> logger.info("Waiting for pullImageFromOcrOrOcirAndPushToKind for image {0} to be "
                            + "successful (elapsed time {1} ms, remaining time {2} ms)", image,
                        condition.getElapsedTimeInMS(),
                        condition.getRemainingTimeInMS()))
                .until(pullImageFromOcrOrOcirAndPushToKind(image)
                );
          }
        }

        if (System.getenv("SKIP_BASIC_IMAGE_BUILD") == null) {
          // build MII basic image
          miiBasicImage = MII_BASIC_IMAGE_NAME + ":" + MII_BASIC_IMAGE_TAG;
          withStandardRetryPolicy
              .conditionEvaluationListener(
                  condition -> logger.info("Waiting for createBasicImage to be successful"
                          + "(elapsed time {0} ms, remaining time {1} ms)",
                      condition.getElapsedTimeInMS(),
                      condition.getRemainingTimeInMS()))
              .until(createBasicImage(MII_BASIC_IMAGE_NAME, MII_BASIC_IMAGE_TAG, MII_BASIC_WDT_MODEL_FILE,
                  null, MII_BASIC_APP_NAME, MII_BASIC_IMAGE_DOMAINTYPE)
              );

          // build basic wdt-domain-in-image image
          wdtBasicImage = WDT_BASIC_IMAGE_NAME + ":" + WDT_BASIC_IMAGE_TAG;
          withStandardRetryPolicy
              .conditionEvaluationListener(
                  condition -> logger.info("Waiting for createBasicImage to be successful"
                          + "(elapsed time {0} ms, remaining time {1} ms)",
                      condition.getElapsedTimeInMS(),
                      condition.getRemainingTimeInMS()))
              .until(createBasicImage(WDT_BASIC_IMAGE_NAME, WDT_BASIC_IMAGE_TAG, WDT_BASIC_MODEL_FILE,
                  WDT_BASIC_MODEL_PROPERTIES_FILE, WDT_BASIC_APP_NAME, WDT_BASIC_IMAGE_DOMAINTYPE)
              );

          /* Check image exists using docker images | grep image tag.
           * Tag name is unique as it contains date and timestamp.
           * This is a workaround for the issue on Jenkins machine
           * as docker images imagename:imagetag is not working and
           * the test fails even though the image exists.
           */
          assertTrue(doesImageExist(MII_BASIC_IMAGE_TAG),
              String.format("Image %s doesn't exist", miiBasicImage));

          assertTrue(doesImageExist(WDT_BASIC_IMAGE_TAG),
              String.format("Image %s doesn't exist", wdtBasicImage));

        }

        if (!OCIR_USERNAME.equals(REPO_DUMMY_VALUE)) {
          logger.info("docker login");
          withStandardRetryPolicy
              .conditionEvaluationListener(
                  condition -> logger.info("Waiting for docker login to OCIR to be successful"
                          + "(elapsed time {0} ms, remaining time {1} ms)",
                      condition.getElapsedTimeInMS(),
                      condition.getRemainingTimeInMS()))
              .until(() -> dockerLogin(OCIR_REGISTRY, OCIR_USERNAME, OCIR_PASSWORD));
        }

        // push the images to repo
        if (!DOMAIN_IMAGES_REPO.isEmpty()) {

          List<String> images = new ArrayList<>();
          images.add(operatorImage);
          // add images only if SKIP_BASIC_IMAGE_BUILD is not set
          if (System.getenv("SKIP_BASIC_IMAGE_BUILD") == null) {
            images.add(miiBasicImage);
            images.add(wdtBasicImage);
          }

          for (String image : images) {
            logger.info("docker push image {0} to {1}", image, DOMAIN_IMAGES_REPO);
            withStandardRetryPolicy
                .conditionEvaluationListener(
                    condition -> logger.info("Waiting for docker push to OCIR for image {0} to be successful"
                            + "(elapsed time {1} ms, remaining time {2} ms)",
                        image,
                        condition.getElapsedTimeInMS(),
                        condition.getRemainingTimeInMS()))
                .until(() -> dockerPush(image));
          }
        }

        // set initialization success to true, not counting the istio installation as not all tests use istio
        isInitializationSuccessful = true;
        logger.info("Installing istio before any test suites are run");
        installIstio();
      } finally {
        // Initialization is done. Release all waiting other threads. The latch is now disabled so
        // other threads
        // arriving later will immediately proceed.
        initializationLatch.countDown();
      }
    } else {
      // Other threads will enter here and wait on the latch. Once the latch is released, any threads arriving
      // later will immediately proceed.
      try {
        initializationLatch.await();
      } catch (InterruptedException e) {
        throw new IllegalStateException(e);
      }
    }

    // check initialization is already done and is not successful
    assertTrue(started.get() && isInitializationSuccessful,
        "Initialization(pull images from OCR or login/push to OCIR) failed, "
            + "check the actual error or stack trace in the first test that failed in the test suite");

  }

  /**
   * Called when images are pushed to Docker allowing conditional cleanup of images that are pushed
   * to a remote registry.
   *
   * @param imageName Image name
   */
  public static void registerPushedImage(String imageName) {
    pushedImages.add(imageName);
  }

  @Override
  public void close() {
    LoggingFacade logger = getLogger();
    logger.info("Cleanup istio after all test suites are run");
    uninstallIstio();

    logger.info("Cleanup images after all test suites are run");

    // delete all the images from local repo
    for (String image : pushedImages) {
      deleteImage(image);
    }

    // delete images from OCIR, if necessary
    if (DOMAIN_IMAGES_REPO.contains("ocir.io")) {
      String token = getOcirToken();
      if (token != null) {
        for (String image : pushedImages) {
          deleteImageOcir(token, image);
        }
      }
    }

    for (Handler handler : logger.getUnderlyingLogger().getHandlers()) {
      handler.close();
    }
  }

  private String getOcirToken() {
    LoggingFacade logger = getLogger();
    Path scriptPath = Paths.get(RESOURCE_DIR, "bash-scripts", "ocirtoken.sh");
    String cmd = scriptPath.toFile().getAbsolutePath();
    ExecResult result = null;
    try {
      result = ExecCommand.exec(cmd, true);
    } catch (Exception e) {
      logger.info("Got exception while running command: {0}", cmd);
      logger.info(e.toString());
    }
    if (result != null) {
      logger.info("result.stdout: \n{0}", result.stdout());
      logger.info("result.stderr: \n{0}", result.stderr());
    }

    return result != null ? result.stdout().trim() : null;
  }

  private void deleteImageOcir(String token, String imageName) {
    LoggingFacade logger = getLogger();
    int firstSlashIdx = imageName.indexOf('/');
    String registry = imageName.substring(0, firstSlashIdx);
    int secondSlashIdx = imageName.indexOf('/', firstSlashIdx + 1);
    String tenancy = imageName.substring(firstSlashIdx + 1, secondSlashIdx);
    String imageAndTag = imageName.substring(secondSlashIdx + 1);
    String curlCmd = "curl -skL -X \"DELETE\" -H \"Authorization: Bearer " + token
        + "\" \"https://" + registry + "/20180419/docker/images/"
        + tenancy + "/" + imageAndTag.replace(':', '/') + "\"";
    logger.info("About to invoke: " + curlCmd);
    ExecResult result = null;
    try {
      result = ExecCommand.exec(curlCmd, true);
    } catch (Exception e) {
      logger.info("Got exception while running command: {0}", curlCmd);
      logger.info(e.toString());
    }
    if (result != null) {
      logger.info("result.stdout: \n{0}", result.stdout());
      String stdout = result.stdout();
      logger.info("result.stdout: \n{0}", stdout);
      logger.info("result.stderr: \n{0}", result.stderr());

      // check if delete was successful and respond if tag couldn't be deleted because there is only one image
      if (!stdout.isEmpty()) {
        ObjectMapper mapper = new ObjectMapper();
        try {
          JsonNode root = mapper.readTree(stdout);
          JsonNode errors = root.path("errors");
          if (errors != null) {
            Iterator<JsonNode> it = errors.elements();
            while (it.hasNext()) {
              JsonNode entry = it.next();
              if (entry != null) {
                JsonNode code = entry.path("code");
                if (code != null) {
                  if ("SEMANTIC_VALIDATION_ERROR".equals(code.asText())) {
                    // The delete of the tag failed because there is only one tag remaining in the
                    // repository
                    // Note: there are probably other semantic validation errors, but I don't think
                    // it's worth
                    // checking now because our use cases are fairly simple

                    int colonIdx = imageAndTag.indexOf(':');
                    String repo = imageAndTag.substring(0, colonIdx);

                    // Delete the repository
                    curlCmd =
                        "curl -skL -X \"DELETE\" -H \"Authorization: Bearer "
                            + token
                            + "\" \"https://"
                            + registry
                            + "/20180419/docker/repos/"
                            + tenancy
                            + "/"
                            + repo
                            + "\"";
                    logger.info("About to invoke: " + curlCmd);
                    result = null;
                    try {
                      result = ExecCommand.exec(curlCmd, true);
                    } catch (Exception e) {
                      logger.info("Got exception while running command: {0}", curlCmd);
                      logger.info(e.toString());
                    }
                    if (result != null) {
                      logger.info("result.stdout: \n{0}", result.stdout());
                      logger.info("result.stderr: \n{0}", result.stderr());
                    }
                  }
                }
              }
            }
          }
        } catch (JsonProcessingException e) {
          logger.info("Got exception, parsing failed with errors " + e.getMessage());
        }
      }
    }
  }

  /**
   * Create image with basic domain model yaml, variable file and sample application.
   *
   * @param imageName  name of the image
   * @param imageTag   tag of the image
   * @param modelFile  model file to build the image
   * @param varFile    variable file to build the image
   * @param appName    name of the application to build the image
   * @param domainType domain type to be built
   * @return true if image is created successfully
   */

  public Callable<Boolean> createBasicImage(String imageName, String imageTag, String modelFile, String varFile,
                                            String appName, String domainType) {
    return (() -> {
      LoggingFacade logger = getLogger();
      final String image = imageName + ":" + imageTag;

      // build the model file list
      final List<String> modelList = Collections.singletonList(MODEL_DIR + "/" + modelFile);

      // build an application archive using what is in resources/apps/APP_NAME
      logger.info("Build an application archive using resources/apps/{0}", appName);
      assertTrue(buildAppArchive(defaultAppParams()
              .srcDirList(Collections.singletonList(appName))),
          String.format("Failed to create app archive for %s", appName));

      // build the archive list
      String zipFile = String.format("%s/%s.zip", ARCHIVE_DIR, appName);
      final List<String> archiveList = Collections.singletonList(zipFile);

      // Set additional environment variables for WIT
      checkDirectory(WIT_BUILD_DIR);
      Map<String, String> env = new HashMap<>();
      env.put("WLSIMG_BLDDIR", WIT_BUILD_DIR);

      // For k8s 1.16 support and as of May 6, 2020, we presently need a different JDK for these
      // tests and for image tool. This is expected to no longer be necessary once JDK 11.0.8 or
      // the next JDK 14 versions are released.
      String witJavaHome = System.getenv("WIT_JAVA_HOME");
      if (witJavaHome != null) {
        env.put("JAVA_HOME", witJavaHome);
      }

      // build an image using WebLogic Image Tool
      boolean imageCreation = false;
      logger.info("Create image {0} using model directory {1}", image, MODEL_DIR);
      if (domainType.equalsIgnoreCase("wdt")) {
        final List<String> modelVarList = Collections.singletonList(MODEL_DIR + "/" + varFile);
        imageCreation = createImage(
            defaultWitParams()
                .modelImageName(imageName)
                .modelImageTag(WDT_BASIC_IMAGE_TAG)
                .modelFiles(modelList)
                .modelArchiveFiles(archiveList)
                .modelVariableFiles(modelVarList)
                .domainHome(WDT_BASIC_IMAGE_DOMAINHOME)
                .wdtOperation("CREATE")
                .wdtVersion(WDT_VERSION)
                .env(env)
                .redirect(true));
      } else if (domainType.equalsIgnoreCase("mii")) {
        imageCreation = createImage(
            defaultWitParams()
                .modelImageName(imageName)
                .modelImageTag(MII_BASIC_IMAGE_TAG)
                .modelFiles(modelList)
                .modelArchiveFiles(archiveList)
                .wdtModelOnly(true)
                .wdtVersion(WDT_VERSION)
                .env(env)
                .redirect(true));
      }
      return imageCreation;
    });
  }

  private Callable<Boolean> pullImageFromOcrOrOcirAndPushToKind(String image) {
    return (() -> {
      String kindRepoImage = KIND_REPO + image.substring(BASE_IMAGES_REPO.length() + 1);
      return dockerPull(image) && dockerTag(image, kindRepoImage) && dockerPush(kindRepoImage);
    });
  }

}<|MERGE_RESOLUTION|>--- conflicted
+++ resolved
@@ -60,18 +60,13 @@
 import static oracle.weblogic.kubernetes.TestConstants.WDT_BASIC_MODEL_PROPERTIES_FILE;
 import static oracle.weblogic.kubernetes.TestConstants.WEBLOGIC_IMAGE_NAME;
 import static oracle.weblogic.kubernetes.TestConstants.WEBLOGIC_IMAGE_TAG;
+import static oracle.weblogic.kubernetes.TestConstants.WLS_UPDATE_IMAGE_TAG;
 import static oracle.weblogic.kubernetes.actions.ActionConstants.ARCHIVE_DIR;
 import static oracle.weblogic.kubernetes.actions.ActionConstants.DOWNLOAD_DIR;
 import static oracle.weblogic.kubernetes.actions.ActionConstants.MODEL_DIR;
 import static oracle.weblogic.kubernetes.actions.ActionConstants.RESOURCE_DIR;
 import static oracle.weblogic.kubernetes.actions.ActionConstants.WDT_VERSION;
 import static oracle.weblogic.kubernetes.actions.ActionConstants.WIT_BUILD_DIR;
-<<<<<<< HEAD
-=======
-import static oracle.weblogic.kubernetes.actions.ActionConstants.WLS_BASE_IMAGE_NAME;
-import static oracle.weblogic.kubernetes.actions.ActionConstants.WLS_BASE_IMAGE_TAG;
-import static oracle.weblogic.kubernetes.actions.ActionConstants.WLS_UPDATE_IMAGE_TAG;
->>>>>>> bd76e70d
 import static oracle.weblogic.kubernetes.actions.TestActions.buildAppArchive;
 import static oracle.weblogic.kubernetes.actions.TestActions.createImage;
 import static oracle.weblogic.kubernetes.actions.TestActions.defaultAppParams;
@@ -174,14 +169,10 @@
           //   4. docker push this new image name
           //   5. use this image name to create the domain resource
           Collection<String> images = new ArrayList<>();
-<<<<<<< HEAD
+
           images.add(WEBLOGIC_IMAGE_NAME + ":" + WEBLOGIC_IMAGE_TAG);
+          images.add(WEBLOGIC_IMAGE_NAME + ":" + WLS_UPDATE_IMAGE_TAG);
           images.add(FMWINFRA_IMAGE_NAME + ":" + FMWINFRA_IMAGE_TAG);
-=======
-          images.add(WLS_BASE_IMAGE_NAME + ":" + WLS_BASE_IMAGE_TAG);
-          images.add(WLS_BASE_IMAGE_NAME + ":" + WLS_UPDATE_IMAGE_TAG);
-          images.add(JRF_BASE_IMAGE_NAME + ":" + JRF_BASE_IMAGE_TAG);
->>>>>>> bd76e70d
           images.add(DB_IMAGE_NAME + ":" + DB_IMAGE_TAG);
 
           for (String image : images) {
