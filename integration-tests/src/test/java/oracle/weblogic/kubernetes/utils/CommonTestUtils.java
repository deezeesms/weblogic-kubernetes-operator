// Copyright (c) 2020, Oracle Corporation and/or its affiliates.
// Licensed under the Universal Permissive License v 1.0 as shown at https://oss.oracle.com/licenses/upl.

package oracle.weblogic.kubernetes.utils;

import java.io.IOException;
import java.nio.file.Files;
import java.nio.file.Path;
import java.nio.file.Paths;
import java.nio.file.StandardCopyOption;
import java.text.DateFormat;
import java.text.SimpleDateFormat;
import java.util.ArrayList;
import java.util.Arrays;
import java.util.Base64;
import java.util.Collections;
import java.util.Date;
import java.util.HashMap;
import java.util.LinkedHashMap;
import java.util.List;
import java.util.Map;

import com.google.gson.JsonObject;
import io.kubernetes.client.custom.Quantity;
import io.kubernetes.client.openapi.ApiException;
import io.kubernetes.client.openapi.models.V1ConfigMap;
import io.kubernetes.client.openapi.models.V1ConfigMapVolumeSource;
import io.kubernetes.client.openapi.models.V1Container;
import io.kubernetes.client.openapi.models.V1ContainerPort;
import io.kubernetes.client.openapi.models.V1HostPathVolumeSource;
import io.kubernetes.client.openapi.models.V1Job;
import io.kubernetes.client.openapi.models.V1JobCondition;
import io.kubernetes.client.openapi.models.V1JobSpec;
import io.kubernetes.client.openapi.models.V1LocalObjectReference;
import io.kubernetes.client.openapi.models.V1ObjectMeta;
import io.kubernetes.client.openapi.models.V1ObjectReference;
import io.kubernetes.client.openapi.models.V1PersistentVolume;
import io.kubernetes.client.openapi.models.V1PersistentVolumeClaim;
import io.kubernetes.client.openapi.models.V1PersistentVolumeClaimSpec;
import io.kubernetes.client.openapi.models.V1PersistentVolumeClaimVolumeSource;
import io.kubernetes.client.openapi.models.V1PersistentVolumeSpec;
import io.kubernetes.client.openapi.models.V1Pod;
import io.kubernetes.client.openapi.models.V1PodSpec;
import io.kubernetes.client.openapi.models.V1PodTemplateSpec;
import io.kubernetes.client.openapi.models.V1ResourceRequirements;
import io.kubernetes.client.openapi.models.V1Secret;
import io.kubernetes.client.openapi.models.V1SecretList;
import io.kubernetes.client.openapi.models.V1SecurityContext;
import io.kubernetes.client.openapi.models.V1ServiceAccount;
import io.kubernetes.client.openapi.models.V1ServiceAccountList;
import io.kubernetes.client.openapi.models.V1Volume;
import io.kubernetes.client.openapi.models.V1VolumeMount;
import oracle.weblogic.domain.Domain;
import oracle.weblogic.kubernetes.TestConstants;
import oracle.weblogic.kubernetes.actions.TestActions;
import oracle.weblogic.kubernetes.actions.impl.ApacheParams;
import oracle.weblogic.kubernetes.actions.impl.Exec;
import oracle.weblogic.kubernetes.actions.impl.GrafanaParams;
import oracle.weblogic.kubernetes.actions.impl.LoggingExporterParams;
import oracle.weblogic.kubernetes.actions.impl.NginxParams;
import oracle.weblogic.kubernetes.actions.impl.OperatorParams;
import oracle.weblogic.kubernetes.actions.impl.PrometheusParams;
import oracle.weblogic.kubernetes.actions.impl.TraefikParams;
import oracle.weblogic.kubernetes.actions.impl.VoyagerParams;
import oracle.weblogic.kubernetes.actions.impl.primitive.Command;
import oracle.weblogic.kubernetes.actions.impl.primitive.CommandParams;
import oracle.weblogic.kubernetes.actions.impl.primitive.HelmParams;
import oracle.weblogic.kubernetes.actions.impl.primitive.Kubernetes;
import oracle.weblogic.kubernetes.actions.impl.primitive.WitParams;
import oracle.weblogic.kubernetes.logging.LoggingFacade;
import org.awaitility.core.ConditionFactory;
import org.joda.time.DateTime;

import static java.nio.file.Files.readString;
import static java.util.concurrent.TimeUnit.MINUTES;
import static java.util.concurrent.TimeUnit.SECONDS;
import static oracle.weblogic.kubernetes.TestConstants.APACHE_RELEASE_NAME;
import static oracle.weblogic.kubernetes.TestConstants.APACHE_SAMPLE_CHART_DIR;
import static oracle.weblogic.kubernetes.TestConstants.APPSCODE_REPO_NAME;
import static oracle.weblogic.kubernetes.TestConstants.APPSCODE_REPO_URL;
import static oracle.weblogic.kubernetes.TestConstants.BASE_IMAGES_REPO;
import static oracle.weblogic.kubernetes.TestConstants.BASE_IMAGES_REPO_SECRET;
import static oracle.weblogic.kubernetes.TestConstants.DEFAULT_EXTERNAL_REST_IDENTITY_SECRET_NAME;
import static oracle.weblogic.kubernetes.TestConstants.DOMAIN_IMAGES_REPO;
import static oracle.weblogic.kubernetes.TestConstants.DOMAIN_VERSION;
import static oracle.weblogic.kubernetes.TestConstants.ELASTICSEARCH_HOST;
import static oracle.weblogic.kubernetes.TestConstants.ELASTICSEARCH_HTTPS_PORT;
import static oracle.weblogic.kubernetes.TestConstants.ELASTICSEARCH_HTTP_PORT;
import static oracle.weblogic.kubernetes.TestConstants.ELASTICSEARCH_IMAGE;
import static oracle.weblogic.kubernetes.TestConstants.ELASTICSEARCH_NAME;
import static oracle.weblogic.kubernetes.TestConstants.ELKSTACK_NAMESPACE;
import static oracle.weblogic.kubernetes.TestConstants.GEN_EXTERNAL_REST_IDENTITY_FILE;
import static oracle.weblogic.kubernetes.TestConstants.JAVA_LOGGING_LEVEL_VALUE;
import static oracle.weblogic.kubernetes.TestConstants.K8S_NODEPORT_HOST;
import static oracle.weblogic.kubernetes.TestConstants.KIBANA_IMAGE;
import static oracle.weblogic.kubernetes.TestConstants.KIBANA_NAME;
import static oracle.weblogic.kubernetes.TestConstants.KIBANA_PORT;
import static oracle.weblogic.kubernetes.TestConstants.KIBANA_TYPE;
import static oracle.weblogic.kubernetes.TestConstants.LOGSTASH_IMAGE;
import static oracle.weblogic.kubernetes.TestConstants.NGINX_CHART_NAME;
import static oracle.weblogic.kubernetes.TestConstants.NGINX_CHART_VERSION;
import static oracle.weblogic.kubernetes.TestConstants.NGINX_RELEASE_NAME;
import static oracle.weblogic.kubernetes.TestConstants.NGINX_REPO_NAME;
import static oracle.weblogic.kubernetes.TestConstants.NGINX_REPO_URL;
import static oracle.weblogic.kubernetes.TestConstants.OCIR_EMAIL;
import static oracle.weblogic.kubernetes.TestConstants.OCIR_PASSWORD;
import static oracle.weblogic.kubernetes.TestConstants.OCIR_REGISTRY;
import static oracle.weblogic.kubernetes.TestConstants.OCIR_SECRET_NAME;
import static oracle.weblogic.kubernetes.TestConstants.OCIR_USERNAME;
import static oracle.weblogic.kubernetes.TestConstants.OCR_EMAIL;
import static oracle.weblogic.kubernetes.TestConstants.OCR_PASSWORD;
import static oracle.weblogic.kubernetes.TestConstants.OCR_REGISTRY;
import static oracle.weblogic.kubernetes.TestConstants.OCR_SECRET_NAME;
import static oracle.weblogic.kubernetes.TestConstants.OCR_USERNAME;
import static oracle.weblogic.kubernetes.TestConstants.OPERATOR_CHART_DIR;
import static oracle.weblogic.kubernetes.TestConstants.OPERATOR_RELEASE_NAME;
import static oracle.weblogic.kubernetes.TestConstants.PROMETHEUS_REPO_NAME;
import static oracle.weblogic.kubernetes.TestConstants.PROMETHEUS_REPO_URL;
import static oracle.weblogic.kubernetes.TestConstants.PV_ROOT;
import static oracle.weblogic.kubernetes.TestConstants.REPO_DUMMY_VALUE;
import static oracle.weblogic.kubernetes.TestConstants.RESULTS_ROOT;
import static oracle.weblogic.kubernetes.TestConstants.TRAEFIK_CHART_NAME;
import static oracle.weblogic.kubernetes.TestConstants.TRAEFIK_RELEASE_NAME;
import static oracle.weblogic.kubernetes.TestConstants.TRAEFIK_REPO_NAME;
import static oracle.weblogic.kubernetes.TestConstants.TRAEFIK_REPO_URL;
import static oracle.weblogic.kubernetes.TestConstants.VOYAGER_CHART_NAME;
import static oracle.weblogic.kubernetes.TestConstants.VOYAGER_CHART_VERSION;
import static oracle.weblogic.kubernetes.TestConstants.VOYAGER_RELEASE_NAME;
import static oracle.weblogic.kubernetes.TestConstants.WDT_IMAGE_DOMAINHOME_BASE_DIR;
import static oracle.weblogic.kubernetes.TestConstants.WEBLOGIC_IMAGE_NAME;
import static oracle.weblogic.kubernetes.TestConstants.WEBLOGIC_IMAGE_TAG;
import static oracle.weblogic.kubernetes.actions.ActionConstants.ARCHIVE_DIR;
import static oracle.weblogic.kubernetes.actions.ActionConstants.MODEL_DIR;
import static oracle.weblogic.kubernetes.actions.ActionConstants.WDT_VERSION;
import static oracle.weblogic.kubernetes.actions.ActionConstants.WIT_BUILD_DIR;
import static oracle.weblogic.kubernetes.actions.ActionConstants.WLS;
import static oracle.weblogic.kubernetes.actions.TestActions.archiveApp;
import static oracle.weblogic.kubernetes.actions.TestActions.buildAppArchive;
import static oracle.weblogic.kubernetes.actions.TestActions.buildCoherenceArchive;
import static oracle.weblogic.kubernetes.actions.TestActions.createConfigMap;
import static oracle.weblogic.kubernetes.actions.TestActions.createDockerConfigJson;
import static oracle.weblogic.kubernetes.actions.TestActions.createDomainCustomResource;
import static oracle.weblogic.kubernetes.actions.TestActions.createImage;
import static oracle.weblogic.kubernetes.actions.TestActions.createIngress;
import static oracle.weblogic.kubernetes.actions.TestActions.createNamespacedJob;
import static oracle.weblogic.kubernetes.actions.TestActions.createPersistentVolume;
import static oracle.weblogic.kubernetes.actions.TestActions.createPersistentVolumeClaim;
import static oracle.weblogic.kubernetes.actions.TestActions.createSecret;
import static oracle.weblogic.kubernetes.actions.TestActions.createServiceAccount;
import static oracle.weblogic.kubernetes.actions.TestActions.defaultAppParams;
import static oracle.weblogic.kubernetes.actions.TestActions.dockerLogin;
import static oracle.weblogic.kubernetes.actions.TestActions.dockerPush;
import static oracle.weblogic.kubernetes.actions.TestActions.getJob;
import static oracle.weblogic.kubernetes.actions.TestActions.getOperatorImageName;
import static oracle.weblogic.kubernetes.actions.TestActions.getPersistentVolume;
import static oracle.weblogic.kubernetes.actions.TestActions.getPersistentVolumeClaim;
import static oracle.weblogic.kubernetes.actions.TestActions.getPodCreationTimestamp;
import static oracle.weblogic.kubernetes.actions.TestActions.getPodLog;
import static oracle.weblogic.kubernetes.actions.TestActions.getServiceNodePort;
import static oracle.weblogic.kubernetes.actions.TestActions.installApache;
import static oracle.weblogic.kubernetes.actions.TestActions.installElasticsearch;
import static oracle.weblogic.kubernetes.actions.TestActions.installGrafana;
import static oracle.weblogic.kubernetes.actions.TestActions.installKibana;
import static oracle.weblogic.kubernetes.actions.TestActions.installNginx;
import static oracle.weblogic.kubernetes.actions.TestActions.installOperator;
import static oracle.weblogic.kubernetes.actions.TestActions.installPrometheus;
import static oracle.weblogic.kubernetes.actions.TestActions.installTraefik;
import static oracle.weblogic.kubernetes.actions.TestActions.installVoyager;
import static oracle.weblogic.kubernetes.actions.TestActions.listIngresses;
import static oracle.weblogic.kubernetes.actions.TestActions.listPods;
import static oracle.weblogic.kubernetes.actions.TestActions.scaleCluster;
import static oracle.weblogic.kubernetes.actions.TestActions.scaleClusterWithRestApi;
import static oracle.weblogic.kubernetes.actions.TestActions.scaleClusterWithWLDF;
import static oracle.weblogic.kubernetes.actions.TestActions.uninstallElasticsearch;
import static oracle.weblogic.kubernetes.actions.TestActions.uninstallGrafana;
import static oracle.weblogic.kubernetes.actions.TestActions.uninstallKibana;
import static oracle.weblogic.kubernetes.actions.TestActions.upgradeOperator;
import static oracle.weblogic.kubernetes.actions.impl.primitive.Kubernetes.listSecrets;
import static oracle.weblogic.kubernetes.assertions.TestAssertions.credentialsNotValid;
import static oracle.weblogic.kubernetes.assertions.TestAssertions.credentialsValid;
import static oracle.weblogic.kubernetes.assertions.TestAssertions.doesImageExist;
import static oracle.weblogic.kubernetes.assertions.TestAssertions.domainExists;
import static oracle.weblogic.kubernetes.assertions.TestAssertions.isApacheReady;
import static oracle.weblogic.kubernetes.assertions.TestAssertions.isElkStackPodReady;
import static oracle.weblogic.kubernetes.assertions.TestAssertions.isGrafanaReady;
import static oracle.weblogic.kubernetes.assertions.TestAssertions.isHelmReleaseDeployed;
import static oracle.weblogic.kubernetes.assertions.TestAssertions.isNginxReady;
import static oracle.weblogic.kubernetes.assertions.TestAssertions.isPodRestarted;
import static oracle.weblogic.kubernetes.assertions.TestAssertions.isPrometheusReady;
import static oracle.weblogic.kubernetes.assertions.TestAssertions.isTraefikReady;
import static oracle.weblogic.kubernetes.assertions.TestAssertions.isVoyagerReady;
import static oracle.weblogic.kubernetes.assertions.TestAssertions.jobCompleted;
import static oracle.weblogic.kubernetes.assertions.TestAssertions.operatorIsReady;
import static oracle.weblogic.kubernetes.assertions.TestAssertions.operatorRestServiceRunning;
import static oracle.weblogic.kubernetes.assertions.TestAssertions.podDoesNotExist;
import static oracle.weblogic.kubernetes.assertions.TestAssertions.podExists;
import static oracle.weblogic.kubernetes.assertions.TestAssertions.podInitializing;
import static oracle.weblogic.kubernetes.assertions.TestAssertions.podReady;
import static oracle.weblogic.kubernetes.assertions.TestAssertions.podStateNotChanged;
import static oracle.weblogic.kubernetes.assertions.TestAssertions.pvExists;
import static oracle.weblogic.kubernetes.assertions.TestAssertions.pvcExists;
import static oracle.weblogic.kubernetes.assertions.TestAssertions.secretExists;
import static oracle.weblogic.kubernetes.assertions.TestAssertions.serviceDoesNotExist;
import static oracle.weblogic.kubernetes.assertions.TestAssertions.serviceExists;
import static oracle.weblogic.kubernetes.utils.ExecCommand.exec;
import static oracle.weblogic.kubernetes.utils.FileUtils.checkDirectory;
import static oracle.weblogic.kubernetes.utils.TestUtils.callWebAppAndCheckForServerNameInResponse;
import static oracle.weblogic.kubernetes.utils.TestUtils.callWebAppAndWaitTillReady;
import static oracle.weblogic.kubernetes.utils.TestUtils.getNextFreePort;
import static oracle.weblogic.kubernetes.utils.ThreadSafeLogger.getLogger;
import static org.assertj.core.api.Assertions.assertThat;
import static org.awaitility.Awaitility.with;
import static org.junit.jupiter.api.Assertions.assertDoesNotThrow;
import static org.junit.jupiter.api.Assertions.assertFalse;
import static org.junit.jupiter.api.Assertions.assertNotNull;
import static org.junit.jupiter.api.Assertions.assertTrue;
import static org.junit.jupiter.api.Assertions.fail;

/**
 * The common utility class for tests.
 */
public class CommonTestUtils {

  private static ConditionFactory withStandardRetryPolicy =
      with().pollDelay(2, SECONDS)
          .and().with().pollInterval(10, SECONDS)
          .atMost(5, MINUTES).await();

  private static ConditionFactory withQuickRetryPolicy = with().pollDelay(0, SECONDS)
      .and().with().pollInterval(3, SECONDS)
      .atMost(120, SECONDS).await();

  /**
   * Install WebLogic operator and wait up to five minutes until the operator pod is ready.
   *
   * @param opNamespace the operator namespace in which the operator will be installed
   * @param domainNamespace the list of the domain namespaces which will be managed by the operator
   * @return the operator Helm installation parameters
   */
  public static HelmParams installAndVerifyOperator(String opNamespace,
                                                    String... domainNamespace) {
    HelmParams opHelmParams =
        new HelmParams().releaseName(OPERATOR_RELEASE_NAME)
        .namespace(opNamespace)
        .chartDir(OPERATOR_CHART_DIR);
    return installAndVerifyOperator(opNamespace, opNamespace + "-sa", false,
        0, opHelmParams, domainNamespace);
  }

  /**
   * Install WebLogic operator and wait up to five minutes until the operator pod is ready.
   *
   * @param opNamespace the operator namespace in which the operator will be installed
   * @param opHelmParams the Helm parameters to install operator
   * @param domainNamespace the list of the domain namespaces which will be managed by the operator
   * @return the operator Helm installation parameters
   */
  public static HelmParams installAndVerifyOperator(String opNamespace, HelmParams opHelmParams,
                                                    String... domainNamespace) {
    return installAndVerifyOperator(opNamespace, opNamespace + "-sa", false,
        0, opHelmParams, domainNamespace);
  }

  /**
   * Install WebLogic operator and wait up to five minutes until the operator pod is ready.
   *
   * @param opNamespace the operator namespace in which the operator will be installed
   * @param opServiceAccount the service account name for operator
   * @param withRestAPI whether to use REST API
   * @param externalRestHttpsPort the node port allocated for the external operator REST HTTPS interface
   * @param domainNamespace the list of the domain namespaces which will be managed by the operator
   * @return the operator Helm installation parameters
   */
  public static HelmParams installAndVerifyOperator(String opNamespace,
                                                    String opServiceAccount,
                                                    boolean withRestAPI,
                                                    int externalRestHttpsPort,
                                                    String... domainNamespace) {
    HelmParams opHelmParams =
        new HelmParams().releaseName(OPERATOR_RELEASE_NAME)
            .namespace(opNamespace)
            .chartDir(OPERATOR_CHART_DIR);
    return installAndVerifyOperator(opNamespace, opServiceAccount,
        withRestAPI, externalRestHttpsPort, opHelmParams, domainNamespace);

  }

  /**
   * Install WebLogic operator and wait up to five minutes until the operator pod is ready.
   *
   * @param opNamespace the operator namespace in which the operator will be installed
   * @param opServiceAccount the service account name for operator
   * @param withRestAPI whether to use REST API
   * @param externalRestHttpsPort the node port allocated for the external operator REST HTTPS interface
   * @param domainNamespace the list of the domain namespaces which will be managed by the operator
   * @return the operator Helm installation parameters
   */
  public static HelmParams installAndVerifyOperator(String opNamespace,
                                                    String opServiceAccount,
                                                    boolean withRestAPI,
                                                    int externalRestHttpsPort,
                                                    boolean elkIntegrationEnabled,
                                                    String... domainNamespace) {
    HelmParams opHelmParams =
        new HelmParams().releaseName(OPERATOR_RELEASE_NAME)
            .namespace(opNamespace)
            .chartDir(OPERATOR_CHART_DIR);
    return installAndVerifyOperator(opNamespace, opServiceAccount,
        withRestAPI, externalRestHttpsPort, opHelmParams, elkIntegrationEnabled, domainNamespace);

  }

  /**
   * Install WebLogic operator and wait up to five minutes until the operator pod is ready.
   *
   * @param opNamespace the operator namespace in which the operator will be installed
   * @param opServiceAccount the service account name for operator
   * @param withRestAPI whether to use REST API
   * @param externalRestHttpsPort the node port allocated for the external operator REST HTTPS interface
   * @param opHelmParams the Helm parameters to install operator
   * @param domainNamespace the list of the domain namespaces which will be managed by the operator
   * @return the operator Helm installation parameters
   */
  public static HelmParams installAndVerifyOperator(String opNamespace,
                                                    String opServiceAccount,
                                                    boolean withRestAPI,
                                                    int externalRestHttpsPort,
                                                    HelmParams opHelmParams,
                                                    String... domainNamespace) {
    return installAndVerifyOperator(opNamespace, opServiceAccount,
        withRestAPI, externalRestHttpsPort, opHelmParams, false, domainNamespace);
  }

  /**
   * Install WebLogic operator and wait up to five minutes until the operator pod is ready.
   *
   * @param opNamespace the operator namespace in which the operator will be installed
   * @param opServiceAccount the service account name for operator
   * @param withRestAPI whether to use REST API
   * @param externalRestHttpsPort the node port allocated for the external operator REST HTTPS interface
   * @param opHelmParams the Helm parameters to install operator
   * @param elkIntegrationEnabled true to enable ELK Stack, false otherwise
   * @param domainNamespace the list of the domain namespaces which will be managed by the operator
   * @return the operator Helm installation parameters
   */
  public static HelmParams installAndVerifyOperator(String opNamespace,
                                                    String opServiceAccount,
                                                    boolean withRestAPI,
                                                    int externalRestHttpsPort,
                                                    HelmParams opHelmParams,
                                                    boolean elkIntegrationEnabled,
                                                    String... domainNamespace) {
    return installAndVerifyOperator(opNamespace, opServiceAccount,
<<<<<<< HEAD
        withRestAPI, externalRestHttpsPort, opHelmParams, elkIntegrationEnabled,
        null, null, false, domainNamespace);
=======
      withRestAPI, externalRestHttpsPort, opHelmParams, null, elkIntegrationEnabled, domainNamespace);
>>>>>>> 3e5401d6
  }

  /**
   * Install WebLogic operator and wait up to five minutes until the operator pod is ready.
   *
   * @param opNamespace the operator namespace in which the operator will be installed
   * @param opServiceAccount the service account name for operator
   * @param withRestAPI whether to use REST API
   * @param externalRestHttpsPort the node port allocated for the external operator REST HTTPS interface
   * @param opHelmParams the Helm parameters to install operator
   * @param elkIntegrationEnabled true to enable ELK Stack, false otherwise
<<<<<<< HEAD
   * @param domainNsSelectionStrategy SelectLabel, RegExp or List
   * @param domainNsSelector the label or expression value to manage namespaces
   * @param enableClusterRoleBinding operator cluster role binding
=======
   * @param domainNamespaceSelectionStrategy value to tell the operator
   *                                         how to select the set of namespaces that it will manage
>>>>>>> 3e5401d6
   * @param domainNamespace the list of the domain namespaces which will be managed by the operator
   * @return the operator Helm installation parameters
   */
  public static HelmParams installAndVerifyOperator(String opNamespace,
                                                    String opServiceAccount,
                                                    boolean withRestAPI,
                                                    int externalRestHttpsPort,
                                                    HelmParams opHelmParams,
<<<<<<< HEAD
                                                    boolean elkIntegrationEnabled,
                                                    String domainNsSelectionStrategy,
                                                    String domainNsSelector,
                                                    boolean enableClusterRoleBinding,
=======
                                                    String domainNamespaceSelectionStrategy,
                                                    boolean elkIntegrationEnabled,
>>>>>>> 3e5401d6
                                                    String... domainNamespace) {
    LoggingFacade logger = getLogger();

    // Create a service account for the unique opNamespace
    logger.info("Creating service account");
    assertDoesNotThrow(() -> createServiceAccount(new V1ServiceAccount()
        .metadata(new V1ObjectMeta()
            .namespace(opNamespace)
            .name(opServiceAccount))));
    logger.info("Created service account: {0}", opServiceAccount);


    // get operator image name
    String operatorImage = getOperatorImageName();
    assertFalse(operatorImage.isEmpty(), "operator image name can not be empty");
    logger.info("operator image name {0}", operatorImage);

    // Create Docker registry secret in the operator namespace to pull the image from repository
    // this secret is used only for non-kind cluster
    logger.info("Creating Docker registry secret in namespace {0}", opNamespace);
    createOcirRepoSecret(opNamespace);

    // map with secret
    Map<String, Object> secretNameMap = new HashMap<>();
    secretNameMap.put("name", OCIR_SECRET_NAME);

    // operator chart values to override
    OperatorParams opParams = new OperatorParams()
        .helmParams(opHelmParams)
        .imagePullSecrets(secretNameMap)
        .domainNamespaces(Arrays.asList(domainNamespace))
        .serviceAccount(opServiceAccount);

    if (domainNamespaceSelectionStrategy != null) {
      opParams.domainNamespaceSelectionStrategy(domainNamespaceSelectionStrategy);
    }

    // use default image in chart when repoUrl is set, otherwise use latest/current branch operator image
    if (opHelmParams.getRepoUrl() == null) {
      opParams.image(operatorImage);
    }

    // enable ELK Stack
    if (elkIntegrationEnabled) {
      opParams
          .elkIntegrationEnabled(elkIntegrationEnabled);
      opParams
          .elasticSearchHost(ELASTICSEARCH_HOST);
      opParams
          .elasticSearchPort(ELASTICSEARCH_HTTP_PORT);
      opParams
          .javaLoggingLevel(JAVA_LOGGING_LEVEL_VALUE);
      opParams
          .logStashImage(LOGSTASH_IMAGE);
    }

    if (withRestAPI) {
      // create externalRestIdentitySecret
      assertTrue(createExternalRestIdentitySecret(opNamespace, DEFAULT_EXTERNAL_REST_IDENTITY_SECRET_NAME),
          "failed to create external REST identity secret");
      opParams
          .externalRestEnabled(true)
          .externalRestHttpsPort(externalRestHttpsPort)
          .externalRestIdentitySecret(DEFAULT_EXTERNAL_REST_IDENTITY_SECRET_NAME);
    }
    // operator chart values to override
    if (enableClusterRoleBinding) {
      opParams.enableClusterRoleBinding(enableClusterRoleBinding);
    }
    if (domainNsSelectionStrategy != null) {
      opParams.domainNamespaceSelectionStrategy(domainNsSelectionStrategy);
      if (domainNsSelectionStrategy.equalsIgnoreCase("LabelSelector")) {
        opParams.domainNamespaceLabelSelector(domainNsSelector);
      } else if (domainNsSelectionStrategy.equalsIgnoreCase("RegExp")) {
        opParams.domainNamespaceRegExp(domainNsSelector);
      }
    }

    // install operator
    logger.info("Installing operator in namespace {0}", opNamespace);
    assertTrue(installOperator(opParams),
        String.format("Failed to install operator in namespace %s", opNamespace));
    logger.info("Operator installed in namespace {0}", opNamespace);

    // list Helm releases matching operator release name in operator namespace
    logger.info("Checking operator release {0} status in namespace {1}",
        OPERATOR_RELEASE_NAME, opNamespace);
    assertTrue(isHelmReleaseDeployed(OPERATOR_RELEASE_NAME, opNamespace),
        String.format("Operator release %s is not in deployed status in namespace %s",
            OPERATOR_RELEASE_NAME, opNamespace));
    logger.info("Operator release {0} status is deployed in namespace {1}",
        OPERATOR_RELEASE_NAME, opNamespace);

    // wait for the operator to be ready
    logger.info("Wait for the operator pod is ready in namespace {0}", opNamespace);
    withStandardRetryPolicy
        .conditionEvaluationListener(
            condition -> logger.info("Waiting for operator to be running in namespace {0} "
                    + "(elapsed time {1}ms, remaining time {2}ms)",
                opNamespace,
                condition.getElapsedTimeInMS(),
                condition.getRemainingTimeInMS()))
        .until(assertDoesNotThrow(() -> operatorIsReady(opNamespace),
            "operatorIsReady failed with ApiException"));

    if (withRestAPI) {
      logger.info("Wait for the operator external service in namespace {0}", opNamespace);
      withStandardRetryPolicy
          .conditionEvaluationListener(
              condition -> logger.info("Waiting for operator external service in namespace {0} "
                      + "(elapsed time {1}ms, remaining time {2}ms)",
                  opNamespace,
                  condition.getElapsedTimeInMS(),
                  condition.getRemainingTimeInMS()))
          .until(assertDoesNotThrow(() -> operatorRestServiceRunning(opNamespace),
              "operator external service is not running"));
    }
    return opHelmParams;
  }

  /**
   * Install WebLogic operator and wait up to two minutes until the operator pod is ready.
   *
   * @param opNamespace the operator namespace in which the operator will be installed
   * @param opReleaseName the operator release name
   * @param domainNsSelectionStrategy SelectLabel, RegExp or List
   * @param domainNsSelector the label or expression value to manage namespaces
   * @param enableClusterRoleBinding operator cluster role binding
   * @param domainNamespace the list of the domain namespaces which will be managed by the operator
   *                        (only in case of List selector)
   * @return the operator Helm installation parameters
   */
  public static HelmParams installAndVerifyOperator(String opReleaseName, String opNamespace,
                                                     String domainNsSelectionStrategy,
                                                     String domainNsSelector,
                                                     boolean enableClusterRoleBinding,
                                                     String... domainNamespace) {

    HelmParams opHelmParams = new HelmParams().releaseName(opReleaseName)
        .namespace(opNamespace)
        .chartDir(OPERATOR_CHART_DIR);
    return installAndVerifyOperator(opNamespace, opReleaseName + "-sa",
        true, 0, opHelmParams, false,
        domainNsSelectionStrategy, domainNsSelector, enableClusterRoleBinding, domainNamespace);
  }

  /**
   * Upgrade WebLogic operator to manage the given domain namespaces.
   *
   * @param opNamespace the operator namespace in which the operator will be upgraded
   * @param domainNamespace the list of the domain namespaces which will be managed by the operator
   * @return true if successful
   */
  public static boolean upgradeAndVerifyOperator(String opNamespace,
                                                 String... domainNamespace) {
    // Helm upgrade parameters
    HelmParams opHelmParams = new HelmParams()
        .releaseName(OPERATOR_RELEASE_NAME)
        .namespace(opNamespace)
        .chartDir(OPERATOR_CHART_DIR);

    // operator chart values
    OperatorParams opParams = new OperatorParams()
        .helmParams(opHelmParams)
        .domainNamespaces(Arrays.asList(domainNamespace));

    return upgradeAndVerifyOperator(opNamespace, opParams);
  }

  /**
   * Upgrade WebLogic operator with the helm values provided.
   *
   * @param opNamespace the operator namespace in which the operator will be upgraded
   * @param opParams operator parameters to use in the upgrade
   * @return true if successful
   */
  public static boolean upgradeAndVerifyOperator(String opNamespace, OperatorParams opParams) {

    LoggingFacade logger = getLogger();

    // upgrade operator
    logger.info("Upgrading operator in namespace {0}", opNamespace);
    if (!upgradeOperator(opParams)) {
      logger.info("Failed to upgrade operator in namespace {0}", opNamespace);
      return false;
    }
    logger.info("Operator upgraded in namespace {0}", opNamespace);

    // list Helm releases matching operator release name in operator namespace
    logger.info("Checking operator release {0} status in namespace {1}",
        OPERATOR_RELEASE_NAME, opNamespace);
    if (!isHelmReleaseDeployed(OPERATOR_RELEASE_NAME, opNamespace)) {
      logger.info("Operator release {0} is not in deployed status in namespace {1}",
          OPERATOR_RELEASE_NAME, opNamespace);
      return false;
    }
    logger.info("Operator release {0} status is deployed in namespace {1}",
        OPERATOR_RELEASE_NAME, opNamespace);

    return true;
  }

  /**
   * Install NGINX and wait up to five minutes until the NGINX pod is ready.
   *
   * @param nginxNamespace the namespace in which the NGINX will be installed
   * @param nodeportshttp the http nodeport of NGINX
   * @param nodeportshttps the https nodeport of NGINX
   * @return the NGINX Helm installation parameters
   */
  public static HelmParams installAndVerifyNginx(String nginxNamespace,
                                                 int nodeportshttp,
                                                 int nodeportshttps) {
    return installAndVerifyNginx(nginxNamespace, nodeportshttp, nodeportshttps, NGINX_CHART_VERSION);
  }

  /**
   * Install NGINX and wait up to five minutes until the NGINX pod is ready.
   *
   * @param nginxNamespace the namespace in which the NGINX will be installed
   * @param nodeportshttp the http nodeport of NGINX
   * @param nodeportshttps the https nodeport of NGINX
   * @param chartVersion the chart version of NGINX
   * @return the NGINX Helm installation parameters
   */
  public static HelmParams installAndVerifyNginx(String nginxNamespace,
                                                 int nodeportshttp,
                                                 int nodeportshttps,
                                                 String chartVersion) {
    LoggingFacade logger = getLogger();
    // Helm install parameters
    HelmParams nginxHelmParams = new HelmParams()
        .releaseName(NGINX_RELEASE_NAME + "-" + nginxNamespace.substring(3))
        .namespace(nginxNamespace)
        .repoUrl(NGINX_REPO_URL)
        .repoName(NGINX_REPO_NAME)
        .chartName(NGINX_CHART_NAME);

    if (chartVersion != null) {
      nginxHelmParams.chartVersion(chartVersion);
    }

    // NGINX chart values to override
    NginxParams nginxParams = new NginxParams()
        .helmParams(nginxHelmParams);

    if (nodeportshttp != 0 && nodeportshttps != 0) {
      nginxParams
          .nodePortsHttp(nodeportshttp)
          .nodePortsHttps(nodeportshttps);
    }

    // install NGINX
    assertThat(installNginx(nginxParams))
        .as("Test NGINX installation succeeds")
        .withFailMessage("NGINX installation is failed")
        .isTrue();

    // verify that NGINX is installed
    logger.info("Checking NGINX release {0} status in namespace {1}",
        NGINX_RELEASE_NAME, nginxNamespace);
    assertTrue(isHelmReleaseDeployed(NGINX_RELEASE_NAME, nginxNamespace),
        String.format("NGINX release %s is not in deployed status in namespace %s",
            NGINX_RELEASE_NAME, nginxNamespace));
    logger.info("NGINX release {0} status is deployed in namespace {1}",
        NGINX_RELEASE_NAME, nginxNamespace);

    // wait until the NGINX pod is ready.
    withStandardRetryPolicy
        .conditionEvaluationListener(
            condition -> logger.info(
                "Waiting for NGINX to be ready in namespace {0} (elapsed time {1}ms, remaining time {2}ms)",
                nginxNamespace,
                condition.getElapsedTimeInMS(),
                condition.getRemainingTimeInMS()))
        .until(assertDoesNotThrow(() -> isNginxReady(nginxNamespace), "isNginxReady failed with ApiException"));

    return nginxHelmParams;
  }

  /**
   * Install Voyager and wait up to five minutes until the Voyager pod is ready.
   *
   * @param voyagerNamespace the namespace in which the Voyager will be installed
   * @param cloudProvider the name of bare metal Kubernetes cluster
   * @param enableValidatingWebhook whehter to enable validating webhook or not
   * @return the Voyager Helm installation parameters
   */
  public static HelmParams installAndVerifyVoyager(String voyagerNamespace,
                                                   String cloudProvider,
                                                   boolean enableValidatingWebhook) {
    LoggingFacade logger = getLogger();
    final String voyagerPodNamePrefix = VOYAGER_CHART_NAME +  "-release";

    // Helm install parameters
    HelmParams voyagerHelmParams = new HelmParams()
        .releaseName(VOYAGER_RELEASE_NAME + "-" + voyagerNamespace.substring(3))
        .namespace(voyagerNamespace)
        .repoUrl(APPSCODE_REPO_URL)
        .repoName(APPSCODE_REPO_NAME)
        .chartName(VOYAGER_CHART_NAME)
        .chartVersion(VOYAGER_CHART_VERSION);

    // Voyager chart values to override
    VoyagerParams voyagerParams = new VoyagerParams()
        .helmParams(voyagerHelmParams)
        .cloudProvider(cloudProvider)
        .enableValidatingWebhook(enableValidatingWebhook);

    // install Voyager
    assertThat(installVoyager(voyagerParams))
        .as("Test Voyager installation succeeds")
        .withFailMessage("Voyager installation is failed")
        .isTrue();

    // verify that Voyager is installed
    logger.info("Checking Voyager release {0} status in namespace {1}",
        VOYAGER_RELEASE_NAME, voyagerNamespace);
    assertTrue(isHelmReleaseDeployed(VOYAGER_RELEASE_NAME, voyagerNamespace),
        String.format("Voyager release %s is not in deployed status in namespace %s",
            VOYAGER_RELEASE_NAME, voyagerNamespace));
    logger.info("Voyager release {0} status is deployed in namespace {1}",
        VOYAGER_RELEASE_NAME, voyagerNamespace);

    // wait until the Voyager pod is ready.
    withStandardRetryPolicy
        .conditionEvaluationListener(
            condition -> logger.info(
                "Waiting for Voyager to be ready in namespace {0} (elapsed time {1}ms, remaining time {2}ms)",
                voyagerNamespace,
                condition.getElapsedTimeInMS(),
                condition.getRemainingTimeInMS()))
        .until(assertDoesNotThrow(() -> isVoyagerReady(voyagerNamespace, voyagerPodNamePrefix),
            "isVoyagerReady failed with ApiException"));

    return voyagerHelmParams;
  }

  /**
   * Install Apache and wait up to five minutes until the Apache pod is ready.
   *
   * @param apacheNamespace the namespace in which the Apache will be installed
   * @param image the image name of Apache webtier
   * @param httpNodePort the http nodeport of Apache
   * @param httpsNodePort the https nodeport of Apache
   * @param domainUid the uid of the domain to which Apache will route the services
   * @return the Apache Helm installation parameters
   */
  public static HelmParams installAndVerifyApache(String apacheNamespace,
                                                  String image,
                                                  int httpNodePort,
                                                  int httpsNodePort,
                                                  String domainUid) throws IOException {
    return installAndVerifyApache(apacheNamespace, image, httpNodePort, httpsNodePort, domainUid,
        null, null, 0, null);
  }

  /**
   * Install Apache and wait up to five minutes until the Apache pod is ready.
   *
   * @param apacheNamespace the namespace in which the Apache will be installed
   * @param image the image name of Apache webtier
   * @param httpNodePort the http nodeport of Apache
   * @param httpsNodePort the https nodeport of Apache
   * @param domainUid the uid of the domain to which Apache will route the services
   * @param pvcName name of the Persistent Volume Claim which contains your own custom_mod_wl_apache.conf file
   * @param virtualHostName the VirtualHostName of the Apache HTTP server which is used to enable custom SSL config
   * @param adminServerPort admin server port
   * @param clusterNamePortMap the map with clusterName as key and cluster port number as value
   * @return the Apache Helm installation parameters
   */
  public static HelmParams installAndVerifyApache(String apacheNamespace,
                                                  String image,
                                                  int httpNodePort,
                                                  int httpsNodePort,
                                                  String domainUid,
                                                  String pvcName,
                                                  String virtualHostName,
                                                  int adminServerPort,
                                                  LinkedHashMap<String, String> clusterNamePortMap)
      throws IOException {

    LoggingFacade logger = getLogger();

    // Create Docker registry secret in the apache namespace to pull the Apache webtier image from repository
    // this secret is used only for non-kind cluster
    if (!secretExists(OCIR_SECRET_NAME, apacheNamespace)) {
      logger.info("Creating Docker registry secret in namespace {0}", apacheNamespace);
      createOcirRepoSecret(apacheNamespace);
    }

    // map with secret
    Map<String, Object> secretNameMap = new HashMap<>();
    secretNameMap.put("name", OCIR_SECRET_NAME);

    // Helm install parameters
    HelmParams apacheHelmParams = new HelmParams()
        .releaseName(APACHE_RELEASE_NAME + "-" + apacheNamespace.substring(3))
        .namespace(apacheNamespace)
        .chartDir(APACHE_SAMPLE_CHART_DIR);

    // Apache chart values to override
    ApacheParams apacheParams = new ApacheParams()
        .helmParams(apacheHelmParams)
        .imagePullSecrets(secretNameMap)
        .image(image)
        .imagePullPolicy("Always")
        .domainUID(domainUid);

    if (httpNodePort >= 0 && httpsNodePort >= 0) {
      apacheParams
          .httpNodePort(httpNodePort)
          .httpsNodePort(httpsNodePort);
    }

    if (pvcName != null && clusterNamePortMap != null) {
      // create a custom Apache plugin configuration file named custom_mod_wl_apache.conf
      // and put it under the directory specified in pv hostPath
      // this file provides a custom Apache plugin configuration to fine tune the behavior of Apache
      V1PersistentVolumeClaim v1pvc = getPersistentVolumeClaim(apacheNamespace, pvcName);
      assertNotNull(v1pvc);
      assertNotNull(v1pvc.getSpec());
      String pvName = v1pvc.getSpec().getVolumeName();
      logger.info("Got PV {0} from PVC {1} in namespace {2}", pvName, pvcName, apacheNamespace);

      V1PersistentVolume v1pv = getPersistentVolume(pvName);
      assertNotNull(v1pv);
      assertNotNull(v1pv.getSpec());
      assertNotNull(v1pv.getSpec().getHostPath());
      String volumePath = v1pv.getSpec().getHostPath().getPath();
      logger.info("hostPath of the PV {0} is {1}", pvName, volumePath);

      Path customConf = Paths.get(volumePath, "custom_mod_wl_apache.conf");
      ArrayList<String> lines = new ArrayList<>();
      lines.add("<IfModule mod_weblogic.c>");
      lines.add("WebLogicHost " + domainUid + "-admin-server");
      lines.add("WebLogicPort " + adminServerPort);
      lines.add("</IfModule>");

      // Directive for weblogic admin Console deployed on Weblogic Admin Server
      lines.add("<Location /console>");
      lines.add("SetHandler weblogic-handler");
      lines.add("WebLogicHost " + domainUid + "-admin-server");
      lines.add("WebLogicPort " + adminServerPort);
      lines.add("</Location>");

      // Directive for all application deployed on weblogic cluster with a prepath defined by LOCATION variable
      // For example, if the LOCAITON is set to '/weblogic1', all applications deployed on the cluster can be accessed
      // via http://myhost:myport/weblogic1/application_end_url
      // where 'myhost' is the IP of the machine that runs the Apache web tier, and
      //       'myport' is the port that the Apache web tier is publicly exposed to.
      // Note that LOCATION cannot be set to '/' unless this is the only Location module configured.
      // create a LOCATION variable for each domain cluster
      int i = 1;
      for (String clusterName : clusterNamePortMap.keySet()) {
        lines.add("<Location /weblogic" + i + ">");
        lines.add("WLSRequest On");
        lines.add("WebLogicCluster " + clusterName + ":" + clusterNamePortMap.get(clusterName));
        lines.add("PathTrim /weblogic" + i);
        lines.add("</Location>");
        i++;
      }

      try {
        Files.write(customConf, lines);
      } catch (IOException ioex) {
        logger.info("Got IOException while write to a file");
        throw ioex;
      }

      apacheParams.pvcName(pvcName);
    }

    if (virtualHostName != null) {
      // create the certificate and private key
      String certFile = RESULTS_ROOT + "/apache-sample.crt";
      String keyFile = RESULTS_ROOT + "/apache-sample.key";

      Map<String, String> envs = new HashMap<>();
      envs.put("VIRTUAL_HOST_NAME", virtualHostName);
      envs.put("SSL_CERT_FILE", certFile);
      envs.put("SSL_CERT_KEY_FILE", keyFile);

      String command = "sh ../kubernetes/samples/charts/apache-samples/custom-sample/certgen.sh";
      CommandParams params = Command
          .defaultCommandParams()
          .command(command)
          .env(envs)
          .saveResults(true)
          .redirect(true);

      Command.withParams(params).execute();

      String customCert = Base64.getEncoder().encodeToString(Files.readAllBytes(Paths.get(certFile)));
      String customKey = Base64.getEncoder().encodeToString(Files.readAllBytes(Paths.get(keyFile)));

      // set the Apache helm install parameters
      apacheParams.virtualHostName(virtualHostName);
      apacheParams.customCert(customCert);
      apacheParams.customKey(customKey);
    }

    // install Apache
    assertThat(installApache(apacheParams))
        .as("Test Apache installation succeeds")
        .withFailMessage("Apache installation is failed")
        .isTrue();

    // verify that Apache is installed
    logger.info("Checking Apache release {0} status in namespace {1}",
        APACHE_RELEASE_NAME + "-" + apacheNamespace.substring(3), apacheNamespace);
    assertTrue(isHelmReleaseDeployed(APACHE_RELEASE_NAME + "-" + apacheNamespace.substring(3), apacheNamespace),
        String.format("Apache release %s is not in deployed status in namespace %s",
            APACHE_RELEASE_NAME + "-" + apacheNamespace.substring(3), apacheNamespace));
    logger.info("Apache release {0} status is deployed in namespace {1}",
        APACHE_RELEASE_NAME + "-" + apacheNamespace.substring(3), apacheNamespace);

    // wait until the Apache pod is ready.
    withStandardRetryPolicy
        .conditionEvaluationListener(
            condition -> logger.info(
                "Waiting for Apache to be ready in namespace {0} (elapsed time {1}ms, remaining time {2}ms)",
                apacheNamespace,
                condition.getElapsedTimeInMS(),
                condition.getRemainingTimeInMS()))
        .until(assertDoesNotThrow(() -> isApacheReady(apacheNamespace), "isApacheReady failed with ApiException"));

    return apacheHelmParams;
  }

  /**
   * Uninstall Elasticsearch.
   *
   * @param params logging exporter parameters to uninstall Elasticsearch
   *
   * @return true if the command to uninstall Elasticsearch succeeds, false otherwise
   */
  public static boolean uninstallAndVerifyElasticsearch(LoggingExporterParams params) {
    // uninstall Elasticsearch
    assertThat(uninstallElasticsearch(params))
        .as("Elasticsearch uninstallation succeeds")
        .withFailMessage("Elasticsearch uninstallation is failed")
        .isTrue();

    return true;
  }

  /**
   * Uninstall Kibana.
   *
   * @param params logging exporter parameters to uninstall Kibana
   *
   * @return true if the command to uninstall Kibana succeeds, false otherwise
   */
  public static boolean uninstallAndVerifyKibana(LoggingExporterParams params) {
    // uninstall Kibana
    assertThat(uninstallKibana(params))
        .as("Elasticsearch uninstallation succeeds")
        .withFailMessage("Elasticsearch uninstallation is failed")
        .isTrue();

    return true;
  }

  /**
   * Install Elasticsearch and wait up to five minutes until Elasticsearch pod is ready.
   *
   * @return Elasticsearch installation parameters
   */
  public static LoggingExporterParams installAndVerifyElasticsearch() {
    LoggingFacade logger = getLogger();
    final String elasticsearchPodNamePrefix = ELASTICSEARCH_NAME;

    // parameters to install Elasticsearch
    LoggingExporterParams elasticsearchParams = new LoggingExporterParams()
        .elasticsearchName(ELASTICSEARCH_NAME)
        .elasticsearchImage(ELASTICSEARCH_IMAGE)
        .elasticsearchHttpPort(ELASTICSEARCH_HTTP_PORT)
        .elasticsearchHttpsPort(ELASTICSEARCH_HTTPS_PORT)
        .loggingExporterNamespace(ELKSTACK_NAMESPACE);

    // install Elasticsearch
    assertThat(installElasticsearch(elasticsearchParams))
        .as("Elasticsearch installation succeeds")
        .withFailMessage("Elasticsearch installation is failed")
        .isTrue();

    // wait until the Elasticsearch pod is ready.
    withStandardRetryPolicy
        .conditionEvaluationListener(
            condition -> logger.info(
                "Waiting for Elasticsearch to be ready in namespace {0} (elapsed time {1}ms, remaining time {2}ms)",
                ELKSTACK_NAMESPACE,
                condition.getElapsedTimeInMS(),
                condition.getRemainingTimeInMS()))
        .until(assertDoesNotThrow(() -> isElkStackPodReady(ELKSTACK_NAMESPACE, elasticsearchPodNamePrefix),
            "isElkStackPodReady failed with ApiException"));

    return elasticsearchParams;
  }

  /**
   * Install Kibana and wait up to five minutes until Kibana pod is ready.
   *
   * @return Kibana installation parameters
   */
  public static LoggingExporterParams installAndVerifyKibana() {
    LoggingFacade logger = getLogger();
    final String kibanaPodNamePrefix = ELASTICSEARCH_NAME;

    // parameters to install Kibana
    LoggingExporterParams kibanaParams = new LoggingExporterParams()
        .kibanaName(KIBANA_NAME)
        .kibanaImage(KIBANA_IMAGE)
        .kibanaType(KIBANA_TYPE)
        .loggingExporterNamespace(ELKSTACK_NAMESPACE)
        .kibanaContainerPort(KIBANA_PORT);

    // install Kibana
    assertThat(installKibana(kibanaParams))
        .as("Kibana installation succeeds")
        .withFailMessage("Kibana installation is failed")
        .isTrue();

    // wait until the Kibana pod is ready.
    withStandardRetryPolicy
        .conditionEvaluationListener(
            condition -> logger.info(
                "Waiting for Kibana to be ready in namespace {0} (elapsed time {1}ms, remaining time {2}ms)",
                ELKSTACK_NAMESPACE,
                condition.getElapsedTimeInMS(),
                condition.getRemainingTimeInMS()))
        .until(assertDoesNotThrow(() -> isElkStackPodReady(ELKSTACK_NAMESPACE, kibanaPodNamePrefix),
            "isElkStackPodReady failed with ApiException"));

    return kibanaParams;
  }

  /**
   * Install WebLogic Logging Exporter.
   *
   * @param filter the value of weblogicLoggingExporterFilters to be added to WebLogic Logging Exporter YAML file
   * @param wlsLoggingExporterYamlFileLoc the directory where WebLogic Logging Exporter YAML file stores
   * @param wlsLoggingExporterArchiveLoc the directory where WebLogic Logging Exporter jar files store
   * @return true if WebLogic Logging Exporter is successfully installed, false otherwise.
   */
  public static boolean installAndVerifyWlsLoggingExporter(String filter,
                                                           String wlsLoggingExporterYamlFileLoc,
                                                           String wlsLoggingExporterArchiveLoc) {
    // Install WebLogic Logging Exporter
    assertThat(TestActions.installWlsLoggingExporter(filter,
        wlsLoggingExporterYamlFileLoc, wlsLoggingExporterArchiveLoc))
        .as("WebLogic Logging Exporter installation succeeds")
        .withFailMessage("WebLogic Logging Exporter installation failed")
        .isTrue();

    return true;
  }

  /**
   * Verify that the logging exporter is ready to use in Operator pod or WebLogic server pod.
   *
   * @param namespace namespace of Operator pod (for ELK Stack) or
   *                  WebLogic server pod (for WebLogic Logging Exporter)
   * @param labelSelector string containing the labels the Operator or WebLogic server is decorated with
   * @param index key word used to search the index status of the logging exporter
   * @return a map containing key and value pair of logging exporter index
   */
  public static Map<String, String> verifyLoggingExporterReady(String namespace,
                                                               String labelSelector,
                                                               String index) {
    return TestActions.verifyLoggingExporterReady(namespace, labelSelector, index);
  }

  /** Install Traefik and wait for up to five minutes for the Traefik pod to be ready.
   *
   * @param traefikNamespace the namespace in which the Traefik ingress controller is installed
   * @param nodeportshttp the web nodeport of Traefik
   * @param nodeportshttps the websecure nodeport of Traefik
   * @return the Traefik Helm installation parameters
   */
  public static HelmParams installAndVerifyTraefik(String traefikNamespace,
      int nodeportshttp,
      int nodeportshttps) {
    LoggingFacade logger = getLogger();
    // Helm install parameters
    HelmParams traefikHelmParams = new HelmParams()
        .releaseName(TRAEFIK_RELEASE_NAME + "-" + traefikNamespace.substring(3))
        .namespace(traefikNamespace)
        .repoUrl(TRAEFIK_REPO_URL)
        .repoName(TRAEFIK_REPO_NAME)
        .chartName(TRAEFIK_CHART_NAME);

    // Traefik chart values to override
    TraefikParams traefikParams = new TraefikParams()
        .helmParams(traefikHelmParams);
    traefikParams
        .nodePortsHttp(nodeportshttp)
        .nodePortsHttps(nodeportshttps);

    // install Traefik
    assertThat(installTraefik(traefikParams))
        .as("Test Traefik installation succeeds")
        .withFailMessage("Traefik installation is failed")
        .isTrue();

    // verify that Traefik is installed
    logger.info("Checking Traefik release {0} status in namespace {1}",
        TRAEFIK_RELEASE_NAME, traefikNamespace);
    assertTrue(isHelmReleaseDeployed(TRAEFIK_RELEASE_NAME, traefikNamespace),
        String.format("Traefik release %s is not in deployed status in namespace %s",
            TRAEFIK_RELEASE_NAME, traefikNamespace));
    logger.info("Traefik release {0} status is deployed in namespace {1}",
        TRAEFIK_RELEASE_NAME, traefikNamespace);

    // wait until the Traefik pod is ready.
    withStandardRetryPolicy
        .conditionEvaluationListener(condition -> logger.info("Waiting for Traefik to be ready in "
        + "namespace {0} (elapsed time {1}ms, remaining time {2}ms)",
        traefikNamespace,
        condition.getElapsedTimeInMS(),
        condition.getRemainingTimeInMS()))
        .until(assertDoesNotThrow(() -> isTraefikReady(traefikNamespace), "isTraefikReady failed with ApiException"));

    return traefikHelmParams;
  }

  /**
   * Create a domain in the specified namespace and wait up to five minutes until the domain exists.
   *
   * @param domain the oracle.weblogic.domain.Domain object to create domain custom resource
   * @param domainNamespace namespace in which the domain will be created
   */
  public static void createDomainAndVerify(Domain domain, String domainNamespace) {
    LoggingFacade logger = getLogger();
    // create the domain CR
    assertNotNull(domain, "domain is null");
    assertNotNull(domain.getSpec(), "domain spec is null");
    String domainUid = domain.getSpec().getDomainUid();

    logger.info("Creating domain custom resource for domainUid {0} in namespace {1}",
        domainUid, domainNamespace);
    assertTrue(assertDoesNotThrow(() -> createDomainCustomResource(domain),
        String.format("Create domain custom resource failed with ApiException for %s in namespace %s",
            domainUid, domainNamespace)),
        String.format("Create domain custom resource failed with ApiException for %s in namespace %s",
            domainUid, domainNamespace));

    // wait for the domain to exist
    logger.info("Checking for domain custom resource in namespace {0}", domainNamespace);
    withStandardRetryPolicy
        .conditionEvaluationListener(
            condition -> logger.info("Waiting for domain {0} to be created in namespace {1} "
                    + "(elapsed time {2}ms, remaining time {3}ms)",
                domainUid,
                domainNamespace,
                condition.getElapsedTimeInMS(),
                condition.getRemainingTimeInMS()))
        .until(domainExists(domainUid, DOMAIN_VERSION, domainNamespace));
  }

  /**
   * Create an ingress for the domain with domainUid in the specified namespace.
   *
   * @param domainUid WebLogic domainUid which is backend to the ingress to be created
   * @param domainNamespace WebLogic domain namespace in which the domain exists
   * @param clusterNameMSPortMap the map with key as cluster name and the value as managed server port of the cluster
   * @return list of ingress hosts
   */
  public static List<String> createIngressForDomainAndVerify(String domainUid,
                                                             String domainNamespace,
                                                             Map<String, Integer> clusterNameMSPortMap) {
    return createIngressForDomainAndVerify(domainUid, domainNamespace, 0, clusterNameMSPortMap, true, false, 0);
  }

  /**
   * Create an ingress for the domain with domainUid in the specified namespace.
   *
   * @param domainUid WebLogic domainUid which is backend to the ingress to be created
   * @param domainNamespace WebLogic domain namespace in which the domain exists
   * @param clusterNameMSPortMap the map with key as cluster name and the value as managed server port of the cluster
   * @param setIngressHost set specific host or set it to all
   * @return list of ingress hosts
   */
  public static List<String> createIngressForDomainAndVerify(String domainUid,
                                                             String domainNamespace,
                                                             Map<String, Integer> clusterNameMSPortMap,
                                                             boolean setIngressHost) {

    return createIngressForDomainAndVerify(domainUid, domainNamespace, 0, clusterNameMSPortMap, setIngressHost,
        false, 0);
  }

  /**
   * Create an ingress for the domain with domainUid in the specified namespace.
   *
   * @param domainUid WebLogic domainUid which is backend to the ingress to be created
   * @param domainNamespace WebLogic domain namespace in which the domain exists
   * @param nodeport node port of the ingress controller
   * @param clusterNameMSPortMap the map with key as cluster name and the value as managed server port of the cluster
   * @return list of ingress hosts
   */
  public static List<String> createIngressForDomainAndVerify(String domainUid,
                                                             String domainNamespace,
                                                             int nodeport,
                                                             Map<String, Integer> clusterNameMSPortMap) {

    return createIngressForDomainAndVerify(domainUid, domainNamespace, nodeport, clusterNameMSPortMap, true,
        false, 0);
  }

  /**
   * Create an ingress for the domain with domainUid in the specified namespace.
   *
   * @param domainUid WebLogic domainUid which is backend to the ingress to be created
   * @param domainNamespace WebLogic domain namespace in which the domain exists
   * @param nodeport node port of the ingress controller
   * @param clusterNameMSPortMap the map with key as cluster name and the value as managed server port of the cluster
   * @param setIngressHost if false does not set ingress host
   * @param enableAdminServerRouting enable the ingress rule to admin server
   * @param adminServerPort the port number of admin server pod of the domain
   * @return list of ingress hosts
   */
  public static List<String> createIngressForDomainAndVerify(String domainUid,
                                                             String domainNamespace,
                                                             int nodeport,
                                                             Map<String, Integer> clusterNameMSPortMap,
                                                             boolean setIngressHost,
                                                             boolean enableAdminServerRouting,
                                                             int adminServerPort) {

    LoggingFacade logger = getLogger();
    // create an ingress in domain namespace
    final String ingressNginxClass = "nginx";
    String ingressName = domainUid + "-" + domainNamespace + "-" + ingressNginxClass;

    HashMap<String, String> annotations = new HashMap<>();
    annotations.put("kubernetes.io/ingress.class", ingressNginxClass);

    List<String> ingressHostList =
            createIngress(ingressName, domainNamespace, domainUid, clusterNameMSPortMap, annotations, setIngressHost,
                null, enableAdminServerRouting, adminServerPort);

    assertNotNull(ingressHostList,
            String.format("Ingress creation failed for domain %s in namespace %s", domainUid, domainNamespace));

    // check the ingress was found in the domain namespace
    assertThat(assertDoesNotThrow(() -> listIngresses(domainNamespace)))
            .as(String.format("Test ingress %s was found in namespace %s", ingressName, domainNamespace))
            .withFailMessage(String.format("Ingress %s was not found in namespace %s", ingressName, domainNamespace))
            .contains(ingressName);

    logger.info("ingress {0} for domain {1} was created in namespace {2}",
            ingressName, domainUid, domainNamespace);

    // check the ingress is ready to route the app to the server pod
    if (nodeport != 0) {
      for (String ingressHost : ingressHostList) {
        String curlCmd = "curl --silent --show-error --noproxy '*' -H 'host: " + ingressHost
            + "' http://" + K8S_NODEPORT_HOST + ":" + nodeport
            + "/weblogic/ready --write-out %{http_code} -o /dev/null";

        logger.info("Executing curl command {0}", curlCmd);
        assertTrue(callWebAppAndWaitTillReady(curlCmd, 60));
      }
    }

    return ingressHostList;
  }


  /**
   * Create an ingress for the domain with domainUid in the specified namespace.
   *
   * @param domainUid WebLogic domainUid which is backend to the ingress to be created
   * @param domainNamespace WebLogic domain namespace in which the domain exists
   * @param nodeport node port of the ingress controller
   * @param clusterNameMSPortMap the map with key as cluster name and the value as managed server port of the cluster
   * @param setIngressHost if false does not set ingress host
   * @param tlsSecret name of the TLS secret if any
   * @return list of ingress hosts
   */
  public static List<String> createTraefikIngressForDomainAndVerify(
      String domainUid,
      String domainNamespace,
      int nodeport,
      Map<String, Integer> clusterNameMSPortMap,
      boolean setIngressHost,
      String tlsSecret) {

    LoggingFacade logger = getLogger();
    // create an ingress in domain namespace
    final String ingressTraefikClass = "traefik";
    String ingressName = domainUid + "-" + ingressTraefikClass;

    HashMap<String, String> annotations = new HashMap<>();
    annotations.put("kubernetes.io/ingress.class", ingressTraefikClass);

    List<String> ingressHostList =
            createIngress(ingressName, domainNamespace, domainUid,
                clusterNameMSPortMap, annotations, setIngressHost, tlsSecret);

    assertNotNull(ingressHostList,
            String.format("Ingress creation failed for domain %s in namespace %s", domainUid, domainNamespace));

    // check the ingress was found in the domain namespace
    assertThat(assertDoesNotThrow(() -> listIngresses(domainNamespace)))
            .as(String.format("Test ingress %s was found in namespace %s", ingressName, domainNamespace))
            .withFailMessage(String.format("Ingress %s was not found in namespace %s", ingressName, domainNamespace))
            .contains(ingressName);

    logger.info("ingress {0} for domain {1} was created in namespace {2}",
            ingressName, domainUid, domainNamespace);

    // check the ingress is ready to route the app to the server pod
    if (nodeport != 0) {
      for (String ingressHost : ingressHostList) {
        String curlCmd = "curl --silent --show-error --noproxy '*' -H 'host: " + ingressHost
            + "' http://" + K8S_NODEPORT_HOST + ":" + nodeport
            + "/weblogic/ready --write-out %{http_code} -o /dev/null";

        logger.info("Executing curl command {0}", curlCmd);
        assertTrue(callWebAppAndWaitTillReady(curlCmd, 60));
      }
    }

    return ingressHostList;
  }

  /**
   * Create an ingress for the domain with domainUid in a given namespace and verify.
   *
   * @param domainUid WebLogic domainUid which is backend to the ingress to be created
   * @param domainNamespace WebLogic domain namespace in which the domain exists
   * @param ingressName name of ingress to be created in a given domain
   * @param clusterNameMSPortMap the map with key as cluster name and the value as managed server port of the cluster
   * @return list of ingress hosts
   */
  public static List<String> installVoyagerIngressAndVerify(String domainUid,
                                                            String domainNamespace,
                                                            String ingressName,
                                                            Map<String, Integer> clusterNameMSPortMap) {
    return installVoyagerIngressAndVerify(domainUid, domainNamespace, ingressName, clusterNameMSPortMap, null);
  }

  /**
   * Create an ingress for the domain with domainUid in a given namespace and verify.
   *
   * @param domainUid WebLogic domainUid which is backend to the ingress to be created
   * @param domainNamespace WebLogic domain namespace in which the domain exists
   * @param ingressName name of ingress to be created in a given domain
   * @param clusterNameMSPortMap the map with key as cluster name and the value as managed server port of the cluster
   * @param tlsSecret the secret name for TLS
   * @return list of ingress hosts
   */
  public static List<String> installVoyagerIngressAndVerify(String domainUid,
                                                            String domainNamespace,
                                                            String ingressName,
                                                            Map<String, Integer> clusterNameMSPortMap,
                                                            String tlsSecret) {
    LoggingFacade logger = getLogger();
    final String voyagerIngressName = VOYAGER_CHART_NAME + "-" + ingressName;
    final String channelName = "tcp-80";
    final String ingressType = "NodePort";
    final String ingressAffinity = "cookie";
    final String ingressClass = "voyager";

    // set the annotations for Voyager
    HashMap<String, String> annotations = new HashMap<>();
    annotations.put("ingress.appscode.com/type", ingressType);
    annotations.put("ingress.appscode.com/affinity", ingressAffinity);
    annotations.put("kubernetes.io/ingress.class", ingressClass);

    // create an ingress in domain namespace
    List<String> ingressHostList =
        createIngress(ingressName, domainNamespace, domainUid, clusterNameMSPortMap, annotations, true, tlsSecret);

    // wait until the Voyager ingress pod is ready.
    withStandardRetryPolicy
        .conditionEvaluationListener(
            condition -> logger.info(
                "Waiting for Voyager ingress to be ready in namespace {0} (elapsed time {1}ms, remaining time {2}ms)",
                domainUid,
                condition.getElapsedTimeInMS(),
                condition.getRemainingTimeInMS()))
        .until(assertDoesNotThrow(() -> isVoyagerReady(domainNamespace, voyagerIngressName),
            "isVoyagerReady failed with ApiException"));

    assertNotNull(ingressHostList,
        String.format("Ingress creation failed for domain %s in namespace %s", domainUid, domainNamespace));

    // check the ingress was found in the domain namespace
    assertThat(assertDoesNotThrow(() -> listIngresses(domainNamespace)))
        .as(String.format("Test ingress %s was found in namespace %s", ingressName, domainNamespace))
        .withFailMessage(String.format("Ingress %s was not found in namespace %s", ingressName, domainNamespace))
        .contains(ingressName);

    // get ingress service Nodeport
    int ingressServiceNodePort = assertDoesNotThrow(
        () -> getServiceNodePort(domainNamespace, voyagerIngressName, channelName),
        "Getting admin server node port failed");
    logger.info("Node port for {0} is: {1} :", voyagerIngressName, ingressServiceNodePort);

    // check the ingress is ready to route the app to the server pod
    if (ingressServiceNodePort != 0) {
      for (String ingressHost : ingressHostList) {
        String curlCmd = "curl --silent --show-error --noproxy '*' -H 'host: " + ingressHost
            + "' http://" + K8S_NODEPORT_HOST + ":" + ingressServiceNodePort
            + "/weblogic/ready --write-out %{http_code} -o /dev/null";

        logger.info("Executing curl command {0}", curlCmd);
        assertTrue(callWebAppAndWaitTillReady(curlCmd, 60));
      }
    }

    logger.info("ingress {0} for domain {1} was created in namespace {2}",
        ingressName, domainUid, domainNamespace);

    return ingressHostList;
  }


  /**
   * Execute command inside a pod and assert the execution.
   *
   * @param pod V1Pod object
   * @param containerName name of the container inside the pod
   * @param redirectToStdout if true redirect to stdout and stderr
   * @param command the command to execute inside the pod
   */
  public static void execInPod(V1Pod pod, String containerName, boolean redirectToStdout, String command) {
    LoggingFacade logger = getLogger();
    ExecResult exec = null;
    try {
      logger.info("Executing command {0}", command);
      exec = Exec.exec(pod, containerName, redirectToStdout, "/bin/sh", "-c", command);
      // checking for exitValue 0 for success fails sometimes as k8s exec api returns non-zero
      // exit value even on success, so checking for exitValue non-zero and stderr not empty for failure,
      // otherwise its success
      assertFalse(exec.exitValue() != 0 && exec.stderr() != null && !exec.stderr().isEmpty(),
          String.format("Command %s failed with exit value %s, stderr %s, stdout %s",
              command, exec.exitValue(), exec.stderr(), exec.stdout()));
    } catch (IOException | ApiException | InterruptedException ex) {
      logger.warning(ex.getMessage());
    }
  }

  /**
   * Check pod exists in the specified namespace.
   *
   * @param podName pod name to check
   * @param domainUid the label the pod is decorated with
   * @param domainNamespace the domain namespace in which the domain exists
   */
  public static void checkPodExists(String podName, String domainUid, String domainNamespace) {
    LoggingFacade logger = getLogger();
    withStandardRetryPolicy
        .conditionEvaluationListener(
            condition -> logger.info("Waiting for pod {0} to be created in namespace {1} "
                    + "(elapsed time {2}ms, remaining time {3}ms)",
                podName,
                domainNamespace,
                condition.getElapsedTimeInMS(),
                condition.getRemainingTimeInMS()))
        .until(assertDoesNotThrow(() -> podExists(podName, domainUid, domainNamespace),
            String.format("podExists failed with ApiException for pod %s in namespace %s",
                podName, domainNamespace)));
  }

  /**
   * Check pod is ready.
   *
   * @param podName pod name to check
   * @param domainUid the label the pod is decorated with
   * @param domainNamespace the domain namespace in which the domain exists
   */
  public static void checkPodReady(String podName, String domainUid, String domainNamespace) {
    LoggingFacade logger = getLogger();
    withStandardRetryPolicy
        .conditionEvaluationListener(
            condition -> logger.info("Waiting for pod {0} to be ready in namespace {1} "
                    + "(elapsed time {2}ms, remaining time {3}ms)",
                podName,
                domainNamespace,
                condition.getElapsedTimeInMS(),
                condition.getRemainingTimeInMS()))
        .until(assertDoesNotThrow(() -> podReady(podName, domainUid, domainNamespace),
            String.format("podReady failed with ApiException for pod %s in namespace %s",
                podName, domainNamespace)));
  }

  /**
   * Checks that pod is initializing.
   *
   * @param podName pod name to check
   * @param domainUid the label the pod is decorated with
   * @param domainNamespace the domain namespace in which the domain exists
   */
  public static void checkPodInitializing(String podName, String domainUid, String domainNamespace) {
    LoggingFacade logger = getLogger();
    withStandardRetryPolicy
        .conditionEvaluationListener(
            condition -> logger.info("Waiting for pod {0} to be initializing in namespace {1} "
                    + "(elapsed time {2}ms, remaining time {3}ms)",
                podName,
                domainNamespace,
                condition.getElapsedTimeInMS(),
                condition.getRemainingTimeInMS()))
        .until(assertDoesNotThrow(() -> podInitializing(podName, domainUid, domainNamespace),
            String.format("podReady failed with ApiException for pod %s in namespace %s",
                podName, domainNamespace)));
  }

  /**
   * Check pod is restarted by comparing the pod's creation timestamp with the last timestamp.
   *
   * @param domainUid the label the pod is decorated with
   * @param podName pod name to check
   * @param domNamespace the Kubernetes namespace in which the domain exists
   * @param lastCreationTime the previous creation time
   */
  public static void checkPodRestarted(
      String domainUid,
      String domNamespace,
      String podName,
      DateTime lastCreationTime
  ) {
    LoggingFacade logger = getLogger();
    withStandardRetryPolicy
        .conditionEvaluationListener(
            condition -> logger.info("Waiting for pod {0} to be restarted in namespace {1} "
                    + "(elapsed time {2}ms, remaining time {3}ms)",
                podName,
                domNamespace,
                condition.getElapsedTimeInMS(),
                condition.getRemainingTimeInMS()))
        .until(assertDoesNotThrow(() -> isPodRestarted(podName, domNamespace, lastCreationTime),
            String.format(
                "pod %s has not been restarted in namespace %s", podName, domNamespace)));
  }

  /**
   * Check service exists in the specified namespace.
   *
   * @param serviceName service name to check
   * @param namespace the namespace in which to check for the service
   */
  public static void checkServiceExists(String serviceName, String namespace) {
    LoggingFacade logger = getLogger();
    withStandardRetryPolicy
        .conditionEvaluationListener(
            condition -> logger.info("Waiting for service {0} to exist in namespace {1} "
                    + "(elapsed time {2}ms, remaining time {3}ms)",
                serviceName,
                namespace,
                condition.getElapsedTimeInMS(),
                condition.getRemainingTimeInMS()))
        .until(assertDoesNotThrow(() -> serviceExists(serviceName, null, namespace),
            String.format("serviceExists failed with ApiException for service %s in namespace %s",
                serviceName, namespace)));
  }

  /**
   * Check pod is ready and service exists in the specified namespace.
   *
   * @param podName pod name to check
   * @param domainUid the label the pod is decorated with
   * @param namespace the namespace in which the pod exists
   */
  public static void checkPodReadyAndServiceExists(String podName, String domainUid, String namespace) {
    LoggingFacade logger = getLogger();

    logger.info("Check service {0} exists in namespace {1}", podName, namespace);
    checkServiceExists(podName, namespace);

    logger.info("Waiting for pod {0} to be ready in namespace {1}", podName, namespace);
    checkPodReady(podName, domainUid, namespace);
  }

  /**
   * Check pod does not exist in the specified namespace.
   *
   * @param podName pod name to check
   * @param domainUid the label the pod is decorated with
   * @param namespace the namespace in which to check whether the pod exists
   */
  public static void checkPodDoesNotExist(String podName, String domainUid, String namespace) {
    LoggingFacade logger = getLogger();
    withStandardRetryPolicy
        .conditionEvaluationListener(
            condition -> logger.info("Waiting for pod {0} to be deleted in namespace {1} "
                    + "(elapsed time {2}ms, remaining time {3}ms)",
                podName,
                namespace,
                condition.getElapsedTimeInMS(),
                condition.getRemainingTimeInMS()))
        .until(assertDoesNotThrow(() -> podDoesNotExist(podName, domainUid, namespace),
            String.format("podDoesNotExist failed with ApiException for pod %s in namespace %s",
                podName, namespace)));
  }

  /**
   * Check service does not exist in the specified namespace.
   *
   * @param serviceName service name to check
   * @param namespace the namespace in which to check the service does not exist
   */
  public static void checkServiceDoesNotExist(String serviceName, String namespace) {
    LoggingFacade logger = getLogger();
    withStandardRetryPolicy
        .conditionEvaluationListener(
            condition -> logger.info("Waiting for service {0} to be deleted in namespace {1} "
                    + "(elapsed time {2}ms, remaining time {3}ms)",
                serviceName,
                namespace,
                condition.getElapsedTimeInMS(),
                condition.getRemainingTimeInMS()))
        .until(assertDoesNotThrow(() -> serviceDoesNotExist(serviceName, null, namespace),
            String.format("serviceDoesNotExist failed with ApiException for service %s in namespace %s",
                serviceName, namespace)));
  }

  /**
   * Create a Docker image for a model in image domain.
   *
   * @param miiImageNameBase the base mii image name used in local or to construct the image name in repository
   * @param wdtModelFile the WDT model file used to build the Docker image
   * @param appName the sample application name used to build sample app ear file in WDT model file
   * @return image name with tag
   */
  public static  String createMiiImageAndVerify(String miiImageNameBase,
                                                String wdtModelFile,
                                                String appName) {
    return createMiiImageAndVerify(miiImageNameBase, wdtModelFile, appName,
        WEBLOGIC_IMAGE_NAME, WEBLOGIC_IMAGE_TAG, WLS);
  }

  /**
   * Create a Docker image for a model in image domain.
   *
   * @param miiImageNameBase the base mii image name used in local or to construct the image name in repository
   * @param wdtModelFile the WDT model file used to build the Docker image
   * @param appName the sample application name used to build sample app ear file in WDT model file
   * @param additionalBuildCommands - Path to a file with additional build commands
   * @param additionalBuildFilesVarargs - Additional files that are required by your additionalBuildCommands
   * @return image name with tag
   */
  public static  String createMiiImageAndVerify(String miiImageNameBase,
                                                String wdtModelFile,
                                                String appName,
                                                String additionalBuildCommands,
                                                String... additionalBuildFilesVarargs) {
    // build the model file list
    final List<String> modelList = Collections.singletonList(MODEL_DIR + "/" + wdtModelFile);
    final List<String> appSrcDirList = Collections.singletonList(appName);

    return createImageAndVerify(
        miiImageNameBase, modelList, appSrcDirList, null, WEBLOGIC_IMAGE_NAME,
        WEBLOGIC_IMAGE_TAG, WLS, true, null, false,
        additionalBuildCommands, additionalBuildFilesVarargs);
  }

  /**
   * Create a Docker image for a model in image domain.
   *
   * @param miiImageNameBase the base mii image name used in local or to construct the image name in repository
   * @param wdtModelFile the WDT model file used to build the Docker image
   * @param appName the sample application name used to build sample app ear file in WDT model file
   * @param baseImageName the WebLogic base image name to be used while creating mii image
   * @param baseImageTag the WebLogic base image tag to be used while creating mii image
   * @param domainType the type of the WebLogic domain, valid values are "WLS, "JRF", and "Restricted JRF"
   * @return image name with tag
   */
  public static  String createMiiImageAndVerify(String miiImageNameBase,
                                                String wdtModelFile,
                                                String appName,
                                                String baseImageName,
                                                String baseImageTag,
                                                String domainType) {
    // build the model file list
    final List<String> modelList = Collections.singletonList(MODEL_DIR + "/" + wdtModelFile);
    final List<String> appSrcDirList = Collections.singletonList(appName);

    return createMiiImageAndVerify(
        miiImageNameBase, modelList, appSrcDirList, baseImageName, baseImageTag, domainType, true);
  }

  /**
   * Create a Docker image for a model in image domain using multiple WDT model files and application ear files.
   *
   * @param miiImageNameBase the base mii image name used in local or to construct the image name in repository
   * @param wdtModelList list of WDT model files used to build the Docker image
   * @param appSrcDirList list of the sample application source directories used to build sample app ear files
   * @return image name with tag
   */
  public static  String createMiiImageAndVerify(String miiImageNameBase,
                                                List<String> wdtModelList,
                                                List<String> appSrcDirList) {
    return createMiiImageAndVerify(
        miiImageNameBase, wdtModelList, appSrcDirList, WEBLOGIC_IMAGE_NAME, WEBLOGIC_IMAGE_TAG, WLS, true);

  }

  /**
   * Create a Docker image for a model in image domain using multiple WDT model files and application ear files.
   *
   * @param miiImageNameBase the base mii image name used in local or to construct the image name in repository
   * @param wdtModelList list of WDT model files used to build the Docker image
   * @param appSrcDirList list of the sample application source directories used to build sample app ear files
   * @param baseImageName the WebLogic base image name to be used while creating mii image
   * @param baseImageTag the WebLogic base image tag to be used while creating mii image
   * @param domainType the type of the WebLogic domain, valid values are "WLS, "JRF", and "Restricted JRF"
   * @param oneArchiveContainsMultiApps whether one archive contains multiple apps
   * @return image name with tag
   */
  public static String createMiiImageAndVerify(String miiImageNameBase,
                                               List<String> wdtModelList,
                                               List<String> appSrcDirList,
                                               String baseImageName,
                                               String baseImageTag,
                                               String domainType,
                                               boolean oneArchiveContainsMultiApps) {

    return createImageAndVerify(
            miiImageNameBase, wdtModelList, appSrcDirList, null, baseImageName,
            baseImageTag, domainType, true, null, oneArchiveContainsMultiApps);
  }

  /**
   * Create an image with modelfile, application archive and property file. If the property file
   * is needed to be updated with a property that has been created by the framework, it is copied
   * onto RESULT_ROOT and updated. Hence the altModelDir. Call this method to create a domain home in image.
   * @param imageNameBase - base image name used in local or to construct image name in repository
   * @param wdtModelFile - model file used to build the image
   * @param appName - application to be added to the image
   * @param modelPropFile - property file to be used with the model file above
   * @param altModelDir - directory where the property file is found if not in the default MODEL_DIR
   * @return image name with tag
   */
  public static String createImageAndVerify(String imageNameBase,
                                            String wdtModelFile,
                                            String appName,
                                            String modelPropFile,
                                            String altModelDir,
                                            String domainHome) {

    final List<String> wdtModelList = Collections.singletonList(MODEL_DIR + "/" + wdtModelFile);
    final List<String> appSrcDirList = Collections.singletonList(appName);
    final List<String> modelPropList = Collections.singletonList(altModelDir + "/" + modelPropFile);

    return createImageAndVerify(
      imageNameBase, wdtModelList, appSrcDirList, modelPropList, WEBLOGIC_IMAGE_NAME,
        WEBLOGIC_IMAGE_TAG, WLS, false, domainHome, false);
  }

  /**
   * Create an image from the wdt model, application archives and property file. Call this method
   * to create a domain home in image.
   * @param imageNameBase - base image name used in local or to construct image name in repository
   * @param wdtModelFile - model file used to build the image
   * @param appName - application to be added to the image
   * @param modelPropFile - property file to be used with the model file above
   * @return image name with tag
   */
  public static String createImageAndVerify(String imageNameBase,
                                            String wdtModelFile,
                                            String appName,
                                            String modelPropFile,
                                            String domainHome) {

    final List<String> wdtModelList = Collections.singletonList(MODEL_DIR + "/" + wdtModelFile);
    final List<String> appSrcDirList = Collections.singletonList(appName);
    final List<String> modelPropList = Collections.singletonList(MODEL_DIR + "/" + modelPropFile);

    return createImageAndVerify(
            imageNameBase, wdtModelList, appSrcDirList, modelPropList, WEBLOGIC_IMAGE_NAME,
        WEBLOGIC_IMAGE_TAG, WLS, false, domainHome, false);
  }

  /**
   * Create a Docker image for a model in image domain or domain home in image using multiple WDT model
   * files and application ear files.
   * @param imageNameBase - the base mii image name used in local or to construct the image name in repository
   * @param wdtModelList - list of WDT model files used to build the Docker image
   * @param appSrcDirList - list of the sample application source directories used to build sample app ear files
   * @param modelPropList - the WebLogic base image name to be used while creating mii image
   * @param baseImageName - the WebLogic base image name to be used while creating mii image
   * @param baseImageTag - the WebLogic base image tag to be used while creating mii image
   * @param domainType - the type of the WebLogic domain, valid values are "WLS, "JRF", and "Restricted JRF"
   * @param modelType - create a model image only or domain in image. set to true for MII
   * @param domainHome - the domain home in the image
   * @param oneArchiveContainsMultiApps - whether one archive contains multiple apps
   * @return image name with tag
   */
  public static String createImageAndVerify(String imageNameBase,
                                            List<String> wdtModelList,
                                            List<String> appSrcDirList,
                                            List<String> modelPropList,
                                            String baseImageName,
                                            String baseImageTag,
                                            String domainType,
                                            boolean modelType,
                                            String domainHome,
                                            boolean oneArchiveContainsMultiApps) {
    return createImageAndVerify(
        imageNameBase, wdtModelList, appSrcDirList, modelPropList, baseImageName, baseImageTag, domainType,
        modelType, domainHome, oneArchiveContainsMultiApps, null);
  }

  /**
   * Create a Docker image for a model in image domain or domain home in image using multiple WDT model
   * files and application ear files.
   * @param imageNameBase - the base mii image name used in local or to construct the image name in repository
   * @param wdtModelList - list of WDT model files used to build the Docker image
   * @param appSrcDirList - list of the sample application source directories used to build sample app ear files
   * @param modelPropList - the WebLogic base image name to be used while creating mii image
   * @param baseImageName - the WebLogic base image name to be used while creating mii image
   * @param baseImageTag - the WebLogic base image tag to be used while creating mii image
   * @param domainType - the type of the WebLogic domain, valid values are "WLS, "JRF", and "Restricted JRF"
   * @param modelType - create a model image only or domain in image. set to true for MII
   * @param additionalBuildCommands - Path to a file with additional build commands
   * @param additionalBuildFilesVarargs -Additional files that are required by your additionalBuildCommands
   * @return image name with tag
   */
  public static String createImageAndVerify(String imageNameBase,
                                            List<String> wdtModelList,
                                            List<String> appSrcDirList,
                                            List<String> modelPropList,
                                            String baseImageName,
                                            String baseImageTag,
                                            String domainType,
                                            boolean modelType,
                                            String domainHome,
                                            boolean oneArchiveContainsMultiApps,
                                            String additionalBuildCommands,
                                            String... additionalBuildFilesVarargs) {

    LoggingFacade logger = getLogger();

    // create unique image name with date
    DateFormat dateFormat = new SimpleDateFormat("yyyy-MM-dd");
    Date date = new Date();
    final String imageTag = baseImageTag + "-" + dateFormat.format(date) + "-" + System.currentTimeMillis();
    // Add repository name in image name for Jenkins runs
    final String imageName = DOMAIN_IMAGES_REPO + imageNameBase;
    final String image = imageName + ":" + imageTag;

    List<String> archiveList = new ArrayList<>();
    if (appSrcDirList != null && appSrcDirList.size() != 0 && appSrcDirList.get(0) != null) {
      List<String> archiveAppsList = new ArrayList<>();
      List<String> buildAppDirList = new ArrayList<>(appSrcDirList);
      boolean buildCoherence = false;

      for (String appSrcDir : appSrcDirList) {
        if (appSrcDir.contains(".war") || appSrcDir.contains(".ear")) {
          //remove from build
          buildAppDirList.remove(appSrcDir);
          archiveAppsList.add(appSrcDir);
        }

        if (appSrcDir.contains("coherence-proxy") || appSrcDir.contains("CoherenceApp")) {
          buildCoherence = true;
        }
      }

      if (archiveAppsList.size() != 0 && archiveAppsList.get(0) != null) {
        assertTrue(archiveApp(defaultAppParams()
                .srcDirList(archiveAppsList)));
        //archive provided ear or war file
        String appName = archiveAppsList.get(0).substring(archiveAppsList.get(0).lastIndexOf("/") + 1,
                appSrcDirList.get(0).lastIndexOf("."));

        // build the archive list
        String zipAppFile = String.format("%s/%s.zip", ARCHIVE_DIR, appName);
        archiveList.add(zipAppFile);

      }

      if (buildAppDirList.size() != 0 && buildAppDirList.get(0) != null) {
        // build an application archive using what is in resources/apps/APP_NAME
        String zipFile = "";
        if (oneArchiveContainsMultiApps) {
          assertTrue(buildAppArchive(defaultAppParams()
                          .srcDirList(buildAppDirList)),
                  String.format("Failed to create app archive for %s", buildAppDirList.get(0)));
          zipFile = String.format("%s/%s.zip", ARCHIVE_DIR, buildAppDirList.get(0));
          // build the archive list
          archiveList.add(zipFile);
        } else if (buildCoherence) {
          // build the Coherence GAR file
          assertTrue(buildCoherenceArchive(defaultAppParams()
                  .srcDirList(buildAppDirList)),
              String.format("Failed to create app archive for %s", buildAppDirList.get(0)));
          zipFile = String.format("%s/%s.zip", ARCHIVE_DIR, buildAppDirList.get(0));
          // build the archive list
          archiveList.add(zipFile);
        } else {
          for (String appName : buildAppDirList) {
            assertTrue(buildAppArchive(defaultAppParams()
                .srcDirList(Collections.singletonList(appName))
                .appName(appName)),
                String.format("Failed to create app archive for %s", appName));
            zipFile = String.format("%s/%s.zip", ARCHIVE_DIR, appName);
            // build the archive list
            archiveList.add(zipFile);
          }
        }
      }
    }

    // Set additional environment variables for WIT
    checkDirectory(WIT_BUILD_DIR);
    Map<String, String> env = new HashMap<>();
    env.put("WLSIMG_BLDDIR", WIT_BUILD_DIR);

    // For k8s 1.16 support and as of May 6, 2020, we presently need a different JDK for these
    // tests and for image tool. This is expected to no longer be necessary once JDK 11.0.8 or
    // the next JDK 14 versions are released.
    String witJavaHome = System.getenv("WIT_JAVA_HOME");
    if (witJavaHome != null) {
      env.put("JAVA_HOME", witJavaHome);
    }

    // build an image using WebLogic Image Tool
    logger.info("Creating image {0} using model directory {1}", image, MODEL_DIR);
    boolean result = false;
    if (!modelType) {  //create a domain home in image image
      result = createImage(
              new WitParams()
                .baseImageName(baseImageName)
                .baseImageTag(baseImageTag)
                .domainType(domainType)
                .modelImageName(imageName)
                .modelImageTag(imageTag)
                .modelFiles(wdtModelList)
                .modelVariableFiles(modelPropList)
                .modelArchiveFiles(archiveList)
                .domainHome(WDT_IMAGE_DOMAINHOME_BASE_DIR + "/" + domainHome)
                .wdtModelOnly(modelType)
                .wdtOperation("CREATE")
                .wdtVersion(WDT_VERSION)
                .env(env)
                .redirect(true));
    } else {
      WitParams witParams = new WitParams()
          .baseImageName(baseImageName)
          .baseImageTag(baseImageTag)
          .domainType(domainType)
          .modelImageName(imageName)
          .modelImageTag(imageTag)
          .modelFiles(wdtModelList)
          .modelVariableFiles(modelPropList)
          .modelArchiveFiles(archiveList)
          .wdtModelOnly(modelType)
          .wdtVersion(WDT_VERSION)
          .env(env)
          .redirect(true);

      if (additionalBuildCommands != null) {
        logger.info("additionalBuildCommands {0}", additionalBuildCommands);
        witParams.additionalBuildCommands(additionalBuildCommands);
        StringBuffer additionalBuildFilesBuff = new StringBuffer();
        for (String buildFile:additionalBuildFilesVarargs) {
          additionalBuildFilesBuff.append(buildFile).append(" ");
        }

        witParams.additionalBuildFiles(additionalBuildFilesBuff.toString().trim());
      }
      result = createImage(witParams);
    }

    assertTrue(result, String.format("Failed to create the image %s using WebLogic Image Tool", image));

    // Check image exists using docker images | grep image tag.
    assertTrue(doesImageExist(imageTag),
            String.format("Image %s does not exist", image));

    logger.info("Image {0} are created successfully", image);
    return image;
  }

  /**
   * Create secret for OCR registry credentials in the specified namespace.
   *
   * @param namespace namespace in which the secret will be created
   */
  public static void createOcrRepoSecret(String namespace) {
    LoggingFacade logger = getLogger();
    logger.info("Creating image pull secret {0} in namespace {1}", OCR_SECRET_NAME, namespace);
    createDockerRegistrySecret(OCR_USERNAME, OCR_PASSWORD, OCR_EMAIL, OCR_REGISTRY, OCR_SECRET_NAME, namespace);
  }


  /**
   * Create a Docker registry secret in the specified namespace.
   *
   * @param namespace the namespace in which the secret will be created
   */
  public static void createOcirRepoSecret(String namespace) {
    LoggingFacade logger = getLogger();
    logger.info("Creating image pull secret {0} in namespace {1}", OCIR_SECRET_NAME, namespace);
    createDockerRegistrySecret(OCIR_USERNAME, OCIR_PASSWORD, OCIR_EMAIL,
        OCIR_REGISTRY, OCIR_SECRET_NAME, namespace);
  }

  /**
   * Create docker registry secret with given parameters.
   * @param userName repository user name
   * @param password repository password
   * @param email repository email
   * @param registry registry name
   * @param secretName name of the secret to create
   * @param namespace namespace in which to create the secret
   */
  public static void createDockerRegistrySecret(String userName, String password,
                                                String email, String registry, String secretName, String namespace) {
    LoggingFacade logger = getLogger();
    // Create registry secret in the namespace to pull the image from repository
    JsonObject dockerConfigJsonObject = createDockerConfigJson(
        userName, password, email, registry);
    String dockerConfigJson = dockerConfigJsonObject.toString();

    // skip if the secret already exists
    V1SecretList listSecrets = listSecrets(namespace);
    if (listSecrets != null) {
      for (V1Secret item : listSecrets.getItems()) {
        if (item.getMetadata().getName().equals(secretName)) {
          logger.info("Secret {0} already exists in namespace {1}, skipping secret creation", secretName, namespace);
          return;
        }
      }
    }

    // Create the V1Secret configuration
    V1Secret repoSecret = new V1Secret()
        .metadata(new V1ObjectMeta()
            .name(secretName)
            .namespace(namespace))
        .type("kubernetes.io/dockerconfigjson")
        .putDataItem(".dockerconfigjson", dockerConfigJson.getBytes());

    boolean secretCreated = assertDoesNotThrow(() -> createSecret(repoSecret),
        String.format("createSecret failed for %s", secretName));
    assertTrue(secretCreated, String.format("createSecret failed while creating secret %s in namespace %s",
        secretName, namespace));
  }

  /**
   * Create a Docker registry secret in the specified namespace to pull base images.
   *
   * @param namespace the namespace in which the secret will be created
   */
  public static void createSecretForBaseImages(String namespace) {
    if (BASE_IMAGES_REPO.equals(OCR_REGISTRY)) {
      createOcrRepoSecret(namespace);
    } else {
      createOcirRepoSecret(namespace);
    }
  }

  /**
   * Docker login and push the image to Docker registry.
   *
   * @param dockerImage the Docker image to push to registry
   */
  public static void dockerLoginAndPushImageToRegistry(String dockerImage) {
    LoggingFacade logger = getLogger();
    // push image, if necessary
    if (!DOMAIN_IMAGES_REPO.isEmpty() && dockerImage.contains(DOMAIN_IMAGES_REPO)) {
      // docker login, if necessary
      if (!OCIR_USERNAME.equals(REPO_DUMMY_VALUE)) {
        logger.info("docker login");
        assertTrue(dockerLogin(OCIR_REGISTRY, OCIR_USERNAME, OCIR_PASSWORD), "docker login failed");
      }

      logger.info("docker push image {0} to {1}", dockerImage, DOMAIN_IMAGES_REPO);
      assertTrue(dockerPush(dockerImage), String.format("docker push failed for image %s", dockerImage));
    }
  }

  /**
   * Create a secret with TLS certificate and key in the specified namespace.
   *
   * @param secretName secret name to create
   * @param namespace namespace in which the secret will be created
   * @param keyFile key file containing key for the secret
   * @param certFile certificate file containing certificate for secret
   * @throws java.io.IOException when reading key/cert files fails
   */
  public static void createSecretWithTLSCertKey(
      String secretName, String namespace, Path keyFile, Path certFile) throws IOException {

    LoggingFacade logger = getLogger();
    logger.info("Creating TLS secret {0} in namespace {1} with certfile {2} and keyfile {3}",
        secretName, namespace, certFile, keyFile);

    Map<String, String> data = new HashMap<>();
    data.put("tls.crt", Base64.getEncoder().encodeToString(Files.readAllBytes(certFile)));
    data.put("tls.key", Base64.getEncoder().encodeToString(Files.readAllBytes(keyFile)));

    V1Secret secret = new V1Secret()
        .metadata(new V1ObjectMeta()
            .name(secretName)
            .namespace(namespace))
        .type("kubernetes.io/tls")
        .stringData(data);

    boolean secretCreated = assertDoesNotThrow(() -> createSecret(secret),
        "Create secret failed with ApiException");
    assertTrue(secretCreated, String.format("create secret failed for %s", secretName));
  }

  /**
   * Create a secret with username and password in the specified namespace.
   *
   * @param secretName secret name to create
   * @param namespace namespace in which the secret will be created
   * @param username username in the secret
   * @param password passowrd in the secret
   */
  public static void createSecretWithUsernamePassword(String secretName,
                                                      String namespace,
                                                      String username,
                                                      String password) {
    Map<String, String> secretMap = new HashMap<>();
    secretMap.put("username", username);
    secretMap.put("password", password);

    boolean secretCreated = assertDoesNotThrow(() -> createSecret(new V1Secret()
        .metadata(new V1ObjectMeta()
            .name(secretName)
            .namespace(namespace))
        .stringData(secretMap)), "Create secret failed with ApiException");
    assertTrue(secretCreated, String.format("create secret failed for %s", secretName));
  }

  /**
   * Create a RCU secret with username, password and sys_username, sys_password in the specified namespace.
   *
   * @param secretName secret name to create
   * @param namespace namespace in which the secret will be created
   * @param username RCU schema username
   * @param password RCU schema passowrd
   * @param sysUsername DB sys username
   * @param sysPassword DB sys password
   */
  public static void createRcuSecretWithUsernamePassword(String secretName, String namespace,
      String username, String password, String sysUsername, String sysPassword) {
    Map<String, String> secretMap = new HashMap<>();
    secretMap.put("username", username);
    secretMap.put("password", password);
    secretMap.put("sys_username", sysUsername);
    secretMap.put("sys_password", sysPassword);

    boolean secretCreated = assertDoesNotThrow(() -> createSecret(new V1Secret()
        .metadata(new V1ObjectMeta()
            .name(secretName)
            .namespace(namespace))
        .stringData(secretMap)), "Create secret failed with ApiException");
    assertTrue(secretCreated, String.format("create secret failed for %s", secretName));
  }


  /** Scale the WebLogic cluster to specified number of servers.
   *  Verify the sample app can be accessed through NGINX if curlCmd is not null.
   *
   * @param clusterName the WebLogic cluster name in the domain to be scaled
   * @param domainUid the domain to which the cluster belongs
   * @param domainNamespace the namespace in which the domain exists
   * @param manageServerPodNamePrefix managed server pod name prefix
   * @param replicasBeforeScale the replicas of the WebLogic cluster before the scale
   * @param replicasAfterScale the replicas of the WebLogic cluster after the scale
   * @param curlCmd the curl command to verify ingress controller can access the sample apps from all managed servers
   *                in the cluster, if curlCmd is null, the method will not verify the accessibility of the sample app
   *                through ingress controller
   * @param expectedServerNames list of managed servers in the cluster before scale, if curlCmd is null,
   *                            set expectedServerNames to null too
   */
  public static void scaleAndVerifyCluster(String clusterName,
                                           String domainUid,
                                           String domainNamespace,
                                           String manageServerPodNamePrefix,
                                           int replicasBeforeScale,
                                           int replicasAfterScale,
                                           String curlCmd,
                                           List<String> expectedServerNames) {

    scaleAndVerifyCluster(clusterName, domainUid, domainNamespace, manageServerPodNamePrefix, replicasBeforeScale,
        replicasAfterScale, false, 0, "", "",
        false, "", "", 0, "", "", curlCmd, expectedServerNames);
  }

  /**
   * Scale the WebLogic cluster to specified number of servers.
   * Verify the sample app can be accessed through NGINX if curlCmd is not null.
   *
   * @param clusterName the WebLogic cluster name in the domain to be scaled
   * @param domainUid the domain to which the cluster belongs
   * @param domainNamespace the namespace in which the domain exists
   * @param manageServerPodNamePrefix managed server pod name prefix
   * @param replicasBeforeScale the replicas of the WebLogic cluster before the scale
   * @param replicasAfterScale the replicas of the WebLogic cluster after the scale
   * @param withRestApi whether to use REST API to scale the cluster
   * @param externalRestHttpsPort the node port allocated for the external operator REST HTTPS interface
   * @param opNamespace the namespace of WebLogic operator
   * @param opServiceAccount the service account for operator
   * @param withWLDF whether to use WLDF to scale cluster
   * @param domainHomeLocation the domain home location of the domain
   * @param scalingAction scaling action, accepted value: scaleUp or scaleDown
   * @param scalingSize the number of servers to scale up or scale down
   * @param myWebAppName the web app name deployed to the domain
   * @param curlCmdForWLDFApp the curl command to call the web app used in the WLDF script
   * @param curlCmd the curl command to verify ingress controller can access the sample apps from all managed servers
   *                in the cluster, if curlCmd is null, the method will not verify the accessibility of the sample app
   *                through ingress controller
   * @param expectedServerNames list of managed servers in the cluster before scale, if curlCmd is null,
   *                            set expectedServerNames to null too
   */
  public static void scaleAndVerifyCluster(String clusterName,
                                           String domainUid,
                                           String domainNamespace,
                                           String manageServerPodNamePrefix,
                                           int replicasBeforeScale,
                                           int replicasAfterScale,
                                           boolean withRestApi,
                                           int externalRestHttpsPort,
                                           String opNamespace,
                                           String opServiceAccount,
                                           boolean withWLDF,
                                           String domainHomeLocation,
                                           String scalingAction,
                                           int scalingSize,
                                           String myWebAppName,
                                           String curlCmdForWLDFApp,
                                           String curlCmd,
                                           List<String> expectedServerNames) {
    LoggingFacade logger = getLogger();
    // get the original managed server pod creation timestamp before scale
    List<DateTime> listOfPodCreationTimestamp = new ArrayList<>();
    for (int i = 1; i <= replicasBeforeScale; i++) {
      String managedServerPodName = manageServerPodNamePrefix + i;
      DateTime originalCreationTimestamp =
          assertDoesNotThrow(() -> getPodCreationTimestamp(domainNamespace, "", managedServerPodName),
              String.format("getPodCreationTimestamp failed with ApiException for pod %s in namespace %s",
                  managedServerPodName, domainNamespace));
      listOfPodCreationTimestamp.add(originalCreationTimestamp);
    }

    // scale the cluster in the domain
    logger.info("Scaling cluster {0} of domain {1} in namespace {2} to {3} servers",
        clusterName, domainUid, domainNamespace, replicasAfterScale);
    if (withRestApi) {
      assertThat(assertDoesNotThrow(() -> scaleClusterWithRestApi(domainUid, clusterName,
          replicasAfterScale, externalRestHttpsPort, opNamespace, opServiceAccount)))
          .as(String.format("Verify scaling cluster %s of domain %s in namespace %s with REST API succeeds",
              clusterName, domainUid, domainNamespace))
          .withFailMessage(String.format("Scaling cluster %s of domain %s in namespace %s with REST API failed",
              clusterName, domainUid, domainNamespace))
          .isTrue();
    } else if (withWLDF) {
      // scale the cluster using WLDF policy
      assertThat(assertDoesNotThrow(() -> scaleClusterWithWLDF(clusterName, domainUid, domainNamespace,
          domainHomeLocation, scalingAction, scalingSize, opNamespace, opServiceAccount, myWebAppName,
          curlCmdForWLDFApp)))
          .as(String.format("Verify scaling cluster %s of domain %s in namespace %s with WLDF policy succeeds",
              clusterName, domainUid, domainNamespace))
          .withFailMessage(String.format("Scaling cluster %s of domain %s in namespace %s with WLDF policy failed",
              clusterName, domainUid, domainNamespace))
          .isTrue();
    } else {
      assertThat(assertDoesNotThrow(() -> scaleCluster(domainUid, domainNamespace, clusterName, replicasAfterScale)))
          .as(String.format("Verify scaling cluster %s of domain %s in namespace %s succeeds",
              clusterName, domainUid, domainNamespace))
          .withFailMessage(String.format("Scaling cluster %s of domain %s in namespace %s failed",
              clusterName, domainUid, domainNamespace))
          .isTrue();
    }

    if (replicasBeforeScale <= replicasAfterScale) {

      // scale up
      // check that the original managed server pod state is not changed during scaling the cluster
      for (int i = 1; i <= replicasBeforeScale; i++) {
        String manageServerPodName = manageServerPodNamePrefix + i;

        // check the original managed server pod state is not changed
        logger.info("Checking that the state of manged server pod {0} is not changed in namespace {1}",
            manageServerPodName, domainNamespace);
        podStateNotChanged(manageServerPodName, domainUid, domainNamespace, listOfPodCreationTimestamp.get(i - 1));
      }

      if (curlCmd != null && expectedServerNames != null) {
        // check that NGINX can access the sample apps from the original managed servers in the domain
        logger.info("Checking that NGINX can access the sample app from the original managed servers in the domain "
            + "while the domain is scaling up.");
        logger.info("expected server name list which should be in the sample app response: {0} before scale",
            expectedServerNames);

        assertThat(callWebAppAndCheckForServerNameInResponse(curlCmd, expectedServerNames, 50))
            .as("Verify NGINX can access the sample app from the original managed servers in the domain")
            .withFailMessage("NGINX can not access the sample app from one or more of the managed servers")
            .isTrue();
      }

      // check that new managed server pods were created and wait for them to be ready
      for (int i = replicasBeforeScale + 1; i <= replicasAfterScale; i++) {
        String manageServerPodName = manageServerPodNamePrefix + i;

        // check new managed server pod exists in the namespace
        logger.info("Checking that the new managed server pod {0} exists in namespace {1}",
            manageServerPodName, domainNamespace);
        checkPodExists(manageServerPodName, domainUid, domainNamespace);

        // check new managed server pod is ready
        logger.info("Checking that the new managed server pod {0} is ready in namespace {1}",
            manageServerPodName, domainNamespace);
        checkPodReady(manageServerPodName, domainUid, domainNamespace);

        // check new managed server service exists in the namespace
        logger.info("Checking that the new managed server service {0} exists in namespace {1}",
            manageServerPodName, domainNamespace);
        checkServiceExists(manageServerPodName, domainNamespace);

        if (expectedServerNames != null) {
          // add the new managed server to the list
          expectedServerNames.add(manageServerPodName.substring(domainUid.length() + 1));
        }
      }

      if (curlCmd != null && expectedServerNames != null) {
        // check that NGINX can access the sample apps from new and original managed servers
        logger.info("Checking that NGINX can access the sample app from the new and original managed servers "
            + "in the domain after the cluster is scaled up. Expected server names: {0}", expectedServerNames);
        assertThat(callWebAppAndCheckForServerNameInResponse(curlCmd, expectedServerNames, 50))
            .as("Verify NGINX can access the sample app from all managed servers in the domain")
            .withFailMessage("NGINX can not access the sample app from one or more of the managed servers")
            .isTrue();
      }
    } else {
      // scale down
      // wait and check the pods are deleted
      for (int i = replicasBeforeScale; i > replicasAfterScale; i--) {
        String managedServerPodName = manageServerPodNamePrefix + i;
        logger.info("Checking that managed server pod {0} was deleted from namespace {1}",
            managedServerPodName, domainNamespace);
        checkPodDoesNotExist(managedServerPodName, domainUid, domainNamespace);
        if (expectedServerNames != null) {
          expectedServerNames.remove(managedServerPodName.substring(domainUid.length() + 1));
        }
      }

      if (curlCmd != null && expectedServerNames != null) {
        // check that NGINX can access the app from the remaining managed servers in the domain
        logger.info("Checking that NGINX can access the sample app from the remaining managed servers in the domain "
            + "after the cluster is scaled down. Expected server name: {0}", expectedServerNames);
        assertThat(callWebAppAndCheckForServerNameInResponse(curlCmd, expectedServerNames, 50))
            .as("Verify NGINX can access the sample app from the remaining managed server in the domain")
            .withFailMessage("NGINX can not access the sample app from the remaining managed server")
            .isTrue();
      }
    }
  }

  /**
   * Install Prometheus and wait up to five minutes until the prometheus pods are ready.
   *
   * @param promReleaseName the prometheus release name
   * @param promNamespace the prometheus namespace in which the operator will be installed
   * @param promValueFile the promeheus value.yaml file path
   * @param promVersion the version of the prometheus helm chart
   * @param promServerNodePort nodePort value for prometheus server
   * @param alertManagerNodePort nodePort value for alertmanager
   * @return the prometheus Helm installation parameters
   */
  public static HelmParams installAndVerifyPrometheus(String promReleaseName,
                                                      String promNamespace,
                                                      String promValueFile,
                                                      String promVersion,
                                                      int promServerNodePort,
                                                      int alertManagerNodePort) {
    LoggingFacade logger = getLogger();
    // Helm install parameters
    HelmParams promHelmParams = new HelmParams()
        .releaseName(promReleaseName)
        .namespace(promNamespace)
        .repoUrl(PROMETHEUS_REPO_URL)
        .repoName(PROMETHEUS_REPO_NAME)
        .chartName("prometheus")
        .chartValuesFile(promValueFile);

    if (promVersion != null) {
      promHelmParams.chartVersion(promVersion);
    }

    // prometheus chart values to override
    PrometheusParams prometheusParams = new PrometheusParams()
        .helmParams(promHelmParams)
        .nodePortServer(promServerNodePort)
        .nodePortAlertManager(alertManagerNodePort);

    // install prometheus
    logger.info("Installing prometheus in namespace {0}", promNamespace);
    assertTrue(installPrometheus(prometheusParams),
        String.format("Failed to install prometheus in namespace %s", promNamespace));
    logger.info("Prometheus installed in namespace {0}", promNamespace);

    // list Helm releases matching operator release name in operator namespace
    logger.info("Checking prometheus release {0} status in namespace {1}",
        promReleaseName, promNamespace);
    assertTrue(isHelmReleaseDeployed(promReleaseName, promNamespace),
        String.format("Prometheus release %s is not in deployed status in namespace %s",
            promReleaseName, promNamespace));
    logger.info("Prometheus release {0} status is deployed in namespace {1}",
        promReleaseName, promNamespace);

    // wait for the promethues pods to be ready
    logger.info("Wait for the promethues pod is ready in namespace {0}", promNamespace);
    withStandardRetryPolicy
        .conditionEvaluationListener(
            condition -> logger.info("Waiting for prometheus to be running in namespace {0} "
                    + "(elapsed time {1}ms, remaining time {2}ms)",
                promNamespace,
                condition.getElapsedTimeInMS(),
                condition.getRemainingTimeInMS()))
        .until(assertDoesNotThrow(() -> isPrometheusReady(promNamespace),
            "prometheusIsReady failed with ApiException"));

    return promHelmParams;
  }

  /**
   * Install Grafana and wait up to five minutes until the grafana pod is ready.
   *
   * @param grafanaReleaseName the grafana release name
   * @param grafanaNamespace the grafana namespace in which the operator will be installed
   * @param grafanaValueFile the grafana value.yaml file path
   * @param grafanaVersion the version of the grafana helm chart
   * @return the grafana Helm installation parameters
   */
  public static GrafanaParams installAndVerifyGrafana(String grafanaReleaseName,
                                                   String grafanaNamespace,
                                                   String grafanaValueFile,
                                                   String grafanaVersion) {
    LoggingFacade logger = getLogger();
    // Helm install parameters
    HelmParams grafanaHelmParams = new HelmParams()
        .releaseName(grafanaReleaseName)
        .namespace(grafanaNamespace)
        .chartDir("stable/grafana")
        .chartValuesFile(grafanaValueFile);

    if (grafanaVersion != null) {
      grafanaHelmParams.chartVersion(grafanaVersion);
    }

    boolean secretExists = false;
    V1SecretList listSecrets = listSecrets(grafanaNamespace);
    if (null != listSecrets) {
      for (V1Secret item : listSecrets.getItems()) {
        if (item.getMetadata().getName().equals("grafana-secret")) {
          secretExists = true;
          break;
        }
      }
    }
    if (!secretExists) {
      //create grafana secret
      createSecretWithUsernamePassword("grafana-secret", grafanaNamespace, "admin", "12345678");
    }
    // install grafana
    logger.info("Installing grafana in namespace {0}", grafanaNamespace);
    int grafanaNodePort = getNextFreePort(31060, 31200);
    logger.info("Installing grafana with node port {0}", grafanaNodePort);
    // grafana chart values to override
    GrafanaParams grafanaParams = new GrafanaParams()
        .helmParams(grafanaHelmParams)
        .nodePort(grafanaNodePort);
    boolean isGrafanaInstalled = false;
    try {
      assertTrue(installGrafana(grafanaParams),
          String.format("Failed to install grafana in namespace %s", grafanaNamespace));
    } catch (AssertionError err) {
      //retry with different nodeport
      uninstallGrafana(grafanaHelmParams);
      grafanaNodePort = getNextFreePort(31060, 31200);
      grafanaParams = new GrafanaParams()
          .helmParams(grafanaHelmParams)
          .nodePort(grafanaNodePort);
      isGrafanaInstalled = installGrafana(grafanaParams);
      if (!isGrafanaInstalled) {
        //clean up
        logger.info(String.format("Failed to install grafana in namespace %s with nodeport %s",
            grafanaNamespace, grafanaNodePort));
        uninstallGrafana(grafanaHelmParams);
        return null;
      }
    }
    logger.info("Grafana installed in namespace {0}", grafanaNamespace);

    // list Helm releases matching grafana release name in  namespace
    logger.info("Checking grafana release {0} status in namespace {1}",
        grafanaReleaseName, grafanaNamespace);
    assertTrue(isHelmReleaseDeployed(grafanaReleaseName, grafanaNamespace),
        String.format("Grafana release %s is not in deployed status in namespace %s",
            grafanaReleaseName, grafanaNamespace));
    logger.info("Grafana release {0} status is deployed in namespace {1}",
        grafanaReleaseName, grafanaNamespace);

    // wait for the grafana pod to be ready
    logger.info("Wait for the grafana pod is ready in namespace {0}", grafanaNamespace);
    withStandardRetryPolicy
        .conditionEvaluationListener(
            condition -> logger.info("Waiting for grafana to be running in namespace {0} "
                    + "(elapsed time {1}ms, remaining time {2}ms)",
                grafanaNamespace,
                condition.getElapsedTimeInMS(),
                condition.getRemainingTimeInMS()))
        .until(assertDoesNotThrow(() -> isGrafanaReady(grafanaNamespace),
            "grafanaIsReady failed with ApiException"));

    //return grafanaHelmParams;
    return grafanaParams;
  }


  /**
   * Create a persistent volume and persistent volume claim.
   *
   * @param v1pv V1PersistentVolume object to create the persistent volume
   * @param v1pvc V1PersistentVolumeClaim object to create the persistent volume claim
   * @param labelSelector String containing the labels the PV is decorated with
   * @param namespace the namespace in which the persistence volume claim to be created
   *
   **/
  public static void createPVPVCAndVerify(V1PersistentVolume v1pv,
                                          V1PersistentVolumeClaim v1pvc,
                                          String labelSelector,
                                          String namespace) {
    LoggingFacade logger = getLogger();
    assertNotNull(v1pv, "v1pv is null");
    assertNotNull(v1pvc, "v1pvc is null");

    String pvName = v1pv.getMetadata().getName();
    String pvcName = v1pvc.getMetadata().getName();

    logger.info("Creating persistent volume {0}", pvName);
    assertTrue(assertDoesNotThrow(() -> createPersistentVolume(v1pv),
        "Persistent volume creation failed with ApiException "),
        "PersistentVolume creation failed");

    logger.info("Creating persistent volume claim {0}", pvcName);
    assertTrue(assertDoesNotThrow(() -> createPersistentVolumeClaim(v1pvc),
        "Persistent volume claim creation failed with ApiException"),
        "PersistentVolumeClaim creation failed");

    // check the persistent volume and persistent volume claim exist
    withStandardRetryPolicy
        .conditionEvaluationListener(
            condition -> logger.info("Waiting for persistent volume {0} exists "
                    + "(elapsed time {1}ms, remaining time {2}ms)",
                pvName,
                condition.getElapsedTimeInMS(),
                condition.getRemainingTimeInMS()))
        .until(assertDoesNotThrow(() -> pvExists(pvName, labelSelector),
            String.format("pvExists failed with ApiException when checking pv %s", pvName)));

    withStandardRetryPolicy
        .conditionEvaluationListener(
            condition -> logger.info("Waiting for persistent volume claim {0} exists in namespace {1} "
                    + "(elapsed time {2}ms, remaining time {3}ms)",
                pvcName,
                namespace,
                condition.getElapsedTimeInMS(),
                condition.getRemainingTimeInMS()))
        .until(assertDoesNotThrow(() -> pvcExists(pvcName, namespace),
            String.format("pvcExists failed with ApiException when checking pvc %s in namespace %s",
                pvcName, namespace)));
  }

  /**
   * Create ConfigMap from the specified files.
   * @param configMapName name of the ConfigMap to create
   * @param files files to be added in ConfigMap
   * @param namespace the namespace in which the ConfigMap to be created
   */
  public static void createConfigMapFromFiles(String configMapName,
                                              List<Path> files,
                                              String namespace) {

    // create a ConfigMap of the domain
    Map<String, String> data = new HashMap<>();
    for (Path file : files) {
      data.put(file.getFileName().toString(),
          assertDoesNotThrow(() -> readString(file), "readString failed with IOException"));
    }

    V1ConfigMap configMap = new V1ConfigMap()
        .data(data)
        .metadata(new V1ObjectMeta()
            .name(configMapName)
            .namespace(namespace));

    assertTrue(assertDoesNotThrow(() -> createConfigMap(configMap),
        String.format("createConfigMap failed with ApiException for ConfigMap %s with files %s in namespace %s",
            configMapName, files, namespace)),
        String.format("createConfigMap failed while creating ConfigMap %s in namespace %s", configMapName, namespace));
  }

  /**
   * Create a job in the specified namespace and wait until it completes.
   *
   * @param jobBody V1Job object to create in the specified namespace
   * @param namespace the namespace in which the job will be created
   */
  public static String createJobAndWaitUntilComplete(V1Job jobBody, String namespace) {
    LoggingFacade logger = getLogger();
    String jobName = assertDoesNotThrow(() -> createNamespacedJob(jobBody), "createNamespacedJob failed");

    logger.info("Checking if the job {0} completed in namespace {1}", jobName, namespace);
    withStandardRetryPolicy
        .conditionEvaluationListener(
            condition -> logger.info("Waiting for job {0} to be completed in namespace {1} "
                    + "(elapsed time {2} ms, remaining time {3} ms)",
                jobName,
                namespace,
                condition.getElapsedTimeInMS(),
                condition.getRemainingTimeInMS()))
        .until(jobCompleted(jobName, null, namespace));

    return jobName;
  }

  /**
   * Get the PodCreationTimestamp of a pod in a namespace.
   *
   * @param namespace Kubernetes namespace that the domain is hosted
   * @param podName name of the pod
   * @return PodCreationTimestamp of the pod
   */
  public static DateTime getPodCreationTime(String namespace, String podName) {
    LoggingFacade logger = getLogger();
    DateTime podCreationTime =
        assertDoesNotThrow(() -> getPodCreationTimestamp(namespace, "", podName),
            String.format("Couldn't get PodCreationTimestamp for pod %s", podName));
    assertNotNull(podCreationTime, "Got null PodCreationTimestamp");
    logger.info("PodCreationTimestamp for pod {0} in namespace {1} is {2}",
        podName,
        namespace,
        podCreationTime);
    return podCreationTime;
  }

  /**
   * Create a Kubernetes ConfigMap with the given parameters and verify that the operation succeeds.
   *
   * @param configMapName the name of the Kubernetes ConfigMap to be created
   * @param domainUid the domain to which the cluster belongs
   * @param namespace Kubernetes namespace that the domain is hosted
   * @param modelFiles list of the names of the WDT mode files in the ConfigMap
   */
  public static void createConfigMapAndVerify(
      String configMapName,
      String domainUid,
      String namespace,
      List<String> modelFiles) {
    LoggingFacade logger = getLogger();
    assertNotNull(configMapName, "ConfigMap name cannot be null");

    Map<String, String> labels = new HashMap<>();
    labels.put("weblogic.domainUid", domainUid);

    assertNotNull(configMapName, "ConfigMap name cannot be null");

    logger.info("Create ConfigMap {0} that contains model files {1}",
        configMapName, modelFiles);

    Map<String, String> data = new HashMap<>();

    for (String modelFile : modelFiles) {
      addModelFile(data, modelFile);
    }

    V1ObjectMeta meta = new V1ObjectMeta()
        .labels(labels)
        .name(configMapName)
        .namespace(namespace);
    V1ConfigMap configMap = new V1ConfigMap()
        .data(data)
        .metadata(meta);

    assertTrue(assertDoesNotThrow(() -> createConfigMap(configMap),
        String.format("Create ConfigMap %s failed due to Kubernetes client  ApiException", configMapName)),
        String.format("Failed to create ConfigMap %s", configMapName));
  }

  /**
   * Read the content of a model file as a String and add it to a map.
   */
  private static void addModelFile(Map<String, String> data, String modelFileName) {
    LoggingFacade logger = getLogger();
    logger.info("Add model file {0}", modelFileName);
    String dsModelFile = String.format("%s/%s", MODEL_DIR, modelFileName);

    String cmData = assertDoesNotThrow(() -> Files.readString(Paths.get(dsModelFile)),
        String.format("Failed to read model file %s", dsModelFile));
    assertNotNull(cmData,
        String.format("Failed to read model file %s", dsModelFile));

    data.put(modelFileName, cmData);
  }

  /**
   * Create an external REST Identity secret in the specified namespace.
   *
   * @param namespace the namespace in which the secret to be created
   * @param secretName name of the secret to be created
   * @return true if the command to create secret succeeds, false otherwise
   */
  public static boolean createExternalRestIdentitySecret(String namespace, String secretName) {

    StringBuffer command = new StringBuffer()
        .append(GEN_EXTERNAL_REST_IDENTITY_FILE);

    if (Character.isDigit(K8S_NODEPORT_HOST.charAt(0))) {
      command.append(" -a \"IP:");
    } else {
      command.append(" -a \"DNS:");
    }

    command.append(K8S_NODEPORT_HOST)
        .append(",DNS:localhost,IP:127.0.0.1\"")
        .append(" -n ")
        .append(namespace)
        .append(" -s ")
        .append(secretName);

    CommandParams params = Command
        .defaultCommandParams()
        .command(command.toString())
        .saveResults(true)
        .redirect(true);

    return Command.withParams(params).execute();
  }

  /**
   * Check that the given credentials are valid to access the WebLogic domain.
   *
   * @param podName name of the admin server pod
   * @param namespace name of the namespace that the pod is running in
   * @param username WebLogic admin username
   * @param password WebLogic admin password
   * @param expectValid true if the check expects a successful result
   */
  public static void verifyCredentials(
      String podName,
      String namespace,
      String username,
      String password,
      boolean expectValid) {
    LoggingFacade logger = getLogger();
    String msg = expectValid ? "valid" : "invalid";
    logger.info("Check if the given WebLogic admin credentials are {0}", msg);
    withQuickRetryPolicy
        .conditionEvaluationListener(
            condition -> logger.info("Checking that credentials {0}/{1} are {2}"
                    + "(elapsed time {3}ms, remaining time {4}ms)",
                username,
                password,
                msg,
                condition.getElapsedTimeInMS(),
                condition.getRemainingTimeInMS()))
        .until(assertDoesNotThrow(
            expectValid
                ?
            () -> credentialsValid(K8S_NODEPORT_HOST, podName, namespace, username, password)
                :
            () -> credentialsNotValid(K8S_NODEPORT_HOST, podName, namespace, username, password),
            String.format(
                "Failed to validate credentials %s/%s on pod %s in namespace %s",
                username, password, podName, namespace)));
  }


  /**
   * Generate a text file in RESULTS_ROOT directory by replacing template value.
   * @param inputTemplateFile input template file
   * @param outputFile output file to be generated. This file will be copied to RESULTS_ROOT. If outputFile contains
   *                   a directory, then the directory will created if it does not exist.
   *                   example - crossdomxaction/istio-cdt-http-srvice.yaml
   * @param templateMap map containing template variable(s) to be replaced
   * @return path of the generated file - will be under RESULTS_ROOT
  */
  public static Path generateFileFromTemplate(
       String inputTemplateFile, String outputFile,
       Map<String, String> templateMap) throws IOException {

    LoggingFacade logger = getLogger();

    Path targetFileParent = Paths.get(outputFile).getParent();
    if (targetFileParent != null) {
      checkDirectory(targetFileParent.toString());
    }
    Path srcFile = Paths.get(inputTemplateFile);
    Path targetFile = Paths.get(RESULTS_ROOT, outputFile);
    logger.info("Copying  source file {0} to target file {1}", inputTemplateFile, targetFile.toString());

    // Add the parent directory for the target file
    Path parentDir = targetFile.getParent();
    Files.createDirectories(parentDir);
    Files.copy(srcFile, targetFile, StandardCopyOption.REPLACE_EXISTING);
    String out = targetFile.toString();
    for (Map.Entry<String, String> entry : templateMap.entrySet()) {
      logger.info("Replacing String {0} with the value {1}", entry.getKey(), entry.getValue());
      FileUtils.replaceStringInFile(out, entry.getKey(), entry.getValue());
    }
    return targetFile;
  }

  /**
   * Check the application running in WebLogic server using host information in the header.
   * @param url url to access the application
   * @param hostHeader host information to be passed as http header
   * @return true if curl command returns HTTP code 200 otherwise false
  */
  public static boolean checkAppUsingHostHeader(String url, String hostHeader) {
    LoggingFacade logger = getLogger();
    StringBuffer curlString = new StringBuffer("status=$(curl --user weblogic:welcome1 ");
    StringBuffer headerString = null;
    if (hostHeader != null) {
      headerString = new StringBuffer("-H 'host: ");
      headerString.append(hostHeader)
                  .append(" ' ");
    } else {
      headerString = new StringBuffer("");
    }
    curlString.append(" --noproxy '*' ")
         .append(" --silent --show-error ")
         .append(headerString.toString())
         .append(url)
         .append(" -o /dev/null")
         .append(" -w %{http_code});")
         .append("echo ${status}");
    logger.info("checkAppUsingHostInfo: curl command {0}", new String(curlString));
    withQuickRetryPolicy
        .conditionEvaluationListener(
            condition -> logger.info("Waiting for appliation to be ready {0} "
                + "(elapsed time {1} ms, remaining time {2} ms)",
                url,
                condition.getElapsedTimeInMS(),
                condition.getRemainingTimeInMS()))
        .until(assertDoesNotThrow(() -> {
          return () -> {
            return exec(new String(curlString), true).stdout().contains("200");
          };
        }));
    return true;
  }

  /** Create a persistent volume.
   * @param pvName name of the persistent volume to create
   * @param domainUid domain UID
   * @param className name of the class to call this method
  */
  public static void createPV(String pvName, String domainUid, String className) {

    LoggingFacade logger = getLogger();
    logger.info("creating persistent volume for pvName {0}, domainUid: {1}, className: {2}",
        pvName, domainUid, className);
    Path pvHostPath = null;
    // when tests are running in local box the PV directories need to exist
    try {
      pvHostPath = Files.createDirectories(Paths.get(
          PV_ROOT, className, pvName));
      logger.info("Creating PV directory host path {0}", pvHostPath);
      org.apache.commons.io.FileUtils.deleteDirectory(pvHostPath.toFile());
      Files.createDirectories(pvHostPath);
    } catch (IOException ioex) {
      logger.severe(ioex.getMessage());
      fail("Create persistent volume host path failed");
    }

    V1PersistentVolume v1pv = new V1PersistentVolume()
        .spec(new V1PersistentVolumeSpec()
            .addAccessModesItem("ReadWriteMany")
            .storageClassName("weblogic-domain-storage-class")
            .volumeMode("Filesystem")
            .putCapacityItem("storage", Quantity.fromString("5Gi"))
            .persistentVolumeReclaimPolicy("Recycle")
            .accessModes(Arrays.asList("ReadWriteMany"))
            .hostPath(new V1HostPathVolumeSource()
                .path(pvHostPath.toString())))
        .metadata(new V1ObjectMeta()
            .name(pvName)
            .putLabelsItem("weblogic.resourceVersion", "domain-v2")
            .putLabelsItem("weblogic.domainUid", domainUid));
    boolean success = assertDoesNotThrow(() -> createPersistentVolume(v1pv),
        "Failed to create persistent volume");
    assertTrue(success, "PersistentVolume creation failed");
  }

  /**
   * Create a persistent volume claim.
   *
   * @param pvName name of the persistent volume
   * @param pvcName name of the persistent volume claim to create
   * @param domainUid UID of the WebLogic domain
   * @param namespace name of the namespace in which to create the persistent volume claim
   */
  public static void createPVC(String pvName, String pvcName, String domainUid, String namespace) {

    LoggingFacade logger = getLogger();
    logger.info("creating persistent volume claim for pvName {0}, pvcName {1}, "
        + "domainUid: {2}, namespace: {3}", pvName, pvcName, domainUid, namespace);
    V1PersistentVolumeClaim v1pvc = new V1PersistentVolumeClaim()
        .spec(new V1PersistentVolumeClaimSpec()
            .addAccessModesItem("ReadWriteMany")
            .storageClassName("weblogic-domain-storage-class")
            .volumeName(pvName)
            .resources(new V1ResourceRequirements()
                .putRequestsItem("storage", Quantity.fromString("5Gi"))))
        .metadata(new V1ObjectMeta()
            .name(pvcName)
            .namespace(namespace)
            .putLabelsItem("weblogic.resourceVersion", "domain-v2")
            .putLabelsItem("weblogic.domainUid", domainUid));

    boolean success = assertDoesNotThrow(() -> createPersistentVolumeClaim(v1pvc),
        "Failed to create persistent volume claim");
    assertTrue(success, "PersistentVolumeClaim creation failed");
  }

  /**
   * Create configmap containing domain creation scripts.
   *
   * @param configMapName name of the configmap to create
   * @param files files to add in configmap
   * @param namespace name of the namespace in which to create configmap
   * @param className name of the class to call this method
   * @throws IOException when reading the domain script files fail
   * @throws ApiException if create configmap fails
   */
  public static void createConfigMapForDomainCreation(String configMapName, List<Path> files,
      String namespace, String className)
      throws ApiException, IOException {

    LoggingFacade logger = getLogger();
    logger.info("Creating configmap {0}, namespace {1}, className {2}", configMapName, namespace, className);

    Path domainScriptsDir = Files.createDirectories(
        Paths.get(TestConstants.LOGS_DIR, className, namespace));

    // add domain creation scripts and properties files to the configmap
    Map<String, String> data = new HashMap<>();
    for (Path file : files) {
      logger.info("Adding file {0} in configmap", file);
      data.put(file.getFileName().toString(), Files.readString(file));
      logger.info("Making a copy of file {0} to {1} for diagnostic purposes", file,
          domainScriptsDir.resolve(file.getFileName()));
      Files.copy(file, domainScriptsDir.resolve(file.getFileName()));
    }
    V1ObjectMeta meta = new V1ObjectMeta()
        .name(configMapName)
        .namespace(namespace);
    V1ConfigMap configMap = new V1ConfigMap()
        .data(data)
        .metadata(meta);

    boolean cmCreated = assertDoesNotThrow(() -> createConfigMap(configMap),
        String.format("Failed to create configmap %s with files %s", configMapName, files));
    assertTrue(cmCreated, String.format("Failed while creating ConfigMap %s", configMapName));
  }

  /**
   * Create a job to create a domain in persistent volume.
   *
   * @param image image name used to create the domain
   * @param pvName name of the persistent volume to create domain in
   * @param pvcName name of the persistent volume claim
   * @param domainScriptCM configmap holding domain creation script files
   * @param namespace name of the domain namespace in which the job is created
   * @param jobContainer V1Container with job commands to create domain
   */
  public static void createDomainJob(String image, String pvName,
                               String pvcName, String domainScriptCM, String namespace, V1Container jobContainer) {

    LoggingFacade logger = getLogger();
    logger.info("Running Kubernetes job to create domain for image: {1}: {2} "
        + " pvName: {3}, pvcName: {4}, domainScriptCM: {5}, namespace: {6}", image,
        pvName, pvcName, domainScriptCM, namespace);
    V1Job jobBody = new V1Job()
        .metadata(
            new V1ObjectMeta()
                .name("create-domain-onpv-job-" + pvName) // name of the create domain job
                .namespace(namespace))
        .spec(new V1JobSpec()
            .backoffLimit(0) // try only once
            .template(new V1PodTemplateSpec()
                .spec(new V1PodSpec()
                    .restartPolicy("Never")
                    .initContainers(Arrays.asList(new V1Container()
                        .name("fix-pvc-owner") // change the ownership of the pv to opc:opc
                        .image(image)
                        .addCommandItem("/bin/sh")
                        .addArgsItem("-c")
                        .addArgsItem("chown -R 1000:1000 /shared")
                        .volumeMounts(Arrays.asList(
                            new V1VolumeMount()
                                .name(pvName)
                                .mountPath("/shared")))
                        .securityContext(new V1SecurityContext()
                            .runAsGroup(0L)
                            .runAsUser(0L))))
                    .containers(Arrays.asList(jobContainer  // container containing WLST or WDT details
                        .name("create-weblogic-domain-onpv-container")
                        .image(image)
                        .imagePullPolicy("Always")
                        .ports(Arrays.asList(new V1ContainerPort()
                            .containerPort(7001)))
                        .volumeMounts(Arrays.asList(
                            new V1VolumeMount()
                                .name("create-weblogic-domain-job-cm-volume") // domain creation scripts volume
                                .mountPath("/u01/weblogic"), // availble under /u01/weblogic inside pod
                            new V1VolumeMount()
                                .name(pvName) // location to write domain
                                .mountPath("/shared"))))) // mounted under /shared inside pod
                    .volumes(Arrays.asList(
                        new V1Volume()
                            .name(pvName)
                            .persistentVolumeClaim(
                                new V1PersistentVolumeClaimVolumeSource()
                                    .claimName(pvcName)),
                        new V1Volume()
                            .name("create-weblogic-domain-job-cm-volume")
                            .configMap(
                                new V1ConfigMapVolumeSource()
                                    .name(domainScriptCM)))) //config map containing domain scripts
                    .imagePullSecrets(Arrays.asList(
                        new V1LocalObjectReference()
                            .name(BASE_IMAGES_REPO_SECRET))))));  // this secret is used only for non-kind cluster
    String jobName = assertDoesNotThrow(()
        -> createNamespacedJob(jobBody), "Failed to create Job");

    logger.info("Checking if the domain creation job {0} completed in namespace {1}",
        jobName, namespace);
    withStandardRetryPolicy
        .conditionEvaluationListener(
            condition -> logger.info("Waiting for job {0} to be completed in namespace {1} "
                    + "(elapsed time {2} ms, remaining time {3} ms)",
                jobName,
                namespace,
                condition.getElapsedTimeInMS(),
                condition.getRemainingTimeInMS()))
        .until(jobCompleted(jobName, null, namespace));

    // check job status and fail test if the job failed to create domain
    V1Job job = assertDoesNotThrow(() -> getJob(jobName, namespace),
        "Getting the job failed");
    if (job != null) {
      V1JobCondition jobCondition = job.getStatus().getConditions().stream().filter(
          v1JobCondition -> "Failed".equalsIgnoreCase(v1JobCondition.getType()))
          .findAny()
          .orElse(null);
      if (jobCondition != null) {
        logger.severe("Job {0} failed to create domain", jobName);
        List<V1Pod> pods = assertDoesNotThrow(() -> listPods(
            namespace, "job-name=" + jobName).getItems(),
            "Listing pods failed");
        if (!pods.isEmpty()) {
          String podLog = assertDoesNotThrow(() -> getPodLog(pods.get(0).getMetadata().getName(), namespace),
              "Failed to get pod log");
          logger.severe(podLog);
          fail("Domain create job failed");
        }
      }
    }
  }

  /**
   * Verify the default secret exists for the default service account.
   *
   */
  public static void verifyDefaultTokenExists() {
    final LoggingFacade logger = getLogger();

    ConditionFactory withStandardRetryPolicy
        = with().pollDelay(0, SECONDS)
        .and().with().pollInterval(5, SECONDS)
        .atMost(5, MINUTES).await();

    withStandardRetryPolicy.conditionEvaluationListener(
        condition -> logger.info("Waiting for the default token to be available in default service account, "
                + "elapsed time {0}, remaining time {1}",
            condition.getElapsedTimeInMS(),
            condition.getRemainingTimeInMS()))
        .until(() -> {
          V1ServiceAccountList sas = Kubernetes.listServiceAccounts("default");
          for (V1ServiceAccount sa : sas.getItems()) {
            if (sa.getMetadata().getName().equals("default")) {
              List<V1ObjectReference> secrets = sa.getSecrets();
              return !secrets.isEmpty();
            }
          }
          return false;
        });
  }

  /**
   * Get the creationTimestamp for the domain admin server pod and managed server pods.
   *
   * @param domainNamespace namespace where the domain is
   * @param adminServerPodName the pod name of the admin server
   * @param managedServerPrefix prefix of the managed server pod name
   * @param replicaCount replica count of the managed servers
   * @return map of domain admin server pod and managed server pods with their corresponding creationTimestamps
   */
  public static Map getPodsWithTimeStamps(String domainNamespace, String adminServerPodName,
       String managedServerPrefix, int replicaCount) {

    // create the map with server pods and their original creation timestamps
    Map<String, DateTime> podsWithTimeStamps = new LinkedHashMap<>();
    podsWithTimeStamps.put(adminServerPodName,
        assertDoesNotThrow(() -> getPodCreationTimestamp(domainNamespace, "", adminServerPodName),
            String.format("getPodCreationTimestamp failed with ApiException for pod %s in namespace %s",
                adminServerPodName, domainNamespace)));

    for (int i = 1; i <= replicaCount; i++) {
      String managedServerPodName = managedServerPrefix + i;
      podsWithTimeStamps.put(managedServerPodName,
          assertDoesNotThrow(() -> getPodCreationTimestamp(domainNamespace, "", managedServerPodName),
              String.format("getPodCreationTimestamp failed with ApiException for pod %s in namespace %s",
                  managedServerPodName, domainNamespace)));
    }
    return podsWithTimeStamps;
  }
}<|MERGE_RESOLUTION|>--- conflicted
+++ resolved
@@ -351,12 +351,8 @@
                                                     boolean elkIntegrationEnabled,
                                                     String... domainNamespace) {
     return installAndVerifyOperator(opNamespace, opServiceAccount,
-<<<<<<< HEAD
         withRestAPI, externalRestHttpsPort, opHelmParams, elkIntegrationEnabled,
         null, null, false, domainNamespace);
-=======
-      withRestAPI, externalRestHttpsPort, opHelmParams, null, elkIntegrationEnabled, domainNamespace);
->>>>>>> 3e5401d6
   }
 
   /**
@@ -368,14 +364,8 @@
    * @param externalRestHttpsPort the node port allocated for the external operator REST HTTPS interface
    * @param opHelmParams the Helm parameters to install operator
    * @param elkIntegrationEnabled true to enable ELK Stack, false otherwise
-<<<<<<< HEAD
-   * @param domainNsSelectionStrategy SelectLabel, RegExp or List
-   * @param domainNsSelector the label or expression value to manage namespaces
-   * @param enableClusterRoleBinding operator cluster role binding
-=======
    * @param domainNamespaceSelectionStrategy value to tell the operator
    *                                         how to select the set of namespaces that it will manage
->>>>>>> 3e5401d6
    * @param domainNamespace the list of the domain namespaces which will be managed by the operator
    * @return the operator Helm installation parameters
    */
@@ -384,15 +374,39 @@
                                                     boolean withRestAPI,
                                                     int externalRestHttpsPort,
                                                     HelmParams opHelmParams,
-<<<<<<< HEAD
-                                                    boolean elkIntegrationEnabled,
-                                                    String domainNsSelectionStrategy,
-                                                    String domainNsSelector,
-                                                    boolean enableClusterRoleBinding,
-=======
                                                     String domainNamespaceSelectionStrategy,
                                                     boolean elkIntegrationEnabled,
->>>>>>> 3e5401d6
+                                                    String... domainNamespace) {
+    return installAndVerifyOperator(opNamespace, opServiceAccount,
+        withRestAPI, externalRestHttpsPort, opHelmParams, elkIntegrationEnabled,
+        domainNamespaceSelectionStrategy, null, false, domainNamespace);
+  }
+
+  /**
+   * Install WebLogic operator and wait up to five minutes until the operator pod is ready.
+   *
+   * @param opNamespace the operator namespace in which the operator will be installed
+   * @param opServiceAccount the service account name for operator
+   * @param withRestAPI whether to use REST API
+   * @param externalRestHttpsPort the node port allocated for the external operator REST HTTPS interface
+   * @param opHelmParams the Helm parameters to install operator
+   * @param elkIntegrationEnabled true to enable ELK Stack, false otherwise
+   * @param domainNamespaceSelectionStrategy SelectLabel, RegExp or List, value to tell the operator
+   *                                  how to select the set of namespaces that it will manage
+   * @param domainNamespaceSelector the label or expression value to manage namespaces
+   * @param enableClusterRoleBinding operator cluster role binding
+   * @param domainNamespace the list of the domain namespaces which will be managed by the operator
+   * @return the operator Helm installation parameters
+   */
+  public static HelmParams installAndVerifyOperator(String opNamespace,
+                                                    String opServiceAccount,
+                                                    boolean withRestAPI,
+                                                    int externalRestHttpsPort,
+                                                    HelmParams opHelmParams,
+                                                    boolean elkIntegrationEnabled,
+                                                    String domainNamespaceSelectionStrategy,
+                                                    String domainNamespaceSelector,
+                                                    boolean enableClusterRoleBinding,
                                                     String... domainNamespace) {
     LoggingFacade logger = getLogger();
 
@@ -462,12 +476,12 @@
     if (enableClusterRoleBinding) {
       opParams.enableClusterRoleBinding(enableClusterRoleBinding);
     }
-    if (domainNsSelectionStrategy != null) {
-      opParams.domainNamespaceSelectionStrategy(domainNsSelectionStrategy);
-      if (domainNsSelectionStrategy.equalsIgnoreCase("LabelSelector")) {
-        opParams.domainNamespaceLabelSelector(domainNsSelector);
-      } else if (domainNsSelectionStrategy.equalsIgnoreCase("RegExp")) {
-        opParams.domainNamespaceRegExp(domainNsSelector);
+    if (domainNamespaceSelectionStrategy != null) {
+      opParams.domainNamespaceSelectionStrategy(domainNamespaceSelectionStrategy);
+      if (domainNamespaceSelectionStrategy.equalsIgnoreCase("LabelSelector")) {
+        opParams.domainNamespaceLabelSelector(domainNamespaceSelector);
+      } else if (domainNamespaceSelectionStrategy.equalsIgnoreCase("RegExp")) {
+        opParams.domainNamespaceRegExp(domainNamespaceSelector);
       }
     }
 
@@ -518,16 +532,16 @@
    *
    * @param opNamespace the operator namespace in which the operator will be installed
    * @param opReleaseName the operator release name
-   * @param domainNsSelectionStrategy SelectLabel, RegExp or List
-   * @param domainNsSelector the label or expression value to manage namespaces
+   * @param domainNamespaceSelectionStrategy SelectLabel, RegExp or List
+   * @param domainNamespaceSelector the label or expression value to manage namespaces
    * @param enableClusterRoleBinding operator cluster role binding
    * @param domainNamespace the list of the domain namespaces which will be managed by the operator
    *                        (only in case of List selector)
    * @return the operator Helm installation parameters
    */
   public static HelmParams installAndVerifyOperator(String opReleaseName, String opNamespace,
-                                                     String domainNsSelectionStrategy,
-                                                     String domainNsSelector,
+                                                     String domainNamespaceSelectionStrategy,
+                                                     String domainNamespaceSelector,
                                                      boolean enableClusterRoleBinding,
                                                      String... domainNamespace) {
 
@@ -536,7 +550,7 @@
         .chartDir(OPERATOR_CHART_DIR);
     return installAndVerifyOperator(opNamespace, opReleaseName + "-sa",
         true, 0, opHelmParams, false,
-        domainNsSelectionStrategy, domainNsSelector, enableClusterRoleBinding, domainNamespace);
+        domainNamespaceSelectionStrategy, domainNamespaceSelector, enableClusterRoleBinding, domainNamespace);
   }
 
   /**
