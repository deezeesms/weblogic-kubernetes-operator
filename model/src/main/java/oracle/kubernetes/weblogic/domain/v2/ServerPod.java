// Copyright 2018, Oracle Corporation and/or its affiliates.  All rights reserved.
// Licensed under the Universal Permissive License v 1.0 as shown at
// http://oss.oracle.com/licenses/upl.

package oracle.kubernetes.weblogic.domain.v2;

import static java.util.Collections.emptyList;

import com.google.gson.annotations.Expose;
import com.google.gson.annotations.SerializedName;
import io.kubernetes.client.custom.Quantity;
import io.kubernetes.client.models.V1Capabilities;
import io.kubernetes.client.models.V1EnvVar;
import io.kubernetes.client.models.V1HostPathVolumeSource;
import io.kubernetes.client.models.V1PodSecurityContext;
import io.kubernetes.client.models.V1ResourceRequirements;
import io.kubernetes.client.models.V1SecurityContext;
import io.kubernetes.client.models.V1Volume;
import io.kubernetes.client.models.V1VolumeMount;
import java.util.ArrayList;
import java.util.HashMap;
import java.util.List;
import java.util.Map;
import java.util.Optional;
import java.util.stream.Collectors;
import java.util.stream.Stream;
import javax.annotation.Nullable;
import javax.validation.Valid;
import oracle.kubernetes.json.Description;
import org.apache.commons.lang3.builder.EqualsBuilder;
import org.apache.commons.lang3.builder.HashCodeBuilder;
import org.apache.commons.lang3.builder.ToStringBuilder;

class ServerPod {

  /**
   * Environment variables to pass while starting a server.
   *
   * @since 2.0
   */
  @SerializedName("env")
  @Expose
  @Valid
  @Description("A list of environment variables to add to a server")
  private List<V1EnvVar> env = new ArrayList<>();

  /**
   * Defines the settings for the liveness probe. Any that are not specified will default to the
   * runtime liveness probe tuning settings.
   *
   * @since 2.0
   */
  @SerializedName("livenessProbe")
  @Expose
  @Description("Settings for the liveness probe associated with a server")
  private ProbeTuning livenessProbeTuning = new ProbeTuning();

  /**
   * Defines the settings for the readiness probe. Any that are not specified will default to the
   * runtime readiness probe tuning settings.
   *
   * @since 2.0
   */
  @SerializedName("readinessProbe")
  @Expose
  @Description("Settings for the readiness probe associated with a server")
  private ProbeTuning readinessProbeTuning = new ProbeTuning();

  /**
   * Defines the key-value pairs for the pod to fit on a node, the node must have each of the
   * indicated key-value pairs as labels
   *
   * @since 2.0
   */
  @SerializedName("nodeSelector")
  @Expose
  @Description(
      "Selector which must match a node's labels for the pod to be scheduled on that node.")
  private Map<String, String> nodeSelectorMap = new HashMap<String, String>(1);

  /**
   * Defines the requirements and limits for the pod server
   *
   * @since 2.0
   */
  @SerializedName("resources")
  @Expose
  @Description("Memory and cpu minimum requirements and limits for the server")
  private V1ResourceRequirements resourceRequirements =
      new V1ResourceRequirements()
          .limits(new HashMap<String, Quantity>())
          .requests(new HashMap<String, Quantity>());

  /**
   * PodSecurityContext holds pod-level security attributes and common container settings. Some
   * fields are also present in container.securityContext. Field values of container.securityContext
   * take precedence over field values of PodSecurityContext.
   *
   * @since 2.0
   */
  @SerializedName("podSecurityContext")
  @Expose
  @Description("")
  private V1PodSecurityContext podSecurityContext = new V1PodSecurityContext();

  /**
   * SecurityContext holds security configuration that will be applied to a container. Some fields
   * are present in both SecurityContext and PodSecurityContext. When both are set, the values in
   * SecurityContext take precedence
   *
   * @since 2.0
   */
  @SerializedName("containerSecurityContext")
  @Expose
  @Description("SecurityContext holds security configuration that will be applied to a container.")
  private V1SecurityContext containerSecurityContext = new V1SecurityContext();

  /**
   * The additional volumes.
   *
   * @since 2.0
   */
  @SerializedName("volumes")
  @Expose
  @Description("Additional volumes")
  private List<V1Volume> additionalVolumes = new ArrayList<>();

  /**
   * The additional volume mounts.
   *
   * @since 2.0
   */
  @SerializedName("volumeMounts")
  @Expose
  @Description("Additional volume mounts")
  private List<V1VolumeMount> additionalVolumeMounts = new ArrayList<>();

  /**
   * The labels to be attached to pods.
   *
   * @since 2.0
   */
  @SerializedName("podLabels")
  @Expose
  @Description("Labels applied to pods")
  private Map<String, String> podLabels = new HashMap<String, String>();

  /**
   * The annotations to be attached to pods.
   *
   * @since 2.0
   */
  @SerializedName("podAnnotations")
  @Expose
  @Description("Annotations applied to pods")
  private Map<String, String> podAnnotations = new HashMap<String, String>();

  ProbeTuning getReadinessProbeTuning() {
    return this.readinessProbeTuning;
  }

  void setReadinessProbeTuning(Integer initialDelay, Integer timeout, Integer period) {
    this.readinessProbeTuning
        .initialDelaySeconds(initialDelay)
        .timeoutSeconds(timeout)
        .periodSeconds(period);
  }

  ProbeTuning getLivenessProbeTuning() {
    return this.livenessProbeTuning;
  }

  void setLivenessProbe(Integer initialDelay, Integer timeout, Integer period) {
    this.livenessProbeTuning
        .initialDelaySeconds(initialDelay)
        .timeoutSeconds(timeout)
        .periodSeconds(period);
  }

  void fillInFrom(ServerPod serverPod1) {
    for (V1EnvVar var : serverPod1.getV1EnvVars()) addIfMissing(var);
    livenessProbeTuning.copyValues(serverPod1.livenessProbeTuning);
    readinessProbeTuning.copyValues(serverPod1.readinessProbeTuning);
    for (V1Volume var : serverPod1.getAdditionalVolumes()) addIfMissing(var);
    for (V1VolumeMount var : serverPod1.getAdditionalVolumeMounts()) addIfMissing(var);
<<<<<<< HEAD
    serverPod1.getPodLabels().forEach((k, v) -> addPodLabelIfMissing(k, v));
    serverPod1.getPodAnnotations().forEach((k, v) -> addPodAnnotationIfMissing(k, v));
=======
    serverPod1.nodeSelectorMap.forEach(nodeSelectorMap::putIfAbsent);
    copyValues(resourceRequirements, serverPod1.resourceRequirements);
    copyValues(podSecurityContext, serverPod1.podSecurityContext);
    copyValues(containerSecurityContext, serverPod1.containerSecurityContext);
  }

  private void copyValues(V1PodSecurityContext to, V1PodSecurityContext from) {
    if (to.isRunAsNonRoot() == null) to.runAsNonRoot(from.isRunAsNonRoot());
    if (to.getFsGroup() == null) to.fsGroup(from.getFsGroup());
    if (to.getRunAsGroup() == null) to.runAsGroup(from.getRunAsGroup());
    if (to.getRunAsUser() == null) to.runAsUser(from.getRunAsUser());
    if (to.getSeLinuxOptions() == null) to.seLinuxOptions(from.getSeLinuxOptions());
    if (to.getSupplementalGroups() == null) to.supplementalGroups(from.getSupplementalGroups());
    if (to.getSysctls() == null) to.sysctls(from.getSysctls());
  }

  private void copyValues(V1SecurityContext to, V1SecurityContext from) {
    if (to.isAllowPrivilegeEscalation() == null)
      to.allowPrivilegeEscalation(from.isAllowPrivilegeEscalation());
    if (to.isPrivileged() == null) to.privileged(from.isPrivileged());
    if (to.isReadOnlyRootFilesystem() == null)
      to.readOnlyRootFilesystem(from.isReadOnlyRootFilesystem());
    if (to.isRunAsNonRoot() == null) to.runAsNonRoot(from.isRunAsNonRoot());
    if (to.getCapabilities() == null) {
      to.setCapabilities(from.getCapabilities());
    } else {
      copyValues(to.getCapabilities(), from.getCapabilities());
    }
    if (to.getRunAsGroup() == null) to.runAsGroup(from.getRunAsGroup());
    if (to.getRunAsUser() == null) to.runAsUser(from.getRunAsUser());
    if (to.getSeLinuxOptions() == null) to.seLinuxOptions(from.getSeLinuxOptions());
  }

  private void copyValues(V1Capabilities to, V1Capabilities from) {
    if (from.getAdd() != null) {
      List<String> allAddCapabilities = new ArrayList<String>();
      if (to.getAdd() != null) {
        allAddCapabilities =
            Stream.concat(to.getAdd().stream(), from.getAdd().stream())
                .distinct()
                .collect(Collectors.toList());
      }
      to.setAdd(allAddCapabilities);
    }

    if (from.getDrop() != null) {
      List<String> allDropCapabilities = new ArrayList<String>();
      if (to.getDrop() != null) {
        allDropCapabilities =
            Stream.concat(to.getDrop().stream(), from.getDrop().stream())
                .distinct()
                .collect(Collectors.toList());
      }
      to.setDrop(allDropCapabilities);
    }
>>>>>>> c2dd78de
  }

  private List<V1EnvVar> getV1EnvVars() {
    return Optional.ofNullable(getEnv()).orElse(emptyList());
  }

  private void addIfMissing(V1EnvVar var) {
    if (!hasEnvVar(var.getName())) addEnvVar(var);
  }

  private boolean hasEnvVar(String name) {
    if (env == null) return false;
    for (V1EnvVar var : env) {
      if (var.getName().equals(name)) return true;
    }
    return false;
  }

  private static void copyValues(V1ResourceRequirements to, V1ResourceRequirements from) {
    from.getRequests().forEach(to.getRequests()::putIfAbsent);
    from.getLimits().forEach(to.getLimits()::putIfAbsent);
  }

  private boolean hasVolumeName(String name) {
    for (V1Volume var : additionalVolumes) {
      if (var.getName().equals(name)) return true;
    }
    return false;
  }

  private void addIfMissing(V1Volume var) {
    if (!hasVolumeName(var.getName())) addAdditionalVolume(var);
  }

  private boolean hasVolumeMountName(String name) {
    for (V1VolumeMount var : additionalVolumeMounts) {
      if (var.getName().equals(name)) return true;
    }
    return false;
  }

  private void addIfMissing(V1VolumeMount var) {
    if (!hasVolumeMountName(var.getName())) addAdditionalVolumeMount(var);
  }

  private void addPodLabelIfMissing(String name, String value) {
    if (!podLabels.containsKey(name)) podLabels.put(name, value);
  }

  private void addPodAnnotationIfMissing(String name, String value) {
    if (!podAnnotations.containsKey(name)) podAnnotations.put(name, value);
  }

  List<V1EnvVar> getEnv() {
    return this.env;
  }

  void addEnvVar(V1EnvVar var) {
    if (this.env == null) setEnv(new ArrayList<>());
    this.env.add(var);
  }

  void setEnv(@Nullable List<V1EnvVar> env) {
    this.env = env;
  }

  Map<String, String> getNodeSelector() {
    return nodeSelectorMap;
  }

  void addNodeSelector(String labelKey, String labelValue) {
    this.nodeSelectorMap.put(labelKey, labelValue);
  }

  void setNodeSelector(@Nullable Map<String, String> nodeSelectors) {
    this.nodeSelectorMap = nodeSelectors;
  }

  public V1ResourceRequirements getResourceRequirements() {
    return resourceRequirements;
  }

  public void setResourceRequirements(V1ResourceRequirements resourceRequirements) {
    this.resourceRequirements = resourceRequirements;
  }

  public void addRequestRequirement(String resource, String quantity) {
    resourceRequirements.putRequestsItem(resource, Quantity.fromString(quantity));
  }

  public void addLimitRequirement(String resource, String quantity) {
    resourceRequirements.putLimitsItem(resource, Quantity.fromString(quantity));
  }

  public V1PodSecurityContext getPodSecurityContext() {
    return podSecurityContext;
  }

  public void setPodSecurityContext(V1PodSecurityContext podSecurityContext) {
    this.podSecurityContext = podSecurityContext;
  }

  public V1SecurityContext getContainerSecurityContext() {
    return containerSecurityContext;
  }

  public void setContainerSecurityContext(V1SecurityContext containerSecurityContext) {
    this.containerSecurityContext = containerSecurityContext;
  }

  void addAdditionalVolume(String name, String path) {
    addAdditionalVolume(
        new V1Volume().name(name).hostPath(new V1HostPathVolumeSource().path(path)));
  }

  private void addAdditionalVolume(V1Volume var) {
    additionalVolumes.add(var);
  }

  void addAdditionalVolumeMount(String name, String path) {
    addAdditionalVolumeMount(new V1VolumeMount().name(name).mountPath(path));
  }

  private void addAdditionalVolumeMount(V1VolumeMount var) {
    additionalVolumeMounts.add(var);
  }

  public List<V1Volume> getAdditionalVolumes() {
    return additionalVolumes;
  }

  public List<V1VolumeMount> getAdditionalVolumeMounts() {
    return additionalVolumeMounts;
  }

  void addPodLabel(String name, String value) {
    podLabels.put(name, value);
  }

  void addPodAnnotations(String name, String value) {
    podAnnotations.put(name, value);
  }

  public Map<String, String> getPodLabels() {
    return podLabels;
  }

  public Map<String, String> getPodAnnotations() {
    return podAnnotations;
  }

  @Override
  public String toString() {
    return new ToStringBuilder(this)
        .append("env", env)
        .append("livenessProbe", livenessProbeTuning)
        .append("readinessProbe", readinessProbeTuning)
<<<<<<< HEAD
        .append("additionalVolumes", additionalVolumes)
        .append("additionalVolumeMounts", additionalVolumeMounts)
        .append("podLabels", podLabels)
        .append("podAnnotations", podAnnotations)
=======
        .append("nodeSelector", nodeSelectorMap)
        .append("resourceRequirements", resourceRequirements)
        .append("podSecurityContext", podSecurityContext)
        .append("containerSecurityContext", containerSecurityContext)
>>>>>>> c2dd78de
        .toString();
  }

  @Override
  public boolean equals(Object o) {
    if (this == o) return true;

    if (o == null || getClass() != o.getClass()) return false;

    ServerPod that = (ServerPod) o;

    return new EqualsBuilder()
        .append(env, that.env)
        .append(livenessProbeTuning, that.livenessProbeTuning)
        .append(readinessProbeTuning, that.readinessProbeTuning)
<<<<<<< HEAD
        .append(additionalVolumes, that.additionalVolumes)
        .append(additionalVolumeMounts, that.additionalVolumeMounts)
        .append(podLabels, that.podLabels)
        .append(podAnnotations, that.podAnnotations)
=======
        .append(nodeSelectorMap, that.nodeSelectorMap)
        .append(resourceRequirements, that.resourceRequirements)
        .append(podSecurityContext, that.podSecurityContext)
        .append(containerSecurityContext, that.containerSecurityContext)
>>>>>>> c2dd78de
        .isEquals();
  }

  @Override
  public int hashCode() {
    return new HashCodeBuilder(17, 37)
        .append(env)
        .append(livenessProbeTuning)
        .append(readinessProbeTuning)
<<<<<<< HEAD
        .append(additionalVolumes)
        .append(additionalVolumeMounts)
        .append(podLabels)
        .append(podAnnotations)
=======
        .append(nodeSelectorMap)
        .append(resourceRequirements)
        .append(podSecurityContext)
        .append(containerSecurityContext)
>>>>>>> c2dd78de
        .toHashCode();
  }
}<|MERGE_RESOLUTION|>--- conflicted
+++ resolved
@@ -183,10 +183,8 @@
     readinessProbeTuning.copyValues(serverPod1.readinessProbeTuning);
     for (V1Volume var : serverPod1.getAdditionalVolumes()) addIfMissing(var);
     for (V1VolumeMount var : serverPod1.getAdditionalVolumeMounts()) addIfMissing(var);
-<<<<<<< HEAD
     serverPod1.getPodLabels().forEach((k, v) -> addPodLabelIfMissing(k, v));
     serverPod1.getPodAnnotations().forEach((k, v) -> addPodAnnotationIfMissing(k, v));
-=======
     serverPod1.nodeSelectorMap.forEach(nodeSelectorMap::putIfAbsent);
     copyValues(resourceRequirements, serverPod1.resourceRequirements);
     copyValues(podSecurityContext, serverPod1.podSecurityContext);
@@ -242,7 +240,6 @@
       }
       to.setDrop(allDropCapabilities);
     }
->>>>>>> c2dd78de
   }
 
   private List<V1EnvVar> getV1EnvVars() {
@@ -400,17 +397,14 @@
         .append("env", env)
         .append("livenessProbe", livenessProbeTuning)
         .append("readinessProbe", readinessProbeTuning)
-<<<<<<< HEAD
         .append("additionalVolumes", additionalVolumes)
         .append("additionalVolumeMounts", additionalVolumeMounts)
         .append("podLabels", podLabels)
         .append("podAnnotations", podAnnotations)
-=======
         .append("nodeSelector", nodeSelectorMap)
         .append("resourceRequirements", resourceRequirements)
         .append("podSecurityContext", podSecurityContext)
         .append("containerSecurityContext", containerSecurityContext)
->>>>>>> c2dd78de
         .toString();
   }
 
@@ -426,17 +420,14 @@
         .append(env, that.env)
         .append(livenessProbeTuning, that.livenessProbeTuning)
         .append(readinessProbeTuning, that.readinessProbeTuning)
-<<<<<<< HEAD
         .append(additionalVolumes, that.additionalVolumes)
         .append(additionalVolumeMounts, that.additionalVolumeMounts)
         .append(podLabels, that.podLabels)
         .append(podAnnotations, that.podAnnotations)
-=======
         .append(nodeSelectorMap, that.nodeSelectorMap)
         .append(resourceRequirements, that.resourceRequirements)
         .append(podSecurityContext, that.podSecurityContext)
         .append(containerSecurityContext, that.containerSecurityContext)
->>>>>>> c2dd78de
         .isEquals();
   }
 
@@ -446,17 +437,14 @@
         .append(env)
         .append(livenessProbeTuning)
         .append(readinessProbeTuning)
-<<<<<<< HEAD
         .append(additionalVolumes)
         .append(additionalVolumeMounts)
         .append(podLabels)
         .append(podAnnotations)
-=======
         .append(nodeSelectorMap)
         .append(resourceRequirements)
         .append(podSecurityContext)
         .append(containerSecurityContext)
->>>>>>> c2dd78de
         .toHashCode();
   }
 }