--- conflicted
+++ resolved
@@ -72,40 +72,6 @@
 
   private boolean isStartNever() {
     return Objects.equals(getServerStartPolicy(), ConfigurationConstants.START_NEVER);
-  }
-
-<<<<<<< HEAD
-  private List<V1EnvVar> getV1EnvVars(BaseConfiguration configuration) {
-    return Optional.ofNullable(configuration.getEnv()).orElse(emptyList());
-  }
-
-  private void addIfMissing(V1EnvVar var) {
-    if (!hasEnvVar(var.getName())) addEnvVar(var);
-  }
-
-  private boolean hasEnvVar(String name) {
-    if (env == null) return false;
-    for (V1EnvVar var : env) {
-      if (var.getName().equals(name)) return true;
-    }
-    return false;
-  }
-
-  private void copyValues(V1Probe toProbe, V1Probe fromProbe) {
-    if (toProbe.getInitialDelaySeconds() == null)
-      toProbe.setInitialDelaySeconds(fromProbe.getInitialDelaySeconds());
-    if (toProbe.getTimeoutSeconds() == null)
-      toProbe.setTimeoutSeconds(fromProbe.getTimeoutSeconds());
-    if (toProbe.getPeriodSeconds() == null) toProbe.setPeriodSeconds(fromProbe.getPeriodSeconds());
-=======
-  /**
-   * Returns true if any version 2 configuration fields are specified.
-   *
-   * @return whether there is version 2 configuration field in this instance
-   */
-  protected boolean hasV2Fields() {
-    return serverStartState != null || serverStartPolicy != null || serverPod.hasV2Fields();
->>>>>>> 55af872f
   }
 
   @Nullable
