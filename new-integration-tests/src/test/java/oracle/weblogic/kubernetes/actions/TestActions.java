--- conflicted
+++ resolved
@@ -646,28 +646,16 @@
   }
 
   /**
-<<<<<<< HEAD
-   * Create an application archive that can be used by WebLogic Image Tool
-=======
    * Archive an application from provided ear or war file that can be used by WebLogic Image Tool
->>>>>>> cb8f6b37
    * to create an image with the application for a model-in-image use case.
    *
    * @param params the parameters for creating a model-in-image Docker image
    * @return true if the operation succeeds
    */
-<<<<<<< HEAD
-  public static boolean buildArchiveZip(AppParams params, String zipPath, String srcDir) {
-    return
-        AppBuilder
-            .withParams(params)
-            .buildZipArchive(zipPath, srcDir);
-=======
   public static boolean archiveApp(AppParams params) {
     return AppBuilder
             .withParams(params)
             .archiveApp();
->>>>>>> cb8f6b37
   }
 
   // ------------------------ Docker --------------------------------------
