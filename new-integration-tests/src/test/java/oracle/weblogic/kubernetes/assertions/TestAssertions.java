// Copyright (c) 2020, Oracle Corporation and/or its affiliates.
// Licensed under the Universal Permissive License v 1.0 as shown at https://oss.oracle.com/licenses/upl.

package oracle.weblogic.kubernetes.assertions;

import java.util.Map;
import java.util.concurrent.Callable;

import io.kubernetes.client.openapi.ApiException;
import oracle.weblogic.kubernetes.assertions.impl.Docker;
import oracle.weblogic.kubernetes.assertions.impl.Domain;
import oracle.weblogic.kubernetes.assertions.impl.Helm;
import oracle.weblogic.kubernetes.assertions.impl.Kubernetes;
import oracle.weblogic.kubernetes.assertions.impl.Operator;
import oracle.weblogic.kubernetes.assertions.impl.WitAssertion;

/**
 * General assertions needed by the tests to validate CRD, Domain, Pods etc.
 */
public class TestAssertions {

  /**
   * Check if Operator is running.
   *
   * @param namespace in which is operator is running
   * @return true if running false otherwise
   */
  public static Callable<Boolean> operatorIsRunning(String namespace) {
    return Operator.isRunning(namespace);
  }

  /**
   * Check if operator Rest service is running.
   *
   * @param namespace in which the operator rest service exists
   * @return true if rest service is running otherwise false
   */
  public static Callable<Boolean> operatorRestServiceRunning(String namespace) throws ApiException {
    return () -> {
      return Operator.doesExternalRestServiceExists(namespace);
    };
  }

  /**
   * Check if a WebLogic custom resource domain object exists in specified
   * namespace.
   *
   * @param domainUid ID of the domain
   * @param namespace in which the domain custom resource object exists
   * @return true if domain object exists
   */
  public static Callable<Boolean> domainExists(String domainUid, String domainVersion, String namespace) {
    return Domain.doesDomainExist(domainUid, domainVersion, namespace);
  }

  /**
   * Check if a Kubernetes pod exists in any state in the given namespace.
   *
   * @param podName   name of the pod to check for
   * @param domainUid UID of WebLogic domain in which the pod exists
   * @param namespace in which the pod exists
   * @return true if the pod exists in the namespace otherwise false
   */
  public static Callable<Boolean> podExists(String podName, String domainUid, String namespace) throws ApiException {
    return () -> {
      return Kubernetes.doesPodExist(namespace, domainUid, podName);
    };
  }

  /**
<<<<<<< HEAD
   * Check if a Kubernetes pod has been deleted in the given namespace.
   *
   * @param podName name of the pod to check for
   * @param domainUid UID of WebLogic domain in which the pod exists
   * @param namespace namespace in which the pod does not exist
   * @return true if the pod does not exist in the namespace otherwise false
   */
  public static Callable<Boolean> wasPodDeleted(
      String podName, String domainUid, String namespace) throws ApiException {
    return () -> {
      return Kubernetes.doesPodNotExist(namespace, domainUid, podName);
=======
   * Check a named pod does not exist in the given namespace.
   *
   * @param podName name of the pod to check for
   * @param domainUid Uid of WebLogic domain
   * @param namespace namespace in which to check for the pod
   * @return true if the pod does not exist in the namespace otherwise false
   * @throws ApiException when cluster query fails
   */
  public static Callable<Boolean> podDoesNotExist(String podName, String domainUid, String namespace)
      throws ApiException {
    return () -> {
      return !Kubernetes.doesPodExist(namespace, domainUid, podName);
>>>>>>> dd469bcb
    };
  }

  /**
   * Check if a Kubernetes pod is in running/ready state.
   *
   * @param podName   name of the pod to check for
   * @param domainUid WebLogic domain uid in which the pod belongs
   * @param namespace in which the pod is running
   * @return true if the pod is running otherwise false
   */
  public static Callable<Boolean> podReady(String podName, String domainUid, String namespace) throws ApiException {
    return () -> {
      return Kubernetes.isPodRunning(namespace, domainUid, podName);
    };
  }

  /**
   * Check if a pod given by the podName is in Terminating state.
   *
   * @param podName   name of the pod to check for Terminating status
   * @param domainUid WebLogic domain uid in which the pod belongs
   * @param namespace in which the pod is running
   * @return true if the pod is terminating otherwise false
   */
  public static Callable<Boolean> podTerminating(String podName, String domainUid, String namespace) {
    return () -> {
      return Kubernetes.isPodTerminating(namespace, domainUid, podName);
    };
  }

  /**
   * Check is a service exists in given namespace.
   *
   * @param serviceName the name of the service to check for
   * @param label       a Map of key value pairs the service is decorated with
   * @param namespace   in which the service is running
   * @return true if the service exists otherwise false
   * @throws ApiException when query fails
   */
  public static Callable<Boolean> serviceExists(
      String serviceName,
      Map<String, String> label,
      String namespace
  ) throws ApiException {
    return () -> {
      return Kubernetes.doesServiceExist(serviceName, label, namespace);
    };
  }

  /**
   * Check if a loadbalancer pod is ready.
   *
   * @param domainUid id of the WebLogic domain custom resource domain
   * @return true, if the load balancer is ready
   */
  public static boolean loadbalancerReady(String domainUid) {
    return Kubernetes.loadBalancerReady(domainUid);
  }

  /**
   * Check if the admin server pod is ready.
   *
   * @param domainUid id of the domain in which admin server pod is running
   * @param namespace in which the pod exists
   * @return true if the admin server is ready otherwise false
   */
  public static boolean adminServerReady(String domainUid, String namespace) {
    return Kubernetes.adminServerReady(domainUid, namespace);
  }

  /**
   * Check if a adminserver T3 channel is accessible.
   *
   * @param domainUid id of the domain in which admin server pod is running
   * @param namespace in which the WebLogic server pod exists
   * @return true if the admin T3 channel is accessible otherwise false
   */
  public static boolean adminT3ChannelAccessible(String domainUid, String namespace) {
    return Domain.adminT3ChannelAccessible(domainUid, namespace);
  }

  /**
   * Check if a admin server pod admin node port is accessible.
   *
   * @param domainUid domainUID id of the domain in which admin server pod is running
   * @param namespace in which the WebLogic server pod exists
   * @return true if the admin node port is accessible otherwise false
   */
  public static boolean adminNodePortAccessible(String domainUid, String namespace) {
    return Domain.adminNodePortAccessible(domainUid, namespace);
  }

  /**
   * Check if a Docker image exists.
   *
   * @param imageName the name of the image to be checked
   * @param imageTag  the tag of the image to be checked
   * @return true if the image does exist, false otherwise
   */
  public static boolean dockerImageExists(String imageName, String imageTag) {
    return WitAssertion.doesImageExist(imageName, imageTag);
  }

  /**
   * Check if the Docker image containing the search string exists.
   * @param searchString search string
   * @return true on success
   */
  public static boolean doesImageExist(String searchString) {
    return Docker.doesImageExist(searchString);
  }

  /**
   * Check Helm release status is deployed.
   * @param releaseName release name which unique in a namespace
   * @param namespace namespace name
   * @return true on success
   */
  public static boolean isHelmReleaseDeployed(String releaseName, String namespace) {
    return Helm.isReleaseDeployed(releaseName, namespace);
  }

}<|MERGE_RESOLUTION|>--- conflicted
+++ resolved
@@ -14,6 +14,7 @@
 import oracle.weblogic.kubernetes.assertions.impl.Operator;
 import oracle.weblogic.kubernetes.assertions.impl.WitAssertion;
 
+
 /**
  * General assertions needed by the tests to validate CRD, Domain, Pods etc.
  */
@@ -68,19 +69,6 @@
   }
 
   /**
-<<<<<<< HEAD
-   * Check if a Kubernetes pod has been deleted in the given namespace.
-   *
-   * @param podName name of the pod to check for
-   * @param domainUid UID of WebLogic domain in which the pod exists
-   * @param namespace namespace in which the pod does not exist
-   * @return true if the pod does not exist in the namespace otherwise false
-   */
-  public static Callable<Boolean> wasPodDeleted(
-      String podName, String domainUid, String namespace) throws ApiException {
-    return () -> {
-      return Kubernetes.doesPodNotExist(namespace, domainUid, podName);
-=======
    * Check a named pod does not exist in the given namespace.
    *
    * @param podName name of the pod to check for
@@ -93,7 +81,6 @@
       throws ApiException {
     return () -> {
       return !Kubernetes.doesPodExist(namespace, domainUid, podName);
->>>>>>> dd469bcb
     };
   }
 
