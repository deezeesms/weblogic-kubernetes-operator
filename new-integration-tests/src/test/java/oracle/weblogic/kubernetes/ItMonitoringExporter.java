// Copyright (c) 2020, Oracle Corporation and/or its affiliates.
// Licensed under the Universal Permissive License v 1.0 as shown at https://oss.oracle.com/licenses/upl.

package oracle.weblogic.kubernetes;

import java.io.File;
import java.io.FileOutputStream;
import java.io.IOException;
import java.nio.file.Files;
import java.nio.file.Path;
import java.nio.file.Paths;
import java.nio.file.StandardCopyOption;
import java.util.ArrayList;
import java.util.Arrays;
import java.util.Base64;
import java.util.Collections;
import java.util.HashMap;
import java.util.List;
import java.util.Map;
import java.util.Optional;
import java.util.Properties;
import java.util.concurrent.Callable;
import java.util.stream.Collectors;

import com.gargoylesoftware.htmlunit.FailingHttpStatusCodeException;
import com.gargoylesoftware.htmlunit.WebClient;
import com.gargoylesoftware.htmlunit.html.HtmlFileInput;
import com.gargoylesoftware.htmlunit.html.HtmlForm;
import com.gargoylesoftware.htmlunit.html.HtmlPage;
import com.gargoylesoftware.htmlunit.html.HtmlRadioButtonInput;
import com.gargoylesoftware.htmlunit.html.HtmlSubmitInput;
import io.kubernetes.client.custom.IntOrString;
import io.kubernetes.client.custom.Quantity;
import io.kubernetes.client.openapi.ApiException;
import io.kubernetes.client.openapi.models.V1ConfigMap;
import io.kubernetes.client.openapi.models.V1Container;
import io.kubernetes.client.openapi.models.V1ContainerPort;
import io.kubernetes.client.openapi.models.V1Deployment;
import io.kubernetes.client.openapi.models.V1DeploymentSpec;
import io.kubernetes.client.openapi.models.V1DeploymentStrategy;
import io.kubernetes.client.openapi.models.V1EnvVar;
import io.kubernetes.client.openapi.models.V1HostPathVolumeSource;
import io.kubernetes.client.openapi.models.V1LabelSelector;
import io.kubernetes.client.openapi.models.V1LocalObjectReference;
import io.kubernetes.client.openapi.models.V1ObjectMeta;
import io.kubernetes.client.openapi.models.V1PersistentVolume;
import io.kubernetes.client.openapi.models.V1PersistentVolumeClaim;
import io.kubernetes.client.openapi.models.V1PersistentVolumeClaimSpec;
import io.kubernetes.client.openapi.models.V1PersistentVolumeSpec;
import io.kubernetes.client.openapi.models.V1Pod;
import io.kubernetes.client.openapi.models.V1PodCondition;
import io.kubernetes.client.openapi.models.V1PodList;
import io.kubernetes.client.openapi.models.V1PodSpec;
import io.kubernetes.client.openapi.models.V1PodTemplateSpec;
import io.kubernetes.client.openapi.models.V1ResourceRequirements;
import io.kubernetes.client.openapi.models.V1SecretReference;
import io.kubernetes.client.openapi.models.V1Service;
import io.kubernetes.client.openapi.models.V1ServicePort;
import io.kubernetes.client.openapi.models.V1ServiceSpec;
import oracle.weblogic.domain.AdminServer;
import oracle.weblogic.domain.AdminService;
import oracle.weblogic.domain.Channel;
import oracle.weblogic.domain.Cluster;
import oracle.weblogic.domain.Configuration;
import oracle.weblogic.domain.Domain;
import oracle.weblogic.domain.DomainSpec;
import oracle.weblogic.domain.Model;
import oracle.weblogic.domain.ServerPod;
import oracle.weblogic.kubernetes.actions.impl.Grafana;
import oracle.weblogic.kubernetes.actions.impl.Namespace;
import oracle.weblogic.kubernetes.actions.impl.Prometheus;
import oracle.weblogic.kubernetes.actions.impl.primitive.Command;
import oracle.weblogic.kubernetes.actions.impl.primitive.CommandParams;
import oracle.weblogic.kubernetes.actions.impl.primitive.Docker;
import oracle.weblogic.kubernetes.actions.impl.primitive.HelmParams;
import oracle.weblogic.kubernetes.actions.impl.primitive.Kubernetes;
import oracle.weblogic.kubernetes.annotations.IntegrationTest;
import oracle.weblogic.kubernetes.annotations.Namespaces;
<<<<<<< HEAD
import oracle.weblogic.kubernetes.assertions.impl.Deployment;
import oracle.weblogic.kubernetes.extensions.LoggedTest;
import oracle.weblogic.kubernetes.utils.ExecCommand;
=======
import oracle.weblogic.kubernetes.logging.LoggingFacade;
>>>>>>> b1a47646
import oracle.weblogic.kubernetes.utils.TestUtils;
import org.apache.commons.io.FileUtils;
import org.awaitility.core.ConditionFactory;
import org.junit.jupiter.api.AfterAll;
import org.junit.jupiter.api.BeforeAll;
import org.junit.jupiter.api.DisplayName;
import org.junit.jupiter.api.Test;

import static java.nio.file.Files.createDirectories;
import static java.nio.file.Paths.get;
import static java.util.concurrent.TimeUnit.MINUTES;
import static java.util.concurrent.TimeUnit.SECONDS;
import static oracle.weblogic.kubernetes.TestConstants.ADMIN_PASSWORD_DEFAULT;
import static oracle.weblogic.kubernetes.TestConstants.ADMIN_USERNAME_DEFAULT;
import static oracle.weblogic.kubernetes.TestConstants.DOMAIN_API_VERSION;
import static oracle.weblogic.kubernetes.TestConstants.GRAFANA_CHART_VERSION;
import static oracle.weblogic.kubernetes.TestConstants.K8S_NODEPORT_HOST;
import static oracle.weblogic.kubernetes.TestConstants.MANAGED_SERVER_NAME_BASE;
import static oracle.weblogic.kubernetes.TestConstants.MONITORING_EXPORTER_VERSION;
import static oracle.weblogic.kubernetes.TestConstants.PROMETHEUS_CHART_VERSION;
import static oracle.weblogic.kubernetes.TestConstants.PV_ROOT;
import static oracle.weblogic.kubernetes.TestConstants.REPO_EMAIL;
import static oracle.weblogic.kubernetes.TestConstants.REPO_NAME;
import static oracle.weblogic.kubernetes.TestConstants.REPO_PASSWORD;
import static oracle.weblogic.kubernetes.TestConstants.REPO_REGISTRY;
import static oracle.weblogic.kubernetes.TestConstants.REPO_SECRET_NAME;
import static oracle.weblogic.kubernetes.TestConstants.REPO_USERNAME;
import static oracle.weblogic.kubernetes.TestConstants.RESULTS_ROOT;
import static oracle.weblogic.kubernetes.actions.ActionConstants.ITTESTS_DIR;
import static oracle.weblogic.kubernetes.actions.ActionConstants.MODEL_DIR;
import static oracle.weblogic.kubernetes.actions.ActionConstants.MONITORING_EXPORTER_DOWNLOAD_URL;
import static oracle.weblogic.kubernetes.actions.ActionConstants.RESOURCE_DIR;
import static oracle.weblogic.kubernetes.actions.ActionConstants.WLS;
import static oracle.weblogic.kubernetes.actions.ActionConstants.WLS_BASE_IMAGE_NAME;
import static oracle.weblogic.kubernetes.actions.ActionConstants.WLS_BASE_IMAGE_TAG;
import static oracle.weblogic.kubernetes.actions.TestActions.deleteImage;
import static oracle.weblogic.kubernetes.actions.TestActions.deletePersistentVolume;
import static oracle.weblogic.kubernetes.actions.TestActions.deletePersistentVolumeClaim;
<<<<<<< HEAD
import static oracle.weblogic.kubernetes.actions.TestActions.deleteSecret;
=======
import static oracle.weblogic.kubernetes.actions.TestActions.getServiceNodePort;
>>>>>>> b1a47646
import static oracle.weblogic.kubernetes.actions.TestActions.shutdownDomain;
import static oracle.weblogic.kubernetes.actions.TestActions.uninstallNginx;
import static oracle.weblogic.kubernetes.actions.impl.primitive.Kubernetes.createNamespace;
import static oracle.weblogic.kubernetes.actions.impl.primitive.Kubernetes.deleteDomainCustomResource;
import static oracle.weblogic.kubernetes.actions.impl.primitive.Kubernetes.deleteNamespace;
import static oracle.weblogic.kubernetes.assertions.impl.Kubernetes.listPods;
import static oracle.weblogic.kubernetes.utils.CommonTestUtils.checkPodExists;
import static oracle.weblogic.kubernetes.utils.CommonTestUtils.checkPodReady;
import static oracle.weblogic.kubernetes.utils.CommonTestUtils.checkServiceExists;
import static oracle.weblogic.kubernetes.utils.CommonTestUtils.createDockerRegistrySecret;
import static oracle.weblogic.kubernetes.utils.CommonTestUtils.createDomainAndVerify;
import static oracle.weblogic.kubernetes.utils.CommonTestUtils.createImageAndVerify;
import static oracle.weblogic.kubernetes.utils.CommonTestUtils.createIngressForDomainAndVerify;
import static oracle.weblogic.kubernetes.utils.CommonTestUtils.createMiiImageAndVerify;
import static oracle.weblogic.kubernetes.utils.CommonTestUtils.createPVPVCAndVerify;
import static oracle.weblogic.kubernetes.utils.CommonTestUtils.createSecretWithUsernamePassword;
import static oracle.weblogic.kubernetes.utils.CommonTestUtils.dockerLoginAndPushImageToRegistry;
import static oracle.weblogic.kubernetes.utils.CommonTestUtils.installAndVerifyGrafana;
import static oracle.weblogic.kubernetes.utils.CommonTestUtils.installAndVerifyNginx;
import static oracle.weblogic.kubernetes.utils.CommonTestUtils.installAndVerifyOperator;
import static oracle.weblogic.kubernetes.utils.CommonTestUtils.installAndVerifyPrometheus;
import static oracle.weblogic.kubernetes.utils.CommonTestUtils.replaceStringInFile;
import static oracle.weblogic.kubernetes.utils.CommonTestUtils.scaleAndVerifyCluster;
import static oracle.weblogic.kubernetes.utils.TestUtils.callWebAppAndCheckForServerNameInResponse;
import static oracle.weblogic.kubernetes.utils.TestUtils.getNextFreePort;
import static oracle.weblogic.kubernetes.utils.ThreadSafeLogger.getLogger;
import static org.apache.commons.io.FileUtils.deleteDirectory;
import static org.assertj.core.api.Assertions.assertThat;
import static org.awaitility.Awaitility.with;
import static org.junit.jupiter.api.Assertions.assertDoesNotThrow;
import static org.junit.jupiter.api.Assertions.assertFalse;
import static org.junit.jupiter.api.Assertions.assertNotNull;
import static org.junit.jupiter.api.Assertions.assertTrue;

/**
 * Verify Prometheus, Grafana, Webhook, Coordinator are installed and running
 * Verify the monitoring exporter installed in model in image domain can generate the WebLogic metrics.
 * Verify WebLogic metrics can be accessed via NGINX ingress controller.
 * Verify WebLogic metrics can be accessed via Prometheus
 */
@DisplayName("Verify WebLogic Metric is processed as expected by MonitoringExporter via Prometheus and Grafana")
@IntegrationTest
class ItMonitoringExporter {


  // domain constants
  private static final int replicaCount = 2;
  private static int managedServersCount = 2;
  private static String domain1Namespace = null;
  private static String domain2Namespace = null;
  private static String domain1Uid = "monexp-domain-1";
  private static String domain2Uid = "monexp-domain-2";
  private static HelmParams nginxHelmParams1 = null;
  private static int nodeportshttp1 = 0;
  private static int nodeportshttp2 = 0;
  private static List<String> ingressHost1List = null;
  private static List<String> ingressHost2List = null;

  private static String monitoringNS = null;
  private static String webhookNS = null;
  private static ConditionFactory withStandardRetryPolicy = null;
  HelmParams promHelmParams = null;
  HelmParams grafanaHelmParams = null;
  private static String monitoringExporterEndToEndDir = null;
  private static String monitoringExporterSrcDir = null;
  private static String monitoringExporterAppDir = null;
  private static V1Service webhookService = null;
  private static V1Deployment webhookDepl = null;
  private static V1Service coordinatorService = null;
  private static V1Deployment coordinatorDepl = null;
  // constants for creating domain image using model in image
  private static final String MONEXP_MODEL_FILE = "model.monexp.yaml";
  private static final String MONEXP_WDT_FILE = "/demo-domains/domainBuilder/scripts/simple-topology.yaml";
  private static final String MONEXP_IMAGE_NAME = "monexp-image";
  private static final String SESSMIGR_APP_NAME = "sessmigr-app";

  private static String clusterName = "cluster-1";
  private static String miiImage = null;
  private static String wdtImage = null;
  private static String webhookImage = null;
  private static String  coordinatorImage = null;
  private static int managedServerPort = 8001;
  private static int nodeportserver;
<<<<<<< HEAD
  private static String exporterUrl = null;
  private static String prometheusDomainRegexValue = null;
  private static Map<String, Integer> clusterNameMsPortMap;
=======
  private static LoggingFacade logger = null;
>>>>>>> b1a47646

  /**
   * Install operator and NGINX. Create model in image domain with multiple clusters.
   * Create ingress for the domain.
   *
   * @param namespaces list of namespaces created by the IntegrationTestWatcher by the
   *                   JUnit engine parameter resolution mechanism
   */
  @BeforeAll
<<<<<<< HEAD
  public static void initAll(@Namespaces(7) List<String> namespaces) {

=======
  public static void initAll(@Namespaces(6) List<String> namespaces) {
    logger = getLogger();
>>>>>>> b1a47646
    // create standard, reusable retry/backoff policy
    withStandardRetryPolicy = with().pollDelay(2, SECONDS)
        .and().with().pollInterval(10, SECONDS)
        .atMost(5, MINUTES).await();

    logger.info("Get a unique namespace for operator");
    assertNotNull(namespaces.get(0), "Namespace list is null");
    final String opNamespace = namespaces.get(0);

    logger.info("Get a unique namespace for WebLogic domain1");
    assertNotNull(namespaces.get(1), "Namespace list is null");
    domain1Namespace = namespaces.get(1);

    logger.info("Get a unique namespace for WebLogic domain2");
    assertNotNull(namespaces.get(2), "Namespace list is null");
    domain2Namespace = namespaces.get(2);

    logger.info("Get a unique namespace for monitoring");
    assertNotNull(namespaces.get(3), "Namespace list is null");
    monitoringNS = namespaces.get(3);

    logger.info("Get a unique namespace for webhook");
    assertNotNull(namespaces.get(4), "Namespace list is null");
    webhookNS = namespaces.get(4);

    logger.info("Get a unique namespace for NGINX");
    assertNotNull(namespaces.get(5), "Namespace list is null");
    final String nginxNamespace1 = namespaces.get(5);
    assertNotNull(namespaces.get(6), "Namespace list is null");
    final String nginxNamespace2 = namespaces.get(6);

    logger.info("install and verify operator");
    installAndVerifyOperator(opNamespace, domain1Namespace,domain2Namespace);

    logger.info("nstall monitoring exporter");
    installMonitoringExporter();

    logger.info("create and verify WebLogic domain image using model in image with model files");
    miiImage = createAndVerifyMiiImage();

    // create and verify one cluster mii domain
    logger.info("Create domain and verify that it's running");
    createAndVerifyDomain(miiImage, domain1Uid, domain1Namespace, "FromModel", 1);

<<<<<<< HEAD
    // get a free node port for NGINX
    nodeportshttp1 = getNextFreePort(30305, 30405);
    nodeportshttp2 = getNextFreePort(30305, 30405);
    int nodeportshttps1 = getNextFreePort(30443, 30543);

    logger.info("install and verify NGINX");
    nginxHelmParams1 = installAndVerifyNginx(nginxNamespace1, nodeportshttp1, nodeportshttps1);
=======
    // install and verify NGINX
    nginxHelmParams = installAndVerifyNginx(nginxNamespace, 0, 0);
    String nginxServiceName = nginxHelmParams.getReleaseName() + "-nginx-ingress-controller";
    logger.info("NGINX service name: {0}", nginxServiceName);
    nodeportshttp = getServiceNodePort(nginxNamespace, nginxServiceName, "http");
    logger.info("NGINX http node port: {0}", nodeportshttp);

    // create ingress for the domain
>>>>>>> b1a47646
    logger.info("Creating ingress for domain {0} in namespace {1}", domain1Uid, domain1Namespace);
    clusterNameMsPortMap = new HashMap<>();
    clusterNameMsPortMap.put(clusterName, managedServerPort);
    ingressHost1List =
        createIngressForDomainAndVerify(domain1Uid, domain1Namespace,clusterNameMsPortMap, false);

    exporterUrl = String.format("http://%s:%s/wls-exporter/",K8S_NODEPORT_HOST,nodeportshttp1);

    logger.info("create pv and pvc for monitoring");
    HashMap<String, String> labels = new HashMap<>();
    labels.put("app", "monitoring");
    labels.put("weblogic.domainUid", domain1Uid);
    assertDoesNotThrow(() -> createPvAndPvc("prometheus", monitoringNS, labels));
    assertDoesNotThrow(() -> createPvAndPvc("alertmanager",monitoringNS, labels));
    assertDoesNotThrow(() -> createPvAndPvc("grafana", monitoringNS, labels));

  }

  /**
   * Test covers end to end sample, provided in the Monitoring Exporter github project.
   * Create Prometheus, Grafana, Webhook, Coordinator.
   * Create domain in Image with monitoring exporter.
   * Verify access to monitoring exporter WebLogic metrics via nginx.
   * Check generated by monitoring exporter WebLogic metrics via Prometheus, Grafana.
   * Fire Alert using Webhook.
   * Change prometheus to add different domain to monitor.
   */
  @Test
  @DisplayName("Test End to End example from MonitoringExporter github project.")
  public void testEndToEndViaChart() throws Exception {
    wdtImage = createAndVerifyDomainInImage();
    try {
      logger.info("Create wdt domain and verify that it's running");
      createAndVerifyDomain(wdtImage, domain2Uid, domain2Namespace, "Image", replicaCount);
      ingressHost2List =
              createIngressForDomainAndVerify(domain2Uid, domain2Namespace, clusterNameMsPortMap);
      logger.info("Installing Prometheus and Grafana");
      installPrometheusGrafana(PROMETHEUS_CHART_VERSION, GRAFANA_CHART_VERSION,
              domain2Namespace,
              domain2Uid);

      installWebhook();
      installCoordinator(domain2Namespace);

      logger.info("verify access to Monitoring Exporter");
      verifyMonExpAppAccessThroughNginx(ingressHost2List.get(0), managedServersCount);
      logger.info("verify metrics via prometheus");
      String testappPrometheusSearchKey =
              "wls_servlet_invocation_total_count%7Bapp%3D%22test-webapp%22%7D%5B15s%5D";
      checkMetricsViaPrometheus(testappPrometheusSearchKey, "test-webapp");
      logger.info("fire alert by scaling down");
      fireAlert();
      logger.info("switch to monitor another domain");
      String oldRegex = String.format("regex: %s;%s;%s", domain2Namespace, domain2Uid, clusterName);
      String newRegex = String.format("regex: %s;%s;%s", domain1Namespace, domain1Uid, clusterName);
      editPrometheusCM(oldRegex, newRegex);
      String sessionAppPrometheusSearchKey =
              "wls_servlet_invocation_total_count%7Bapp%3D%22myear%22%7D%5B15s%5D";
      checkMetricsViaPrometheus(sessionAppPrometheusSearchKey, "sessmigr");
      checkPromGrafanaLatestVersion();
    } finally {
      logger.info("Shutting down domain2");
      assertTrue(shutdownDomain(domain2Uid, domain2Namespace),
              String.format("shutdown domain %s in namespace %s failed", domain2Uid, domain2Namespace));
    }
  }

  /**
   * Test covers end to end sample, provided in the Monitoring Exporter github project .
   * Create Prometheus, Grafana.
   * Create Model in Image with monitoring exporter.
   * Verify access to monitoring exporter WebLogic metrics via nginx.
   * Check generated monitoring exporter WebLogic metrics via Prometheus, Grafana.
   * Check basic functionality of monitoring exporter.
   */
  @Test
  @DisplayName("Test Basic Functionality of Monitoring Exporter.")
  public void testBasicFunctionality() throws Exception {

    installPrometheusGrafana(PROMETHEUS_CHART_VERSION, GRAFANA_CHART_VERSION,
            domain1Namespace,
            domain1Uid);

    //verify access to Monitoring Exporter
    verifyMonExpAppAccessThroughNginx(ingressHost1List.get(0),1);

    try {
      logger.info("Testing replace configuration");
      replaceConfiguration();
      logger.info("Testing append configuration");
      appendConfiguration();
      logger.info("Testing replace One Attribute Value AsArray configuration");
      replaceOneAttributeValueAsArrayConfiguration();
      logger.info("Testing append One Attribute Value AsArray configuration");
      appendArrayWithOneExistedAndOneDifferentAttributeValueAsArrayConfiguration();
      logger.info("Testing replace with empty configuration");
      replaceWithEmptyConfiguration();
      logger.info("Testing append with empty configuration");
      appendWithEmptyConfiguration();
      logger.info("Testing append with invalid yaml configuration");
      appendWithNotYamlConfiguration();
      logger.info("Testing replace with invalid yaml configuration");
      replaceWithNotYamlConfiguration();
      logger.info("Testing append with corrupted yaml configuration");
      appendWithCorruptedYamlConfiguration();
      logger.info("Testing replace with corrupted yaml configuration");
      replaceWithCorruptedYamlConfiguration();
      logger.info("Testing replace with dublicated values yaml configuration");
      replaceWithDublicatedValuesConfiguration();
      logger.info("Testing append with corrupted yaml configuration");
      appendWithDuplicatedValuesConfiguration();
      logger.info("Testing replace with name snake false yaml configuration");
      replaceMetricsNameSnakeCaseFalseConfiguration();
      logger.info("Testing change with no credentials configuration");
      changeConfigNoCredentials();
      logger.info("Testing change with no invalid user configuration");
      changeConfigInvalidUser();
      logger.info("Testing change with no invalid pass configuration");
      changeConfigInvalidPass();
      logger.info("Testing change with empty user configuration");
      changeConfigEmptyUser();
      logger.info("Testing change with no empty pass configuration");
      changeConfigEmptyPass();
      logger.info("Testing replace with domain qualifier configuration");
      replaceMetricsDomainQualifierTrueConfiguration();
    } finally {
      //restore configuration
      submitConfigureForm(exporterUrl, "replace", RESOURCE_DIR + "/exporter/exporter-config.yaml");
    }
  }

  /**
   * Test covers the following use cases.
   * Create Prometheus, Grafana from latest version of helm chart
   * verify access to monitoring exporter WebLogic metrics via nginx
   * check WebLogic metrics via Prometheus
   */
  private void checkPromGrafanaLatestVersion() throws Exception {
    //uninstall prometheus and grafana if running
    uninstallPrometheusGrafana();
    try {
      installPrometheusGrafana(null, null,
              domain2Namespace,
              domain2Uid);


      //verify access to Monitoring Exporter
      verifyMonExpAppAccessThroughNginx(ingressHost2List.get(0),managedServersCount);
      //verify metrics via prometheus
      String testappPrometheusSearchKey =
              "wls_servlet_invocation_total_count%7Bapp%3D%22test-webapp%22%7D%5B15s%5D";
      checkMetricsViaPrometheus(testappPrometheusSearchKey, "test-webapp");
    } finally {
      uninstallPrometheusGrafana();
    }
  }

  private void fireAlert() throws ApiException {
    // scale domain2
    logger.info("Scaling cluster {0} of domain {1} in namespace {2} to {3} servers.",
            clusterName, domain2Uid, domain2Namespace, 1);
    managedServersCount = 1;
    scaleAndVerifyCluster(clusterName, domain2Uid, domain2Namespace,
            domain2Uid + "-" + MANAGED_SERVER_NAME_BASE, replicaCount, managedServersCount,
            null, null);

    //check webhook log for firing alert
    List<V1Pod> pods = listPods(webhookNS, "app=webhook").getItems();
    assertNotNull((pods), "No pods are running in namespace : " + webhookNS);
    V1Pod pod = pods.stream()
            .filter(testpod -> testpod
                    .getMetadata()
                    .getName()
                    .contains("webhook"))
            .findAny()
            .orElse(null);

    assertNotNull(pod, "Can't find running webhook pod");
    logger.info("Wait for the webhook to fire alert and check webhook log file in {0} namespace ", webhookNS);

    withStandardRetryPolicy
            .conditionEvaluationListener(
                condition -> logger.info("Waiting for webhook to fire alert  "
                                + "(elapsed time {0}ms, remaining time {1}ms)",
                        condition.getElapsedTimeInMS(),
                        condition.getRemainingTimeInMS()))
            .until(assertDoesNotThrow(() -> searchPodLogForKey(pod,
                    "Some WLS cluster has only one running server for more than 1 minutes"),

                    "webhook failed to fire alert"));
  }

  /**
   * Edit Prometheus Config Map.
   * @param oldRegex search for existed value to replace
   * @param newRegex new value
   * @throws ApiException when update fails
   */
  private void editPrometheusCM(String oldRegex, String newRegex) throws ApiException {
    List<V1ConfigMap> cmList = Kubernetes.listConfigMaps(monitoringNS).getItems();
    V1ConfigMap promCm = cmList.stream()
            .filter(cm -> "prometheus-server".equals(cm.getMetadata().getName()))
            .findAny()
            .orElse(null);

    assertNotNull(promCm,"Can't find cm for prometheus-server");
    Map<String, String> cmData = promCm.getData();
    String values = cmData.get("prometheus.yml").replace(oldRegex,newRegex);
    assertNotNull(values, "can't find values for key prometheus.yml");
    cmData.replace("prometheus.yml", values);

    promCm.setData(cmData);
    Kubernetes.replaceConfigMap(promCm);

    cmList = Kubernetes.listConfigMaps(monitoringNS).getItems();

    promCm = cmList.stream()
            .filter(cm -> "prometheus-server".equals(cm.getMetadata().getName()))
            .findAny()
            .orElse(null);

    assertNotNull(promCm,"Can't find cm for prometheus-server");
    assertNotNull(promCm.getData(), "Can't retreive the cm data for prometheus-server after modification");

  }

  /**
   * Install Prometheus, Grafana using specified helm chart version, and verify that pods are running.
   * @throws ApiException when creating helm charts or pods fails
   */
  private void installPrometheusGrafana(String promChartVersion,
                                        String grafanaChartVersion,
                                        String domainNS,
                                        String domainUid
                                        ) throws IOException, ApiException {
    final String prometheusRegexValue = String.format("regex: %s;%s;%s", domainNS, domainUid, clusterName);
    if (promHelmParams == null) {
      logger.info("create a staging location for monitoring creation scripts");
      Path fileTemp = Paths.get(RESULTS_ROOT, "ItMonitoringExporter", "createTempValueFile");
      FileUtils.deleteDirectory(fileTemp.toFile());
      Files.createDirectories(fileTemp);
  
      logger.info("copy the promvalue.yaml to staging location");
      Path srcPromFile = Paths.get(RESOURCE_DIR, "exporter", "promvalues.yaml");
      Path targetPromFile = Paths.get(fileTemp.toString(), "promvalues.yaml");
      Files.copy(srcPromFile, targetPromFile, StandardCopyOption.REPLACE_EXISTING);
      String oldValue = "regex: default;domain1;cluster-1";
      replaceStringInFile(targetPromFile.toString(),
              oldValue,
              prometheusRegexValue);
      //replace with webhook ns
      replaceStringInFile(targetPromFile.toString(),
              "webhook.webhook.svc.cluster.local",
              String.format("webhook.%s.svc.cluster.local", webhookNS));

    
      nodeportserver = getNextFreePort(32400, 32600);
      int nodeportalertmanserver = getNextFreePort(30400, 30600);
      promHelmParams = installAndVerifyPrometheus("prometheus",
              monitoringNS,
              targetPromFile.toString(),
              promChartVersion,
              nodeportserver,
              nodeportalertmanserver);
    
      prometheusDomainRegexValue = prometheusRegexValue;
    }
    //if prometheus already installed change CM for specified domain
    if (!prometheusRegexValue.equals(prometheusDomainRegexValue)) {
      logger.info("update prometheus Config Map with domain info");
      editPrometheusCM(prometheusDomainRegexValue, prometheusRegexValue);
      prometheusDomainRegexValue = prometheusRegexValue;
    }
    logger.info("Prometheus is running");

    String testappPrometheusSearchKey =
            "wls_servlet_invocation_total_count%7Bapp%3D%22wls-exporter%22%7D%5B15s%5D";

    assertDoesNotThrow(() -> checkMetricsViaPrometheus(testappPrometheusSearchKey, "wls-exporter"));


    if (grafanaHelmParams == null) {
      int nodeportgrafana = getNextFreePort(31000, 31200);
      grafanaHelmParams = installAndVerifyGrafana("grafana",
              monitoringNS,
              monitoringExporterEndToEndDir + "/grafana/values.yaml",
              grafanaChartVersion,
              nodeportgrafana);

      //wait until it starts dashboard
      String curlCmd = String.format("curl -v  -H 'Content-Type: application/json' "
                      + " -X GET http://admin:12345678@%s:%s/api/dashboards",
              K8S_NODEPORT_HOST, nodeportgrafana);
      withStandardRetryPolicy
              .conditionEvaluationListener(
                condition -> logger.info("Check access to grafana dashboard  "
                                      + "(elapsed time {0}ms, remaining time {1}ms)",
                              condition.getElapsedTimeInMS(),
                              condition.getRemainingTimeInMS()))
              .until(assertDoesNotThrow(() -> searchForKey(curlCmd, "grafana"),
                      String.format("Check access to grafana dashboard"
                              )));
      logger.info("installing grafana dashboard");
      // url
      String curlCmd0 =
              String.format("curl -v -H 'Content-Type: application/json' -H \"Content-Type: application/json\""
                              + "  -X POST http://admin:12345678@%s:%s/api/datasources/"
                              + "  --data-binary @%sgrafana/datasource.json",
                      K8S_NODEPORT_HOST, nodeportgrafana, monitoringExporterEndToEndDir);

      logger.info("Executing Curl cmd {0}", curlCmd);
      assertDoesNotThrow(() -> ExecCommand.exec(curlCmd0));

      String curlCmd1 =
              String.format("curl -v -H 'Content-Type: application/json' -H \"Content-Type: application/json\""
                              + "  -X POST http://admin:12345678@%s:%s/api/dashboards/db/"
                              + "  --data-binary @%sgrafana/dashboard.json",
                      K8S_NODEPORT_HOST, nodeportgrafana, monitoringExporterEndToEndDir);
      logger.info("Executing Curl cmd {0}", curlCmd1);
      assertDoesNotThrow(() -> ExecCommand.exec(curlCmd1));

      String curlCmd2 = String.format("curl -v  -H 'Content-Type: application/json' "
                      + " -X GET http://admin:12345678@%s:%s/api/dashboards/db/weblogic-server-dashboard",
              K8S_NODEPORT_HOST, nodeportgrafana);
      withStandardRetryPolicy
              .conditionEvaluationListener(
                  condition -> logger.info("Check grafana dashboard metric against expected {0} "
                                  + "(elapsed time {2}ms, remaining time {3}ms)",
                          "wls_jvm_uptime",
                          condition.getElapsedTimeInMS(),
                          condition.getRemainingTimeInMS()))
              .until(assertDoesNotThrow(() -> searchForKey(curlCmd2, "wls_jvm_uptime"),
                      String.format("Check grafana dashboard wls against expected %s",
                              "wls_jvm_uptime")));
    }
    logger.info("Grafana is running");
  }

  /**
   * Create a Webhook image, install and verify that pod is running.
   * @throws ApiException when creating images or pods fails
   */
  private void installWebhook() throws ApiException {
    assertTrue(installAndVerifyPodFromCustomImage(monitoringExporterEndToEndDir + "/webhook",
        "webhook",
        webhookNS,
        "app=webhook", REPO_SECRET_NAME), "Failed to start webhook");
  }

  /**
   * Create a Coordinator image, install and verify that pod is running.
   * @param namespace of domain to coordinate
   * @throws ApiException when creating images or pods fails
   */
  private void installCoordinator(String namespace) throws ApiException {
    assertTrue(installAndVerifyPodFromCustomImage(monitoringExporterSrcDir + "/config_coordinator",
        "coordinator",
        namespace,
        "app=coordinator", "coordsecret"), "Failed to start coordinator");
  }

  @AfterAll
  public void tearDownAll() {

    // shutdown domain1
    logger.info("Shutting down domain1");
    assertTrue(shutdownDomain(domain1Uid, domain1Namespace),
            String.format("shutdown domain %s in namespace %s failed", domain1Uid, domain1Namespace));

    // delete mii domain images created for parameterized test
    if (miiImage != null) {
      deleteImage(miiImage);
    }
    if (wdtImage != null) {
      deleteImage(miiImage);
    }

    // Delete domain custom resource
    logger.info("Delete domain custom resource in namespace {0}", domain1Namespace);
    assertDoesNotThrow(() -> deleteDomainCustomResource(domain1Uid, domain1Namespace),
        "deleteDomainCustomResource failed with ApiException");
    logger.info("Deleted Domain Custom Resource " + domain1Uid + " from " + domain1Namespace);

    // Delete wdt domain custom resource
    logger.info("Delete domain custom resource in namespace {0}", domain2Namespace);
    assertDoesNotThrow(() -> deleteDomainCustomResource(domain2Uid, domain2Namespace),
            "deleteDomainCustomResource failed with ApiException");
    logger.info("Deleted Domain Custom Resource " + domain2Uid + " from " + domain2Namespace);

    uninstallPrometheusGrafana();

    deletePersistentVolumeClaim("pvc-alertmanager",monitoringNS);
    deletePersistentVolume("pv-testalertmanager");
    deletePersistentVolumeClaim("pvc-prometheus",monitoringNS);
    deletePersistentVolume("pv-testprometheus");
    deletePersistentVolumeClaim("pvc-grafana",monitoringNS);
    deletePersistentVolume("pv-testgrafana");
    deleteNamespace(monitoringNS);
    uninstallDeploymentService(webhookDepl, webhookService);
    uninstallDeploymentService(coordinatorDepl, coordinatorService);
    // delete coordinator and webhook images
    if (webhookImage != null) {
      deleteImage(webhookImage);
    }
    if (coordinatorImage != null) {
      deleteImage(webhookImage);
    }
    deleteMonitoringExporterTempDir();

    // uninstall NGINX release
    if (nginxHelmParams1 != null) {
      assertThat(uninstallNginx(nginxHelmParams1))
          .as("Test uninstallNginx1 returns true")
          .withFailMessage("uninstallNginx() did not return true")
          .isTrue();
    }
  }

  /**
   * Create a persistent volume and persistent volume claim.
   * @param nameSuffix unique nameSuffix for pv and pvc to create
   * @throws IOException when creating pv path fails
   */
  private static void createPvAndPvc(String nameSuffix, String namespace, HashMap<String,String> labels)
          throws IOException {
    logger.info("creating persistent volume and persistent volume claim");
    // create persistent volume and persistent volume claims
    Path pvHostPath = assertDoesNotThrow(
        () -> createDirectories(get(PV_ROOT, "ItMonitoringExporter", "monexp-persistentVolume",nameSuffix)),
            "createDirectories failed with IOException");
    logger.info("Creating PV directory {0}", pvHostPath);
    assertDoesNotThrow(() -> deleteDirectory(pvHostPath.toFile()), "deleteDirectory failed with IOException");
    assertDoesNotThrow(() -> createDirectories(pvHostPath), "createDirectories failed with IOException");

    V1PersistentVolume v1pv = new V1PersistentVolume()
        .spec(new V1PersistentVolumeSpec()
            .addAccessModesItem("ReadWriteMany")
            .storageClassName(nameSuffix)
            .volumeMode("Filesystem")
            .putCapacityItem("storage", Quantity.fromString("10Gi"))
            .persistentVolumeReclaimPolicy("Retain")
            .accessModes(Arrays.asList("ReadWriteMany"))
            .hostPath(new V1HostPathVolumeSource()
                .path(pvHostPath.toString())))
        .metadata(new V1ObjectMeta()
            .name("pv-test" + nameSuffix)
            .namespace(namespace));

    boolean hasLabels = false;
    String labelSelector = null;
    if (labels != null || !labels.isEmpty()) {
      hasLabels = true;
      v1pv.getMetadata().setLabels(labels);
      labelSelector = labels.entrySet()
              .stream()
              .map(e -> e.getKey() + "="
                      + e.getValue())
              .collect(Collectors.joining(","));
    }


    V1PersistentVolumeClaim v1pvc = new V1PersistentVolumeClaim()
        .spec(new V1PersistentVolumeClaimSpec()
        .addAccessModesItem("ReadWriteMany")
        .storageClassName(nameSuffix)
        .volumeName("pv-test" + nameSuffix)
        .resources(new V1ResourceRequirements()
            .putRequestsItem("storage", Quantity.fromString("10Gi"))))
        .metadata(new V1ObjectMeta()
            .name("pvc-" + nameSuffix)
            .namespace(namespace));
    if (hasLabels) {
      v1pvc.getMetadata().setLabels(labels);
    }

    createPVPVCAndVerify(v1pv,v1pvc, labelSelector, namespace);
  }

  /**
   * Create, install  Webhook or Coordinator and wait up to five minutes until the pod is ready.
   *
   * @param dockerFileDir directory where dockerfile is located
   * @param baseImageName base image name
   * @param namespace namespace
   * @return status of installation
   */
  public static boolean installAndVerifyPodFromCustomImage(String dockerFileDir,
                                                String baseImageName,
                                                String namespace,
                                                String labelSelector,
                                                String secretName) throws ApiException {
    //build webhook image
    String imagePullPolicy = "IfNotPresent";
    if (!REPO_NAME.isEmpty()) {
      imagePullPolicy = "Always";
    }
    String image = createPushImage(dockerFileDir,baseImageName, namespace, secretName);
    logger.info("Installing {0} in namespace {1}", baseImageName, namespace);
    if (baseImageName.equalsIgnoreCase(("webhook"))) {
      webhookImage = image;
      createWebHook(webhookImage, imagePullPolicy, namespace, REPO_SECRET_NAME);
    } else if (baseImageName.contains("coordinator")) {
      coordinatorImage = image;
      createCoordinator(coordinatorImage, imagePullPolicy, namespace, "coordsecret");
    } else {
      throw new ApiException("Custom image creation for " + baseImageName + "is not supported");
    }
    // wait for the pod to be ready
    logger.info("Wait for the {0} pod is ready in namespace {1}", baseImageName, namespace);
    withStandardRetryPolicy
        .conditionEvaluationListener(
            condition -> logger.info("Waiting for {0} to be running in namespace {1} "
                    + "(elapsed time {2}ms, remaining time {3}ms)",
                baseImageName,
                namespace,
                condition.getElapsedTimeInMS(),
                condition.getRemainingTimeInMS()))
        .until(assertDoesNotThrow(() -> podIsReady(namespace, labelSelector, baseImageName),
            baseImageName + " podIsReady failed with ApiException"));
    return true;
  }

  /**
   * Create Webhook deployment and service.
   *
   * @param image full image name for deployment
   * @param imagePullPolicy policy for image
   * @param namespace webhook namespace
   * @param secretName webhook image secret name
   */
  private static void createWebHook(String image,
                                    String imagePullPolicy,
                                    String namespace,
                                    String secretName) throws ApiException {
    Map labels = new HashMap<String, String>();
    labels.put("app", "webhook");

    webhookDepl = new V1Deployment()
        .apiVersion("apps/v1")
        .kind("Deployment")
        .metadata(new V1ObjectMeta()
            .name("webhook")
            .namespace(namespace)
            .labels(labels))
        .spec(new V1DeploymentSpec()
            .replicas(1)
            .selector(new V1LabelSelector()
                .matchLabels(labels))
            .template(new V1PodTemplateSpec()
                .metadata(new V1ObjectMeta()
                    .labels(labels))
                .spec(new V1PodSpec()
                    .containers(Arrays.asList(
                        new V1Container()
                            .image(image)
                            .imagePullPolicy(imagePullPolicy)
                            .name("webhook")))
                    .imagePullSecrets(Arrays.asList(
                        new V1LocalObjectReference()
                            .name(secretName))))));

    logger.info("Create deployment for webhook in namespace {0}",
        namespace);
    boolean deploymentCreated = assertDoesNotThrow(() -> Kubernetes.createDeployment(webhookDepl),
        String.format("Create deployment failed with ApiException for webhook in namespace %s",
            namespace));
    assertTrue(deploymentCreated, String.format(
            "Create deployment failed with ApiException for webhook in namespace %s ",
            namespace));
    logger.info("Checking if the deployment is ready {0} completed in namespace {1}",
            "webhook", namespace);
    withStandardRetryPolicy
      .conditionEvaluationListener(
          condition -> logger.info("Waiting for deployment {0} to be completed in namespace {1} "
                          + "(elapsed time {2} ms, remaining time {3} ms)",
                  "webhook",
                  namespace,
                  condition.getElapsedTimeInMS(),
                  condition.getRemainingTimeInMS()))
        .until(Deployment.isReady("webhook", labels, namespace));

    webhookService = new V1Service()
        .metadata(new V1ObjectMeta()
            .name("webhook")
            .namespace(namespace)
            .labels(labels))
        .spec(new V1ServiceSpec()
            .ports(Arrays.asList(
                new V1ServicePort()
                    .port(8080)
                    .protocol("TCP")))
            .selector(labels));

    logger.info("Create service for webhook in namespace {0}",
        namespace);
    boolean serviceCreated = assertDoesNotThrow(() -> Kubernetes.createService(webhookService),
        String.format("Create service failed with ApiException for webhook in namespace %s",
            namespace));
    assertTrue(serviceCreated, String.format(
        "Create service failed with ApiException for webhook in namespace %s ",
        namespace));
    // wait for the webhook pod to be ready
    logger.info("Wait for the webhook pod is ready in namespace {0}", namespace);
    withStandardRetryPolicy
        .conditionEvaluationListener(
            condition -> logger.info("Waiting for webhook to be running in namespace {0} "
                    + "(elapsed time {1}ms, remaining time {2}ms)",
                namespace,
                condition.getElapsedTimeInMS(),
                condition.getRemainingTimeInMS()))
        .until(assertDoesNotThrow(() -> podIsReady(namespace, "app=webhook", "webhook"),
            "webhook podIsReady failed with ApiException"));
  }

  /**
   * Uninstall provided deployment and service.
   */
  private static void uninstallDeploymentService(V1Deployment deployment, V1Service service) {
    String namespace = null;
    String serviceName = null;
    String deploymentName = null;
    try {
      if (service != null) {
        serviceName = service.getMetadata().getName();
        namespace = service.getMetadata().getNamespace();
        Kubernetes.deleteService(serviceName, namespace);
      }
    } catch (Exception ex) {
      logger.warning(ex.getMessage());
      logger.warning("Failed to delete service {0} in namespace {1} ",
          serviceName, namespace);
    }
    try {
      if (deployment != null) {
        deploymentName = deployment.getMetadata().getName();
        namespace = deployment.getMetadata().getNamespace();
        Kubernetes.deleteDeployment(namespace, deploymentName);
      }
    } catch (Exception ex) {
      logger.warning(ex.getMessage());
      logger.warning("Failed to delete deployment {0} in namespace {1}",
          deploymentName, namespace);
    }
    if (namespace != null) {
      deleteNamespace(namespace);
    }
  }

  /**
   * Create Coordinator deployment and service.
   *
   * @param image full image name for deployment
   * @param imagePullPolicy policy for image
   * @param namespace coordinator namespace
   * @param secretName coordinator secret name
   */
  private static void createCoordinator(String image,
                                        String imagePullPolicy,
                                        String namespace,
                                        String secretName) throws ApiException {
    if (coordinatorDepl == null) {
      Map labels = new HashMap<String, String>();
      labels.put("app", "coordinator");
      coordinatorDepl = new V1Deployment()
              .apiVersion("apps/v1")
              .kind("Deployment")
              .metadata(new V1ObjectMeta()
                      .name("coordinator")
                      .namespace(namespace)
                      .labels(labels))
              .spec(new V1DeploymentSpec()
                      .replicas(1)
                      .selector(new V1LabelSelector()
                              .matchLabels(labels))
                      .strategy(new V1DeploymentStrategy()
                              .type("Recreate"))
                      .template(new V1PodTemplateSpec()
                              .metadata(new V1ObjectMeta()
                                      .labels(labels))
                              .spec(new V1PodSpec()
                                      .containers(Arrays.asList(
                                              new V1Container()
                                                      .image(image)
                                                      .imagePullPolicy(imagePullPolicy)
                                                      .name("coordinator")
                                                      .ports(Arrays.asList(
                                                              new V1ContainerPort()
                                                                      .containerPort(8999)))))
                                      .imagePullSecrets(Arrays.asList(
                                              new V1LocalObjectReference()
                                                      .name(secretName))))));

      logger.info("Create deployment for coordinator in namespace {0}",
              namespace);
      boolean deploymentCreated = assertDoesNotThrow(() -> Kubernetes.createDeployment(coordinatorDepl),
              String.format("Create deployment failed with ApiException for coordinator in namespace %s",
                      namespace));
      assertTrue(deploymentCreated, String.format(
              "Create deployment failed with ApiException for coordinator in namespace %s ",
              namespace));
      withStandardRetryPolicy
              .conditionEvaluationListener(
                condition -> logger.info("Waiting for deployment {0} to be completed in namespace {1} "
                                      + "(elapsed time {2} ms, remaining time {3} ms)",
                              "coordinator",
                              namespace,
                              condition.getElapsedTimeInMS(),
                              condition.getRemainingTimeInMS()))
              .until(Deployment.isReady("coordinator", labels, namespace));

      HashMap<String,String> annotations = new HashMap<>();
      annotations.put("kubectl.kubernetes.io/last-applied-configuration","");
      coordinatorService = new V1Service()
              .metadata(new V1ObjectMeta()
                      .name("coordinator")
                      .annotations(annotations)
                      .namespace(namespace)
                      .labels(labels))
              .spec(new V1ServiceSpec()
                      .ports(Arrays.asList(
                              new V1ServicePort()
                                      .port(8999)
                                      .targetPort(new IntOrString(8999))))
                      .type("NodePort")
                      .selector(labels));

      logger.info("Create service for coordinator in namespace {0}",
              namespace);
      boolean success = assertDoesNotThrow(() -> Kubernetes.createService(coordinatorService),
              String.format("Create service failed with ApiException for coordinator in namespace %s",
                      namespace));
      assertTrue(success, "Coordinator service creation failed");
    }
  }

  /**
   * Checks if the pod is running in a given namespace.
   * The method assumes the pod name to starts with provided value for podName
   * and decorated with provided label selector
   * @param namespace in which to check for the pod existence
   * @return true if pods are exist and running otherwise false
   * @throws ApiException when there is error in querying the cluster
   */
  public static boolean isPodReady(String namespace, String labelSelector, String podName) throws ApiException {
    boolean status = false;
    V1PodList pods = listPods(namespace, labelSelector);
    V1Pod pod = null;
    for (var testpod : pods.getItems()) {
      if ((testpod.getMetadata().getName()).contains(podName)) {
        pod = testpod;
      }
    }
    if (pod != null) {
      // get the podCondition with the 'Ready' type field
      V1PodCondition v1PodReadyCondition = pod.getStatus().getConditions().stream()
          .filter(v1PodCondition -> "Ready".equals(v1PodCondition.getType()))
          .findAny()
          .orElse(null);

      if (v1PodReadyCondition != null) {
        status = v1PodReadyCondition.getStatus().equalsIgnoreCase("true");
      }
    } else {
      logger.info(podName + " pod doesn't exist");
    }
    return status;
  }

  /**
   * Build image with unique name, create corresponding docker secret and push to registry.
   *
   * @param dockerFileDir directory where dockerfile is located
   * @param baseImageName base image name
   * @param namespace image namespace
   * @param secretName docker secretname for image
   * @return image name
   */
  public static String createPushImage(String dockerFileDir, String baseImageName,
                                                    String namespace, String secretName) throws ApiException {
    // create unique image name with date
    final String imageTag = TestUtils.getDateAndTimeStamp();
    // Add repository name in image name for Jenkins runs
    final String imageName = REPO_NAME + baseImageName;

    final String image = imageName + ":" + imageTag;

    //build image
    assertTrue(Docker.createImage(dockerFileDir, image), "Failed to create image " + baseImageName);
    logger.info("image is created with name {0}", image);
    if (!new Namespace().exists(namespace)) {
      createNamespace(namespace);
    }

    //create registry docker secret
    createDockerRegistrySecret(REPO_USERNAME, REPO_PASSWORD, REPO_EMAIL,
        REPO_REGISTRY, secretName, namespace);
    // docker login and push image to docker registry if necessary
    dockerLoginAndPushImageToRegistry(image);

    return image;
  }

  /**
   * Check if Pod is running.
   *
   * @param namespace in which is pod is running
   * @return true if running false otherwise
   */
  public static Callable<Boolean> podIsReady(String namespace,
                                             String labelSelector,
                                             String podName) throws ApiException {
    return () -> {
      return isPodReady(namespace, labelSelector, podName);
    };
  }

  //download src from monitoring exporter github project and build webapp.
  private static void installMonitoringExporter() {
    logger.info("create a staging location for monitoring exporter github");
    Path monitoringTemp = Paths.get(RESULTS_ROOT, "monitoringexp", "srcdir");
    assertDoesNotThrow(() -> FileUtils.deleteDirectory(monitoringTemp.toFile()));
    assertDoesNotThrow(() -> Files.createDirectories(monitoringTemp));
    Path monitoringApp = Paths.get(RESULTS_ROOT, "monitoringexp", "apps");
    assertDoesNotThrow(() -> FileUtils.deleteDirectory(monitoringApp.toFile()));
    assertDoesNotThrow(() -> Files.createDirectories(monitoringApp));

    CommandParams params = Command.defaultCommandParams()
        .command("git clone " + MONITORING_EXPORTER_DOWNLOAD_URL + " " + monitoringTemp)
        .saveResults(true)
        .redirect(false);
    assertTrue(() -> Command.withParams(params)
        .execute());

    monitoringExporterSrcDir = monitoringTemp.toString();
    monitoringExporterEndToEndDir = monitoringTemp + "/samples/kubernetes/end2end/";
    String monitoringExporterVersion = Optional.ofNullable(System.getenv("MONITORING_EXPORTER_VERSION"))
        .orElse(MONITORING_EXPORTER_VERSION);
    logger.info("create a monitoring exporter version {0} ",monitoringExporterVersion);
    monitoringExporterAppDir = monitoringApp.toString();
    String monitoringExporterBuildFile = String.format(
        "%s/get%s.sh", monitoringExporterAppDir, monitoringExporterVersion);
    logger.info("Download a monitoring exporter build file {0} ", monitoringExporterBuildFile);
    String curlDownloadCmd = String.format("cd %s && "
        + "curl -O -L -k https://github.com/oracle/weblogic-monitoring-exporter/releases/download/v%s/get%s.sh",
        monitoringExporterAppDir,
        monitoringExporterVersion,
        monitoringExporterVersion);
    logger.info("execute command  a monitoring exporter curl command {0} ",curlDownloadCmd);
    assertTrue(new Command()
        .withParams(new CommandParams()
            .command(curlDownloadCmd))
        .execute(),"Failed to download monitoring exporter webapp");
    String command = String.format("chmod 777 %s ", monitoringExporterBuildFile);
    assertTrue(new Command()
        .withParams(new CommandParams()
            .command(command))
        .execute(),"Failed to build monitoring exporter webapp");
    String appDest = monitoringExporterAppDir;
    command = String.format("cd %s && %s  %s/exporter/exporter-config.yaml",
            appDest,
            monitoringExporterBuildFile,
            RESOURCE_DIR);
    assertTrue(new Command()
        .withParams(new CommandParams()
            .command(command))
        .execute(),"Failed to build monitoring exporter webapp");
  }

  /**
  * Delete monitoring exporter dir.
   */
  private static void deleteMonitoringExporterTempDir() {
    logger.info("delete temp dir for monitoring exporter github");
    Path monitoringTemp = Paths.get(RESULTS_ROOT, "monitoringexp", "srcdir");
    assertDoesNotThrow(() -> FileUtils.deleteDirectory(monitoringTemp.toFile()));
    Path monitoringApp = Paths.get(RESULTS_ROOT, "monitoringexp", "apps");
    assertDoesNotThrow(() -> FileUtils.deleteDirectory(monitoringApp.toFile()));
    Path fileTemp = Paths.get(RESULTS_ROOT, "ItMonitoringExporter", "promCreateTempValueFile");
    assertDoesNotThrow(() -> FileUtils.deleteDirectory(fileTemp.toFile()));
  }

  /**
   * Create mii image with monitoring exporter webapp.
   */
  private static String createAndVerifyMiiImage() {
    // create image with model files
    logger.info("Create image with model file with monitoring exporter app and verify");
    String appPath = String.format("%s/wls-exporter.war", monitoringExporterAppDir);
    List<String> appList = new ArrayList();
    appList.add(appPath);
    appList.add(SESSMIGR_APP_NAME);

    // build the model file list
    final List<String> modelList = Collections.singletonList(MODEL_DIR + "/" + MONEXP_MODEL_FILE);
    miiImage =
            createMiiImageAndVerify(MONEXP_IMAGE_NAME, modelList, appList);

    // docker login and push image to docker registry if necessary
    dockerLoginAndPushImageToRegistry(miiImage);

    // create docker registry secret to pull the image from registry
    logger.info("Create docker registry secret in namespace {0}", domain1Namespace);
    assertDoesNotThrow(() -> createDockerRegistrySecret(domain1Namespace),
            String.format("create Docker Registry Secret failed for %s", REPO_SECRET_NAME));

    return miiImage;
  }

  /**
   * Create and verify domain in image from endtoend sample topology with monitoring exporter.
   * @return image name
   */
  private static String createAndVerifyDomainInImage() {
    // create image with model files
    logger.info("Create image with model file with monitoring exporter app and verify");
    String app1Path = String.format("%s/wls-exporter.war", monitoringExporterAppDir);
    String app2Path = String.format("%s/../src/integration-tests/apps/testwebapp.war", ITTESTS_DIR);

    List<String> appList = new ArrayList();
    appList.add(app1Path);
    appList.add(app2Path);

    final int t3ChannelPort = getNextFreePort(31000, 32767);  // the port range has to be between 30,000 to 32,767

    Properties p = new Properties();
    p.setProperty("ADMIN_USER", ADMIN_USERNAME_DEFAULT);
    p.setProperty("ADMIN_PWD", ADMIN_PASSWORD_DEFAULT);
    p.setProperty("DOMAIN_NAME", domain2Uid);
    p.setProperty("ADMIN_NAME", "admin-server");
    p.setProperty("PRODUCTION_MODE_ENABLED", "true");
    p.setProperty("CLUSTER_NAME", clusterName);
    p.setProperty("CLUSTER_TYPE", "DYNAMIC");
    p.setProperty("CONFIGURED_MANAGED_SERVER_COUNT", "2");
    p.setProperty("MANAGED_SERVER_NAME_BASE", "managed-server");
    p.setProperty("T3_CHANNEL_PORT", Integer.toString(t3ChannelPort));
    p.setProperty("T3_PUBLIC_ADDRESS", K8S_NODEPORT_HOST);
    p.setProperty("MANAGED_SERVER_PORT", "8001");
    p.setProperty("SERVER_START_MODE", "prod");
    p.setProperty("ADMIN_PORT", "7001");
    p.setProperty("MYSQL_USER", "wluser1");
    p.setProperty("MYSQL_PWD", "wlpwd123");
    // create a temporary WebLogic domain property file as a input for WDT model file
    File domainPropertiesFile = assertDoesNotThrow(() ->
                    File.createTempFile("domain", "properties"),
            "Failed to create domain properties file");
    assertDoesNotThrow(() ->
                    p.store(new FileOutputStream(domainPropertiesFile), "WDT properties file"),
            "Failed to write domain properties file");

    final List<String> propertyList = Collections.singletonList(domainPropertiesFile.getPath());

    // build the model file list
    final List<String> modelList = Collections.singletonList(monitoringExporterEndToEndDir
            + MONEXP_WDT_FILE);

    wdtImage =
        createImageAndVerify(MONEXP_IMAGE_NAME,
                modelList,
                appList,
                propertyList,
                WLS_BASE_IMAGE_NAME,
                WLS_BASE_IMAGE_TAG,
                WLS,
                false,
                domain2Uid, true);



    // docker login and push image to docker registry if necessary
    dockerLoginAndPushImageToRegistry(wdtImage);

    // create docker registry secret to pull the image from registry
    logger.info("Create docker registry secret in namespace {0}", domain2Namespace);
    assertDoesNotThrow(() -> createDockerRegistrySecret(domain2Namespace),
        String.format("create Docker Registry Secret failed for %s", REPO_SECRET_NAME));

    return wdtImage;
  }

  //create domain from provided image and verify it's start
  private static void createAndVerifyDomain(String miiImage,
                                            String domainUid,
                                            String namespace,
                                            String domainHomeSource,
                                            int replicaCount) {
    // create secret for admin credentials
    logger.info("Create secret for admin credentials");
    String adminSecretName = "weblogic-credentials";
    assertDoesNotThrow(() -> createSecretWithUsernamePassword(adminSecretName, namespace,
        "weblogic", "welcome1"),
        String.format("create secret for admin credentials failed for %s", adminSecretName));

    // create encryption secret
    logger.info("Create encryption secret");
    String encryptionSecretName = "encryptionsecret";
    assertDoesNotThrow(() -> createSecretWithUsernamePassword(encryptionSecretName, namespace,
        "weblogicenc", "weblogicenc"),
        String.format("create encryption secret failed for %s", encryptionSecretName));

    // create domain and verify
    logger.info("Create model in image domain {0} in namespace {1} using docker image {2}",
        domainUid, namespace, miiImage);
    createDomainCrAndVerify(adminSecretName, REPO_SECRET_NAME, encryptionSecretName, miiImage,domainUid,
            namespace, domainHomeSource, replicaCount);
    String adminServerPodName = domainUid + "-admin-server";

    // check that admin service exists in the domain namespace
    logger.info("Checking that admin service {0} exists in namespace {1}",
            adminServerPodName, namespace);
    checkServiceExists(adminServerPodName, namespace);

    // check that admin server pod is ready
    logger.info("Checking that admin server pod {0} is ready in namespace {1}",
        adminServerPodName, namespace);
    checkPodReady(adminServerPodName, domainUid, namespace);

    String managedServerPrefix = domainUid + "-managed-server";
    // check for managed server pods existence in the domain namespace
    for (int i = 1; i <= replicaCount; i++) {
      String managedServerPodName = managedServerPrefix + i;

      // check that the managed server pod exists
      logger.info("Checking that managed server pod {0} exists in namespace {1}",
          managedServerPodName, namespace);
      checkPodExists(managedServerPodName, domainUid, namespace);

      // check that the managed server pod is ready
      logger.info("Checking that managed server pod {0} is ready in namespace {1}",
          managedServerPodName, namespace);
      checkPodReady(managedServerPodName, domainUid, namespace);

      // check that the managed server service exists in the domain namespace
      logger.info("Checking that managed server service {0} exists in namespace {1}",
          managedServerPodName, namespace);
      checkServiceExists(managedServerPodName, namespace);
    }
  }

  private static void createDomainCrAndVerify(String adminSecretName,
                                              String repoSecretName,
                                              String encryptionSecretName,
                                              String miiImage,
                                              String domainUid,
                                              String namespace,
                                              String domainHomeSource,
                                              int replicaCount) {
    // create the domain CR
    Domain domain = new Domain()
        .apiVersion(DOMAIN_API_VERSION)
        .kind("Domain")
        .metadata(new V1ObjectMeta()
            .name(domainUid)
            .namespace(namespace))
        .spec(new DomainSpec()
            .domainUid(domainUid)
            .domainHomeSourceType(domainHomeSource)
            .image(miiImage)
            .addImagePullSecretsItem(new V1LocalObjectReference()
                .name(repoSecretName))
            .webLogicCredentialsSecret(new V1SecretReference()
                .name(adminSecretName)
                .namespace(namespace))
            .includeServerOutInPodLog(true)
            .serverStartPolicy("IF_NEEDED")
            .serverPod(new ServerPod()
                .addEnvItem(new V1EnvVar()
                    .name("JAVA_OPTIONS")
                    .value("-Dweblogic.StdoutDebugEnabled=false"))
                .addEnvItem(new V1EnvVar()
                    .name("USER_MEM_ARGS")
                    .value("-Djava.security.egd=file:/dev/./urandom ")))
            .adminServer(new AdminServer()
                .serverStartState("RUNNING")
                .adminService(new AdminService()
                    .addChannelsItem(new Channel()
                        .channelName("default")
                        .nodePort(0))))
            .addClustersItem(new Cluster()
                .clusterName(clusterName)
                .replicas(replicaCount)
                .serverStartState("RUNNING"))
            .configuration(new Configuration()
                .model(new Model()
                    .domainType("WLS")
                    .runtimeEncryptionSecret(encryptionSecretName))
                .introspectorJobActiveDeadlineSeconds(300L)));

    // create domain using model in image
    logger.info("Create model in image domain {0} in namespace {1} using docker image {2}",
        domainUid, namespace, miiImage);
    createDomainAndVerify(domain, namespace);
  }

  /**
   * Verify the monitoring exporter app can be accessed from all managed servers in the domain through NGINX.
   */
  private void verifyMonExpAppAccessThroughNginx(String nginxHost, int replicaCount) {

    List<String> managedServerNames = new ArrayList<>();
    for (int i = 1; i <= replicaCount; i++) {
      managedServerNames.add(MANAGED_SERVER_NAME_BASE + i);
    }

    // check that NGINX can access the sample apps from all managed servers in the domain
    String curlCmd =
        String.format("curl --silent --show-error --noproxy '*' -H 'host: %s' http://%s:%s@%s:%s/wls-exporter/metrics",
                nginxHost,
                ADMIN_USERNAME_DEFAULT,
                ADMIN_PASSWORD_DEFAULT,
                K8S_NODEPORT_HOST,
                nodeportshttp1);
    assertThat(callWebAppAndCheckForServerNameInResponse(curlCmd, managedServerNames, 50))
        .as("Verify NGINX can access the monitoring exporter metrics from all managed servers in the domain")
        .withFailMessage("NGINX can not access the monitoring exporter metrics from one or more of the managed servers")
        .isTrue();
  }

  /**
   * Check metrics using Prometheus.
   *
   * @param searchKey   - metric query expression
   * @param expectedVal - expected metrics to search
   * @throws Exception if command to check metrics fails
   */
  private static void checkMetricsViaPrometheus(String searchKey, String expectedVal)
      throws Exception {

    // url
    String curlCmd =
        String.format("curl --silent --show-error --noproxy '*'  http://%s:%s/api/v1/query?query=%s",
            K8S_NODEPORT_HOST, nodeportserver, searchKey);

    logger.info("Executing Curl cmd {0}", curlCmd);
    logger.info("Checking searchKey: {0}", searchKey);
    logger.info(" expected Value {0} ", expectedVal);


    withStandardRetryPolicy
            .conditionEvaluationListener(
                condition -> logger.info("Check prometheus metric {0} against expected {1} "
                                + "(elapsed time {2}ms, remaining time {3}ms)",
                        searchKey,
                        expectedVal,
                        condition.getElapsedTimeInMS(),
                        condition.getRemainingTimeInMS()))
            .until(searchForKey(curlCmd, expectedVal));
  }

  /**
   * Check output of the command against expected output.
   *
   * @param cmd command
   * @param searchKey expected response from the command
   * @return true if the command succeeds
   */
  public static boolean execCommandCheckResponse(String cmd, String searchKey) {
    CommandParams params = Command
        .defaultCommandParams()
        .command(cmd)
        .saveResults(true)
        .redirect(false)
        .verbose(true);
    return Command.withParams(params).executeAndVerify(searchKey);
  }

  /**
   * Check if executed command contains expected output.
   *
   * @param cmd   command to execute
   * @param searchKey expected output
   * @return true if the output matches searchKey otherwise false
   */
  private static Callable<Boolean> searchForKey(String cmd, String searchKey) {
    return () -> execCommandCheckResponse(cmd, searchKey);
  }

  /**
   * Check if executed command contains expected output.
   *
   * @param pod   V1Pod object
   * @param searchKey expected string in the log
   * @return true if the output matches searchKey otherwise false
   */
  private static Callable<Boolean> searchPodLogForKey(V1Pod pod, String searchKey) {
    return () -> Kubernetes.getPodLog(pod.getMetadata().getName(),
            pod.getMetadata().getNamespace()).contains(searchKey);
  }

  /*
   ** uninstall Prometheus and Grafana helm charts
   */
  private void uninstallPrometheusGrafana() {
    if (promHelmParams != null) {
      Prometheus.uninstall(promHelmParams);
      promHelmParams = null;
      prometheusDomainRegexValue = null;
      logger.info("Prometheus is uninstalled");
    }
    if (grafanaHelmParams != null) {
      Grafana.uninstall(grafanaHelmParams);
      deleteSecret("grafana-secret",monitoringNS);
      grafanaHelmParams = null;
      logger.info("Grafana is uninstalled");
    }
  }

  private void changeConfigNegative(String effect, String configFile, String expectedErrorMsg)
          throws Exception {
    final WebClient webClient = new WebClient();
    //webClient.addRequestHeader("Host", ingressHost1List.get(0));
    HtmlPage originalPage = webClient.getPage(exporterUrl);
    assertNotNull(originalPage);
    HtmlPage page = submitConfigureForm(exporterUrl, effect, configFile);
    assertTrue((page.asText()).contains(expectedErrorMsg));
    assertTrue(!(page.asText()).contains("Error 500--Internal Server Error"));
  }

  private void changeConfigNegativeAuth(
          String effect, String configFile, String expectedErrorMsg, String username, String password)
          throws Exception {
    try {
      final WebClient webClient = new WebClient();
      setCredentials(webClient, username, password);
      HtmlPage page = submitConfigureForm(exporterUrl, effect, configFile, webClient);
      throw new RuntimeException("Expected exception was not thrown ");
    } catch (FailingHttpStatusCodeException ex) {
      assertTrue((ex.getMessage()).contains(expectedErrorMsg));
    }
  }

  private HtmlPage submitConfigureForm(String exporterUrl, String effect, String configFile)
          throws Exception {
    final WebClient webClient = new WebClient();
    webClient.getOptions().setThrowExceptionOnFailingStatusCode(false);
    setCredentials(webClient);
    return submitConfigureForm(exporterUrl, effect, configFile, webClient);
  }

  private HtmlPage submitConfigureForm(
          String exporterUrl, String effect, String configFile, WebClient webClient) throws Exception {
    // Get the first page
    HtmlPage page1 = webClient.getPage(exporterUrl);
    if (page1 == null) {
      //try again
      page1 = webClient.getPage(exporterUrl);
    }
    assertNotNull(page1, "can't retrieve exporter dashboard page");
    assertTrue((page1.asText()).contains("This is the WebLogic Monitoring Exporter."));

    // Get the form that we are dealing with and within that form,
    // find the submit button and the field that we want to change.Generated form for cluster had
    // extra path for wls-exporter
    HtmlForm form = page1.getFirstByXPath("//form[@action='configure']");
    if (form == null) {
      form = page1.getFirstByXPath("//form[@action='/wls-exporter/configure']");
    }
    assertNotNull(form, "can't retrieve configure form");
    List<HtmlRadioButtonInput> radioButtons = form.getRadioButtonsByName("effect");
    assertNotNull(radioButtons, "can't retrieve buttons with effect");
    for (HtmlRadioButtonInput radioButton : radioButtons) {
      if (radioButton.getValueAttribute().equalsIgnoreCase(effect)) {
        radioButton.setChecked(true);
      }
    }

    HtmlSubmitInput button =
            page1.getFirstByXPath("//form//input[@type='submit']");
    assertNotNull(button, "can't retrieve submit button");
    final HtmlFileInput fileField = form.getInputByName("configuration");
    assertNotNull(fileField);

    // Change the value of the text field
    fileField.setValueAttribute(configFile);
    fileField.setContentType("multipart/form-data");

    // Now submit the form by clicking the button and get back the second page.
    HtmlPage page2 = button.click();
    assertNotNull(page2, "can't reach page after submit");
    assertFalse((page2.asText()).contains("Error 500--Internal Server Error"),
            "page returns Error 500--Internal Server Error");
    // wait time to update configuration
    Thread.sleep(15 * 1000);
    return page2;
  }

  private static void setCredentials(WebClient webClient) {
    String base64encodedUsernameAndPassword =
            base64Encode(String.format("%s:%s",
                    ADMIN_USERNAME_DEFAULT,
                    ADMIN_PASSWORD_DEFAULT));
    webClient.addRequestHeader("Authorization", "Basic " + base64encodedUsernameAndPassword);
  }

  private static void setCredentials(WebClient webClient, String username, String password) {
    String base64encodedUsernameAndPassword = base64Encode(username + ":" + password);
    webClient.addRequestHeader("Authorization", "Basic " + base64encodedUsernameAndPassword);
  }

  private static String base64Encode(String stringToEncode) {
    Base64.Encoder enc = Base64.getEncoder();
    return enc.encodeToString(stringToEncode.getBytes());
  }

  /**
   * Replace monitoring exporter configuration and verify it was applied to both managed servers.
   *
   * @throws Exception if test fails
   */
  private void replaceConfiguration() throws Exception {
    HtmlPage page = submitConfigureForm(exporterUrl, "replace", RESOURCE_DIR + "/exporter/rest_jvm.yaml");
    assertNotNull(page, "Failed to replace configuration");
    assertTrue(page.asText().contains("JVMRuntime"),
            "Page does not contain expected JVMRuntime configuration");
    assertFalse(page.asText().contains("WebAppComponentRuntime"),
            "Page contains unexpected WebAppComponentRuntime configuration");
    Thread.sleep(20 * 1000);
    // "heap_free_current{name="managed-server1"}[15s]" search for results for last 15secs
    String prometheusSearchKey1 =
            "heap_free_current%7Bname%3D%22managed-server1%22%7D%5B15s%5D";
    checkMetricsViaPrometheus(prometheusSearchKey1, "managed-server1");
  }

  /**
   * Add additional monitoring exporter configuration and verify it was applied.
   *
   * @throws Exception if test fails
   */
  private void appendConfiguration() throws Exception {

    // run append
    HtmlPage page = submitConfigureForm(exporterUrl, "append", RESOURCE_DIR + "/exporter/rest_webapp.yaml");
    assertTrue(page.asText().contains("WebAppComponentRuntime"),
            "Page does not contain expected WebAppComponentRuntime configuration");
    // check previous config is there
    assertTrue(page.asText().contains("JVMRuntime"), "Page does not contain expected JVMRuntime configuration");

    String sessionAppPrometheusSearchKey =
            "wls_servlet_invocation_total_count%7Bapp%3D%22myear%22%7D%5B15s%5D";
    checkMetricsViaPrometheus(sessionAppPrometheusSearchKey, "sessmigr");
  }

  /**
   * Replace monitoring exporter configuration with only one attribute and verify it was applied.
   *
   * @throws Exception if test fails
   */
  private void replaceOneAttributeValueAsArrayConfiguration() throws Exception {
    HtmlPage page =
            submitConfigureForm(exporterUrl, "replace", RESOURCE_DIR + "/exporter/rest_oneattribval.yaml");
    assertTrue(page.asText().contains("values: invocationTotalCount"));
    assertFalse(page.asText().contains("reloadTotal"));
  }

  /**
   * Append monitoring exporter configuration with one more attribute and verify it was applied
   * append to [a] new config [a,b].
   *
   * @throws Exception if test fails
   */
  private void appendArrayWithOneExistedAndOneDifferentAttributeValueAsArrayConfiguration()
          throws Exception {
    HtmlPage page =
            submitConfigureForm(exporterUrl, "replace", RESOURCE_DIR + "/exporter/rest_oneattribval.yaml");
    assertTrue(page.asText().contains("values: invocationTotalCount"));
    page = submitConfigureForm(exporterUrl, "append", RESOURCE_DIR + "/exporter/rest_twoattribs.yaml");
    assertTrue(page.asText().contains("values: [invocationTotalCount, executionTimeAverage]"));
  }

  /**
   * Replace monitoring exporter configuration with empty configuration.
   *
   * @throws Exception if test fails
   */
  private void replaceWithEmptyConfiguration() throws Exception {
    HtmlPage page = submitConfigureForm(exporterUrl, "replace", RESOURCE_DIR + "/exporter/rest_empty.yaml");
    assertTrue(page.asText().contains("queries:") && !page.asText().contains("values"));
  }

  /**
   * Try to append monitoring exporter configuration with empty configuration.
   *
   * @throws Exception if failed to apply configuration or check the expected values.
   */
  private void appendWithEmptyConfiguration() throws Exception {
    final WebClient webClient = new WebClient();
    HtmlPage originalPage = webClient.getPage(exporterUrl);
    assertNotNull(originalPage);
    HtmlPage page = submitConfigureForm(exporterUrl, "append", RESOURCE_DIR + "/exporter/rest_empty.yaml");
    assertTrue(originalPage.asText().equals(page.asText()));
  }

  /**
   * Try to append monitoring exporter configuration with configuration file not in the yaml format.
   *
   * @throws Exception if test fails
   */
  private void appendWithNotYamlConfiguration() throws Exception {
    changeConfigNegative(
            "append", RESOURCE_DIR + "/exporter/rest_notyamlformat.yaml", "Configuration is not in YAML format");
  }

  /**
   * Try to replace monitoring exporter configuration with configuration file not in the yaml
   * format.
   *
   * @throws Exception if failed to apply configuration or check the expected values.
   */
  private void replaceWithNotYamlConfiguration() throws Exception {
    changeConfigNegative(
            "replace", RESOURCE_DIR + "/exporter/rest_notyamlformat.yaml", "Configuration is not in YAML format");
  }

  /**
   * Try to append monitoring exporter configuration with configuration file in the corrupted yaml
   * format.
   *
   * @throws Exception if test fails
   */
  private void appendWithCorruptedYamlConfiguration() throws Exception {
    changeConfigNegative(
            "append",
            RESOURCE_DIR + "/exporter/rest_notyaml.yaml",
            "Configuration YAML format has errors while scanning a simple key");
  }

  /**
   * Try to replace monitoring exporter configuration with configuration file in the corrupted yaml
   * format.
   *
   * @throws Exception if failed to apply configuration or check the expected values.
   */
  private void replaceWithCorruptedYamlConfiguration() throws Exception {
    changeConfigNegative(
            "replace",
            RESOURCE_DIR + "/exporter/rest_notyaml.yaml",
            "Configuration YAML format has errors while scanning a simple key");
  }

  /**
   * Try to replace monitoring exporter configuration with configuration file with dublicated
   * values.
   *
   * @throws Exception if test fails
   */
  private void replaceWithDublicatedValuesConfiguration() throws Exception {
    changeConfigNegative(
            "replace",
            RESOURCE_DIR + "/exporter/rest_dublicatedval.yaml",
            "Duplicate values for [deploymentState] at applicationRuntimes.componentRuntimes");
  }

  /**
   * Try to append monitoring exporter configuration with configuration file with duplicated values.
   *
   * @throws Exception if test fails
   */
  private void appendWithDuplicatedValuesConfiguration() throws Exception {
    changeConfigNegative(
            "append",
            RESOURCE_DIR + "/exporter/rest_dublicatedval.yaml",
            "Duplicate values for [deploymentState] at applicationRuntimes.componentRuntimes");
  }

  /**
   * Try to replace monitoring exporter configuration with configuration file with
   * NameSnakeCase=false.
   *
   * @throws Exception if failed to apply configuration or check the expected values.
   */
  private void replaceMetricsNameSnakeCaseFalseConfiguration() throws Exception {
    HtmlPage page =
            submitConfigureForm(exporterUrl, "replace", RESOURCE_DIR + "/exporter/rest_snakecasefalse.yaml");
    assertNotNull(page);
    assertFalse(page.asText().contains("metricsNameSnakeCase"));
    String searchKey = "wls_servlet_executionTimeAverage%7Bapp%3D%22myear%22%7D%5B15s%5D";
    checkMetricsViaPrometheus(searchKey, "sessmigr");
  }

  /**
   * Test to replace monitoring exporter configuration with configuration file with
   * domainQualifier=true.
   *
   * @throws Exception if failed to apply configuration or check the expected values.
   */
  private void replaceMetricsDomainQualifierTrueConfiguration() throws Exception {
    HtmlPage page =
            submitConfigureForm(exporterUrl, "replace", RESOURCE_DIR + "/exporter/rest_domainqualtrue.yaml");
    assertNotNull(page);
    logger.info("page - " + page.asText());
    assertTrue(page.asText().contains("domainQualifier"));

    String searchKey = "wls_servlet_executionTimeAverage%7Bapp%3D%22myear%22%7D%5B15s%5D";
    checkMetricsViaPrometheus(searchKey, "\"domain\":\"wls-" + domain1Uid + "\"");
  }

  /**
   * Test to change monitoring exporter configuration without authentication.
   *
   * @throws Exception if failed to apply configuration or check the expected values.
   */
  // verify that change configuration fails without authentication
  private void changeConfigNoCredentials() throws Exception {
    WebClient webClient = new WebClient();
    String expectedErrorMsg = "401 Unauthorized for " + exporterUrl;
    try {
      HtmlPage page =
              submitConfigureForm(
                      exporterUrl, "append", RESOURCE_DIR + "/exporter/rest_snakecasetrue.yaml", webClient);
      throw new RuntimeException("Form was submitted successfully with no credentials");
    } catch (FailingHttpStatusCodeException ex) {
      assertTrue((ex.getMessage()).contains(expectedErrorMsg));
    }
  }

  /**
   * Try to change monitoring exporter configuration with invalid username.
   *
   * @throws Exception if the expected exception message does not match
   */
  private void changeConfigInvalidUser() throws Exception {
    changeConfigNegativeAuth(
            "replace",
            RESOURCE_DIR + "/exporter/rest_snakecasetrue.yaml",
            "401 Unauthorized for " + exporterUrl,
            "invaliduser",
            ADMIN_PASSWORD_DEFAULT);
  }

  /**
   * Try to change monitoring exporter configuration with invalid password.
   *
   * @throws Exception if the expected exception message does not match
   */
  private void changeConfigInvalidPass() throws Exception {
    changeConfigNegativeAuth(
            "replace",
            RESOURCE_DIR + "/exporter/rest_snakecasetrue.yaml",
            "401 Unauthorized for " + exporterUrl,
            ADMIN_USERNAME_DEFAULT,
            "invalidpass");
  }

  /**
   * Try to change monitoring exporter configuration with empty username.
   *
   * @throws Exception if the expected exception message does not match
   */
  private void changeConfigEmptyUser() throws Exception {
    changeConfigNegativeAuth(
            "replace",
            RESOURCE_DIR + "/exporter/rest_snakecasetrue.yaml",
            "401 Unauthorized for " + exporterUrl,
            "",
            ADMIN_PASSWORD_DEFAULT);
  }

  /**
   * Try to change monitoring exporter configuration with empty pass.
   *
   * @throws Exception if the expected exception message does not match
   */
  private void changeConfigEmptyPass() throws Exception {
    changeConfigNegativeAuth(
            "replace",
            RESOURCE_DIR + "/exporter/rest_snakecasetrue.yaml",
            "401 Unauthorized for " + exporterUrl,
            ADMIN_USERNAME_DEFAULT,
            "");
  }
}<|MERGE_RESOLUTION|>--- conflicted
+++ resolved
@@ -76,13 +76,9 @@
 import oracle.weblogic.kubernetes.actions.impl.primitive.Kubernetes;
 import oracle.weblogic.kubernetes.annotations.IntegrationTest;
 import oracle.weblogic.kubernetes.annotations.Namespaces;
-<<<<<<< HEAD
 import oracle.weblogic.kubernetes.assertions.impl.Deployment;
-import oracle.weblogic.kubernetes.extensions.LoggedTest;
 import oracle.weblogic.kubernetes.utils.ExecCommand;
-=======
 import oracle.weblogic.kubernetes.logging.LoggingFacade;
->>>>>>> b1a47646
 import oracle.weblogic.kubernetes.utils.TestUtils;
 import org.apache.commons.io.FileUtils;
 import org.awaitility.core.ConditionFactory;
@@ -121,11 +117,8 @@
 import static oracle.weblogic.kubernetes.actions.TestActions.deleteImage;
 import static oracle.weblogic.kubernetes.actions.TestActions.deletePersistentVolume;
 import static oracle.weblogic.kubernetes.actions.TestActions.deletePersistentVolumeClaim;
-<<<<<<< HEAD
 import static oracle.weblogic.kubernetes.actions.TestActions.deleteSecret;
-=======
 import static oracle.weblogic.kubernetes.actions.TestActions.getServiceNodePort;
->>>>>>> b1a47646
 import static oracle.weblogic.kubernetes.actions.TestActions.shutdownDomain;
 import static oracle.weblogic.kubernetes.actions.TestActions.uninstallNginx;
 import static oracle.weblogic.kubernetes.actions.impl.primitive.Kubernetes.createNamespace;
@@ -178,9 +171,8 @@
   private static String domain2Namespace = null;
   private static String domain1Uid = "monexp-domain-1";
   private static String domain2Uid = "monexp-domain-2";
-  private static HelmParams nginxHelmParams1 = null;
-  private static int nodeportshttp1 = 0;
-  private static int nodeportshttp2 = 0;
+  private static HelmParams nginxHelmParams = null;
+  private static int nodeportshttp = 0;
   private static List<String> ingressHost1List = null;
   private static List<String> ingressHost2List = null;
 
@@ -209,13 +201,10 @@
   private static String  coordinatorImage = null;
   private static int managedServerPort = 8001;
   private static int nodeportserver;
-<<<<<<< HEAD
   private static String exporterUrl = null;
   private static String prometheusDomainRegexValue = null;
   private static Map<String, Integer> clusterNameMsPortMap;
-=======
   private static LoggingFacade logger = null;
->>>>>>> b1a47646
 
   /**
    * Install operator and NGINX. Create model in image domain with multiple clusters.
@@ -225,13 +214,10 @@
    *                   JUnit engine parameter resolution mechanism
    */
   @BeforeAll
-<<<<<<< HEAD
-  public static void initAll(@Namespaces(7) List<String> namespaces) {
-
-=======
+
   public static void initAll(@Namespaces(6) List<String> namespaces) {
+
     logger = getLogger();
->>>>>>> b1a47646
     // create standard, reusable retry/backoff policy
     withStandardRetryPolicy = with().pollDelay(2, SECONDS)
         .and().with().pollInterval(10, SECONDS)
@@ -259,9 +245,8 @@
 
     logger.info("Get a unique namespace for NGINX");
     assertNotNull(namespaces.get(5), "Namespace list is null");
-    final String nginxNamespace1 = namespaces.get(5);
-    assertNotNull(namespaces.get(6), "Namespace list is null");
-    final String nginxNamespace2 = namespaces.get(6);
+    final String nginxNamespace = namespaces.get(5);
+
 
     logger.info("install and verify operator");
     installAndVerifyOperator(opNamespace, domain1Namespace,domain2Namespace);
@@ -276,15 +261,7 @@
     logger.info("Create domain and verify that it's running");
     createAndVerifyDomain(miiImage, domain1Uid, domain1Namespace, "FromModel", 1);
 
-<<<<<<< HEAD
-    // get a free node port for NGINX
-    nodeportshttp1 = getNextFreePort(30305, 30405);
-    nodeportshttp2 = getNextFreePort(30305, 30405);
-    int nodeportshttps1 = getNextFreePort(30443, 30543);
-
-    logger.info("install and verify NGINX");
-    nginxHelmParams1 = installAndVerifyNginx(nginxNamespace1, nodeportshttp1, nodeportshttps1);
-=======
+
     // install and verify NGINX
     nginxHelmParams = installAndVerifyNginx(nginxNamespace, 0, 0);
     String nginxServiceName = nginxHelmParams.getReleaseName() + "-nginx-ingress-controller";
@@ -293,14 +270,13 @@
     logger.info("NGINX http node port: {0}", nodeportshttp);
 
     // create ingress for the domain
->>>>>>> b1a47646
     logger.info("Creating ingress for domain {0} in namespace {1}", domain1Uid, domain1Namespace);
     clusterNameMsPortMap = new HashMap<>();
     clusterNameMsPortMap.put(clusterName, managedServerPort);
     ingressHost1List =
         createIngressForDomainAndVerify(domain1Uid, domain1Namespace,clusterNameMsPortMap, false);
 
-    exporterUrl = String.format("http://%s:%s/wls-exporter/",K8S_NODEPORT_HOST,nodeportshttp1);
+    exporterUrl = String.format("http://%s:%s/wls-exporter/",K8S_NODEPORT_HOST,nodeportshttp);
 
     logger.info("create pv and pvc for monitoring");
     HashMap<String, String> labels = new HashMap<>();
@@ -704,8 +680,8 @@
     deleteMonitoringExporterTempDir();
 
     // uninstall NGINX release
-    if (nginxHelmParams1 != null) {
-      assertThat(uninstallNginx(nginxHelmParams1))
+    if (nginxHelmParams != null) {
+      assertThat(uninstallNginx(nginxHelmParams))
           .as("Test uninstallNginx1 returns true")
           .withFailMessage("uninstallNginx() did not return true")
           .isTrue();
@@ -1404,7 +1380,7 @@
                 ADMIN_USERNAME_DEFAULT,
                 ADMIN_PASSWORD_DEFAULT,
                 K8S_NODEPORT_HOST,
-                nodeportshttp1);
+                nodeportshttp);
     assertThat(callWebAppAndCheckForServerNameInResponse(curlCmd, managedServerNames, 50))
         .as("Verify NGINX can access the monitoring exporter metrics from all managed servers in the domain")
         .withFailMessage("NGINX can not access the monitoring exporter metrics from one or more of the managed servers")
