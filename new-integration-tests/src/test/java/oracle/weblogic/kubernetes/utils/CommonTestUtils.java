--- conflicted
+++ resolved
@@ -3,9 +3,6 @@
 
 package oracle.weblogic.kubernetes.utils;
 
-import java.io.IOException;
-import java.nio.charset.Charset;
-import java.nio.charset.StandardCharsets;
 import java.nio.file.Files;
 import java.nio.file.Path;
 import java.nio.file.Paths;
@@ -28,24 +25,18 @@
 import io.kubernetes.client.openapi.models.V1Secret;
 import io.kubernetes.client.openapi.models.V1ServiceAccount;
 import oracle.weblogic.domain.Domain;
-import oracle.weblogic.kubernetes.actions.impl.GrafanaParams;
 import oracle.weblogic.kubernetes.actions.impl.NginxParams;
 import oracle.weblogic.kubernetes.actions.impl.OperatorParams;
-import oracle.weblogic.kubernetes.actions.impl.PrometheusParams;
-import oracle.weblogic.kubernetes.actions.impl.VoyagerParams;
 import oracle.weblogic.kubernetes.actions.impl.primitive.Command;
 import oracle.weblogic.kubernetes.actions.impl.primitive.CommandParams;
 import oracle.weblogic.kubernetes.actions.impl.primitive.HelmParams;
 import oracle.weblogic.kubernetes.actions.impl.primitive.WitParams;
-import oracle.weblogic.kubernetes.logging.LoggingFacade;
 import org.awaitility.core.ConditionFactory;
 import org.joda.time.DateTime;
 
 import static java.nio.file.Files.readString;
 import static java.util.concurrent.TimeUnit.MINUTES;
 import static java.util.concurrent.TimeUnit.SECONDS;
-import static oracle.weblogic.kubernetes.TestConstants.APPSCODE_REPO_NAME;
-import static oracle.weblogic.kubernetes.TestConstants.APPSCODE_REPO_URL;
 import static oracle.weblogic.kubernetes.TestConstants.DEFAULT_EXTERNAL_REST_IDENTITY_SECRET_NAME;
 import static oracle.weblogic.kubernetes.TestConstants.DOMAIN_VERSION;
 import static oracle.weblogic.kubernetes.TestConstants.GEN_EXTERNAL_REST_IDENTITY_FILE;
@@ -69,10 +60,6 @@
 import static oracle.weblogic.kubernetes.TestConstants.REPO_SECRET_NAME;
 import static oracle.weblogic.kubernetes.TestConstants.REPO_USERNAME;
 import static oracle.weblogic.kubernetes.TestConstants.STABLE_REPO_NAME;
-import static oracle.weblogic.kubernetes.TestConstants.VOYAGER_CHART_NAME;
-import static oracle.weblogic.kubernetes.TestConstants.VOYAGER_CHART_VERSION;
-import static oracle.weblogic.kubernetes.TestConstants.VOYAGER_RELEASE_NAME;
-import static oracle.weblogic.kubernetes.TestConstants.WDT_IMAGE_DOMAINHOME_BASE_DIR;
 import static oracle.weblogic.kubernetes.actions.ActionConstants.ARCHIVE_DIR;
 import static oracle.weblogic.kubernetes.actions.ActionConstants.MODEL_DIR;
 import static oracle.weblogic.kubernetes.actions.ActionConstants.WDT_VERSION;
@@ -80,7 +67,6 @@
 import static oracle.weblogic.kubernetes.actions.ActionConstants.WLS;
 import static oracle.weblogic.kubernetes.actions.ActionConstants.WLS_BASE_IMAGE_NAME;
 import static oracle.weblogic.kubernetes.actions.ActionConstants.WLS_BASE_IMAGE_TAG;
-import static oracle.weblogic.kubernetes.actions.TestActions.archiveApp;
 import static oracle.weblogic.kubernetes.actions.TestActions.buildAppArchive;
 import static oracle.weblogic.kubernetes.actions.TestActions.createConfigMap;
 import static oracle.weblogic.kubernetes.actions.TestActions.createDockerConfigJson;
@@ -97,25 +83,17 @@
 import static oracle.weblogic.kubernetes.actions.TestActions.dockerPush;
 import static oracle.weblogic.kubernetes.actions.TestActions.getOperatorImageName;
 import static oracle.weblogic.kubernetes.actions.TestActions.getPodCreationTimestamp;
-import static oracle.weblogic.kubernetes.actions.TestActions.getServiceNodePort;
-import static oracle.weblogic.kubernetes.actions.TestActions.installGrafana;
 import static oracle.weblogic.kubernetes.actions.TestActions.installNginx;
 import static oracle.weblogic.kubernetes.actions.TestActions.installOperator;
-import static oracle.weblogic.kubernetes.actions.TestActions.installPrometheus;
-import static oracle.weblogic.kubernetes.actions.TestActions.installVoyager;
 import static oracle.weblogic.kubernetes.actions.TestActions.listIngresses;
 import static oracle.weblogic.kubernetes.actions.TestActions.scaleCluster;
 import static oracle.weblogic.kubernetes.actions.TestActions.scaleClusterWithRestApi;
-import static oracle.weblogic.kubernetes.actions.TestActions.scaleClusterWithWLDF;
 import static oracle.weblogic.kubernetes.actions.TestActions.upgradeOperator;
 import static oracle.weblogic.kubernetes.assertions.TestAssertions.doesImageExist;
 import static oracle.weblogic.kubernetes.assertions.TestAssertions.domainExists;
-import static oracle.weblogic.kubernetes.assertions.TestAssertions.isGrafanaReady;
 import static oracle.weblogic.kubernetes.assertions.TestAssertions.isHelmReleaseDeployed;
 import static oracle.weblogic.kubernetes.assertions.TestAssertions.isNginxReady;
 import static oracle.weblogic.kubernetes.assertions.TestAssertions.isPodRestarted;
-import static oracle.weblogic.kubernetes.assertions.TestAssertions.isPrometheusReady;
-import static oracle.weblogic.kubernetes.assertions.TestAssertions.isVoyagerReady;
 import static oracle.weblogic.kubernetes.assertions.TestAssertions.jobCompleted;
 import static oracle.weblogic.kubernetes.assertions.TestAssertions.operatorIsReady;
 import static oracle.weblogic.kubernetes.assertions.TestAssertions.podDoesNotExist;
@@ -126,9 +104,9 @@
 import static oracle.weblogic.kubernetes.assertions.TestAssertions.pvcExists;
 import static oracle.weblogic.kubernetes.assertions.TestAssertions.serviceDoesNotExist;
 import static oracle.weblogic.kubernetes.assertions.TestAssertions.serviceExists;
+import static oracle.weblogic.kubernetes.extensions.LoggedTest.logger;
 import static oracle.weblogic.kubernetes.utils.FileUtils.checkDirectory;
 import static oracle.weblogic.kubernetes.utils.TestUtils.callWebAppAndCheckForServerNameInResponse;
-import static oracle.weblogic.kubernetes.utils.ThreadSafeLogger.getLogger;
 import static org.assertj.core.api.Assertions.assertThat;
 import static org.awaitility.Awaitility.with;
 import static org.junit.jupiter.api.Assertions.assertDoesNotThrow;
@@ -174,7 +152,6 @@
                                                     boolean withRestAPI,
                                                     int externalRestHttpsPort,
                                                     String... domainNamespace) {
-    LoggingFacade logger = getLogger();
 
     // Create a service account for the unique opNamespace
     logger.info("Creating service account");
@@ -272,26 +249,27 @@
         .domainNamespaces(Arrays.asList(domainNamespace));
 
     // upgrade operator
-    getLogger().info("Upgrading operator in namespace {0}", opNamespace);
+    logger.info("Upgrading operator in namespace {0}", opNamespace);
     if (!upgradeOperator(opParams)) {
-      getLogger().info("Failed to upgrade operator in namespace {0}", opNamespace);
+      logger.info("Failed to upgrade operator in namespace {0}", opNamespace);
       return false;
     }
-    getLogger().info("Operator upgraded in namespace {0}", opNamespace);
+    logger.info("Operator upgraded in namespace {0}", opNamespace);
 
     // list Helm releases matching operator release name in operator namespace
-    getLogger().info("Checking operator release {0} status in namespace {1}",
+    logger.info("Checking operator release {0} status in namespace {1}",
         OPERATOR_RELEASE_NAME, opNamespace);
     if (!isHelmReleaseDeployed(OPERATOR_RELEASE_NAME, opNamespace)) {
-      getLogger().info("Operator release {0} is not in deployed status in namespace {1}",
+      logger.info("Operator release {0} is not in deployed status in namespace {1}",
           OPERATOR_RELEASE_NAME, opNamespace);
       return false;
     }
-    getLogger().info("Operator release {0} status is deployed in namespace {1}",
+    logger.info("Operator release {0} status is deployed in namespace {1}",
         OPERATOR_RELEASE_NAME, opNamespace);
 
     return true;
   }
+
 
   /**
    * Install NGINX and wait up to five minutes until the NGINX pod is ready.
@@ -326,15 +304,14 @@
         .isTrue();
 
     // verify that NGINX is installed
-    getLogger().info("Checking NGINX release {0} status in namespace {1}",
+    logger.info("Checking NGINX release {0} status in namespace {1}",
         NGINX_RELEASE_NAME, nginxNamespace);
     assertTrue(isHelmReleaseDeployed(NGINX_RELEASE_NAME, nginxNamespace),
         String.format("NGINX release %s is not in deployed status in namespace %s",
             NGINX_RELEASE_NAME, nginxNamespace));
-    getLogger().info("NGINX release {0} status is deployed in namespace {1}",
+    logger.info("NGINX release {0} status is deployed in namespace {1}",
         NGINX_RELEASE_NAME, nginxNamespace);
 
-    LoggingFacade logger = getLogger();
     // wait until the NGINX pod is ready.
     withStandardRetryPolicy
         .conditionEvaluationListener(
@@ -349,71 +326,13 @@
   }
 
   /**
-   * Install Voyager and wait up to five minutes until the Voyager pod is ready.
-   *
-   * @param voyagerNamespace the namespace in which the Voyager will be installed
-   * @param cloudProvider the name of bare metal Kubernetes cluster
-   * @param enableValidatingWebhook whehter to enable validating webhook or not
-   * @return the Voyager Helm installation parameters
-   */
-  public static HelmParams installAndVerifyVoyager(String voyagerNamespace,
-                                                   String cloudProvider,
-                                                   boolean enableValidatingWebhook) {
-    LoggingFacade logger = getLogger();
-    final String voyagerPodNamePrefix = VOYAGER_CHART_NAME +  "-release-";
-
-    // Helm install parameters
-    HelmParams voyagerHelmParams = new HelmParams()
-        .releaseName(VOYAGER_RELEASE_NAME)
-        .namespace(voyagerNamespace)
-        .repoUrl(APPSCODE_REPO_URL)
-        .repoName(APPSCODE_REPO_NAME)
-        .chartName(VOYAGER_CHART_NAME)
-        .chartVersion(VOYAGER_CHART_VERSION);
-
-    // Voyager chart values to override
-    VoyagerParams voyagerParams = new VoyagerParams()
-        .helmParams(voyagerHelmParams)
-        .cloudProvider(cloudProvider)
-        .enableValidatingWebhook(enableValidatingWebhook);
-
-    // install Voyager
-    assertThat(installVoyager(voyagerParams))
-        .as("Test Voyager installation succeeds")
-        .withFailMessage("Voyager installation is failed")
-        .isTrue();
-
-    // verify that Voyager is installed
-    logger.info("Checking Voyager release {0} status in namespace {1}",
-        VOYAGER_RELEASE_NAME, voyagerNamespace);
-    assertTrue(isHelmReleaseDeployed(VOYAGER_RELEASE_NAME, voyagerNamespace),
-        String.format("Voyager release %s is not in deployed status in namespace %s",
-            VOYAGER_RELEASE_NAME, voyagerNamespace));
-    logger.info("Voyager release {0} status is deployed in namespace {1}",
-        VOYAGER_RELEASE_NAME, voyagerNamespace);
-
-    // wait until the Voyager pod is ready.
-    withStandardRetryPolicy
-        .conditionEvaluationListener(
-            condition -> logger.info(
-              "Waiting for Voyager to be ready in namespace {0} (elapsed time {1}ms, remaining time {2}ms)",
-              voyagerNamespace,
-              condition.getElapsedTimeInMS(),
-              condition.getRemainingTimeInMS()))
-        .until(assertDoesNotThrow(() -> isVoyagerReady(voyagerNamespace, voyagerPodNamePrefix),
-            "isVoyagerReady failed with ApiException"));
-
-    return voyagerHelmParams;
-  }
-
-  /**
    * Create a domain in the specified namespace and wait up to five minutes until the domain exists.
    *
    * @param domain the oracle.weblogic.domain.Domain object to create domain custom resource
    * @param domainNamespace namespace in which the domain will be created
    */
   public static void createDomainAndVerify(Domain domain, String domainNamespace) {
-    LoggingFacade logger = getLogger();
+
     // create the domain CR
     assertNotNull(domain, "domain is null");
     assertNotNull(domain.getSpec(), "domain spec is null");
@@ -429,7 +348,6 @@
 
     // wait for the domain to exist
     logger.info("Checking for domain custom resource in namespace {0}", domainNamespace);
-
     withStandardRetryPolicy
         .conditionEvaluationListener(
             condition -> logger.info("Waiting for domain {0} to be created in namespace {1} "
@@ -453,32 +371,10 @@
                                                              String domainNamespace,
                                                              Map<String, Integer> clusterNameMSPortMap) {
 
-    return createIngressForDomainAndVerify(domainUid, domainNamespace, 0, clusterNameMSPortMap);
-  }
-
-  /**
-   * Create an ingress for the domain with domainUid in the specified namespace.
-   *
-   * @param domainUid WebLogic domainUid which is backend to the ingress to be created
-   * @param domainNamespace WebLogic domain namespace in which the domain exists
-   * @param nodeport node port of the ingress controller
-   * @param clusterNameMSPortMap the map with key as cluster name and the value as managed server port of the cluster
-   * @return list of ingress hosts
-   */
-  public static List<String> createIngressForDomainAndVerify(String domainUid,
-                                                             String domainNamespace,
-                                                             int nodeport,
-                                                             Map<String, Integer> clusterNameMSPortMap) {
-    LoggingFacade logger = getLogger();
     // create an ingress in domain namespace
-    final String ingressNginxClass = "nginx";
-    String ingressName = domainUid + "-" + ingressNginxClass;
-
-    HashMap<String, String> annotations = new HashMap<>();
-    annotations.put("kubernetes.io/ingress.class", ingressNginxClass);
-
+    String ingressName = domainUid + "-nginx";
     List<String> ingressHostList =
-        createIngress(ingressName, domainNamespace, domainUid, clusterNameMSPortMap, annotations);
+        createIngress(ingressName, domainNamespace, domainUid, clusterNameMSPortMap);
 
     assertNotNull(ingressHostList,
         String.format("Ingress creation failed for domain %s in namespace %s", domainUid, domainNamespace));
@@ -489,92 +385,6 @@
         .withFailMessage("Ingress {0} was not found in namespace {1}", ingressName, domainNamespace)
         .contains(ingressName);
 
-    getLogger().info("ingress {0} for domain {1} was created in namespace {2}",
-        ingressName, domainUid, domainNamespace);
-
-    // check the ingress is ready to route the app to the server pod
-    if (nodeport != 0) {
-      for (String ingressHost : ingressHostList) {
-        String curlCmd = "curl --silent --show-error --noproxy '*' -H 'host: " + ingressHost
-            + "' http://" + K8S_NODEPORT_HOST + ":" + nodeport
-            + "/weblogic/ready --write-out %{http_code} -o /dev/null";
-
-        logger.info("Executing curl command {0}", curlCmd);
-        assertTrue(callWebAppAndWaitTillReady(curlCmd, 60));
-      }
-    }
-
-    return ingressHostList;
-  }
-
-  /**
-   * Create an ingress for the domain with domainUid in a given namespace and verify.
-   *
-   * @param domainUid WebLogic domainUid which is backend to the ingress to be created
-   * @param domainNamespace WebLogic domain namespace in which the domain exists
-   * @param ingressName name of ingress to be created in a given domain
-   * @param clusterNameMSPortMap the map with key as cluster name and the value as managed server port of the cluster
-   * @return list of ingress hosts
-   */
-  public static List<String> installVoyagerIngressAndVerify(String domainUid,
-                                                            String domainNamespace,
-                                                            String ingressName,
-                                                            Map<String, Integer> clusterNameMSPortMap) {
-    final LoggingFacade logger = getLogger();
-    final String voyagerIngressName = VOYAGER_CHART_NAME + "-" + ingressName;
-    final String channelName = "tcp-80";
-    final String ingressType = "NodePort";
-    final String ingressAffinity = "cookie";
-    final String ingressClass = "voyager";
-
-    // set the annotations for Voyager
-    HashMap<String, String> annotations = new HashMap<>();
-    annotations.put("ingress.appscode.com/type", ingressType);
-    annotations.put("ingress.appscode.com/affinity", ingressAffinity);
-    annotations.put("kubernetes.io/ingress.class", ingressClass);
-
-    // create an ingress in domain namespace
-    List<String> ingressHostList =
-        createIngress(ingressName, domainNamespace, domainUid, clusterNameMSPortMap, annotations);
-
-    // wait until the Voyager ingress pod is ready.
-    withStandardRetryPolicy
-        .conditionEvaluationListener(
-            condition -> logger.info(
-                "Waiting for Voyager ingress to be ready in namespace {0} (elapsed time {1}ms, remaining time {2}ms)",
-                domainUid,
-                condition.getElapsedTimeInMS(),
-                condition.getRemainingTimeInMS()))
-        .until(assertDoesNotThrow(() -> isVoyagerReady(domainNamespace, voyagerIngressName),
-            "isVoyagerReady failed with ApiException"));
-
-    assertNotNull(ingressHostList,
-        String.format("Ingress creation failed for domain %s in namespace %s", domainUid, domainNamespace));
-
-    // check the ingress was found in the domain namespace
-    assertThat(assertDoesNotThrow(() -> listIngresses(domainNamespace)))
-        .as("Test ingress {0} was found in namespace {1}", ingressName, domainNamespace)
-        .withFailMessage("Ingress {0} was not found in namespace {1}", ingressName, domainNamespace)
-        .contains(ingressName);
-
-    // get ingress service Nodeport
-    int ingressServiceNodePort = assertDoesNotThrow(
-        () -> getServiceNodePort(domainNamespace, voyagerIngressName, channelName),
-            "Getting admin server node port failed");
-    logger.info("Node port for {0} is: {1} :", voyagerIngressName, ingressServiceNodePort);
-
-    // check the ingress is ready to route the app to the server pod
-    if (ingressServiceNodePort != 0) {
-      for (String ingressHost : ingressHostList) {
-        String curlCmd = "curl --silent --show-error --noproxy '*' -H 'host: " + ingressHost
-            + "' http://" + K8S_NODEPORT_HOST + ":" + ingressServiceNodePort
-            + "/weblogic/ready --write-out %{http_code} -o /dev/null";
-
-        logger.info("Executing curl command {0}", curlCmd);
-        assertTrue(callWebAppAndWaitTillReady(curlCmd, 60));
-      }
-    }
-
     logger.info("ingress {0} for domain {1} was created in namespace {2}",
         ingressName, domainUid, domainNamespace);
 
@@ -589,7 +399,6 @@
    * @param domainNamespace the domain namespace in which the domain exists
    */
   public static void checkPodExists(String podName, String domainUid, String domainNamespace) {
-    LoggingFacade logger = getLogger();
     withStandardRetryPolicy
         .conditionEvaluationListener(
             condition -> logger.info("Waiting for pod {0} to be created in namespace {1} "
@@ -611,7 +420,6 @@
    * @param domainNamespace the domain namespace in which the domain exists
    */
   public static void checkPodReady(String podName, String domainUid, String domainNamespace) {
-    LoggingFacade logger = getLogger();
     withStandardRetryPolicy
         .conditionEvaluationListener(
             condition -> logger.info("Waiting for pod {0} to be ready in namespace {1} "
@@ -639,7 +447,6 @@
       String podName,
       DateTime lastCreationTime
   ) {
-    LoggingFacade logger = getLogger();
     withStandardRetryPolicy
         .conditionEvaluationListener(
             condition -> logger.info("Waiting for pod {0} to be restarted in namespace {1} "
@@ -660,7 +467,6 @@
    * @param namespace the namespace in which to check for the service
    */
   public static void checkServiceExists(String serviceName, String namespace) {
-    LoggingFacade logger = getLogger();
     withStandardRetryPolicy
         .conditionEvaluationListener(
             condition -> logger.info("Waiting for service {0} to exist in namespace {1} "
@@ -682,7 +488,6 @@
    * @param namespace the namespace in which to check whether the pod exists
    */
   public static void checkPodDoesNotExist(String podName, String domainUid, String namespace) {
-    LoggingFacade logger = getLogger();
     withStandardRetryPolicy
         .conditionEvaluationListener(
             condition -> logger.info("Waiting for pod {0} to be deleted in namespace {1} "
@@ -703,7 +508,6 @@
    * @param namespace the namespace in which to check the service does not exist
    */
   public static void checkServiceDoesNotExist(String serviceName, String namespace) {
-    LoggingFacade logger = getLogger();
     withStandardRetryPolicy
         .conditionEvaluationListener(
             condition -> logger.info("Waiting for service {0} to be deleted in namespace {1} "
@@ -754,7 +558,7 @@
     final List<String> appSrcDirList = Collections.singletonList(appName);
 
     return createMiiImageAndVerify(
-        miiImageNameBase, modelList, appSrcDirList, baseImageName, baseImageTag, domainType, true);
+        miiImageNameBase, modelList, appSrcDirList, baseImageName, baseImageTag, domainType);
   }
 
   /**
@@ -769,7 +573,7 @@
                                                 List<String> wdtModelList,
                                                 List<String> appSrcDirList) {
     return createMiiImageAndVerify(
-        miiImageNameBase, wdtModelList, appSrcDirList, WLS_BASE_IMAGE_NAME, WLS_BASE_IMAGE_TAG, WLS, true);
+        miiImageNameBase, wdtModelList, appSrcDirList, WLS_BASE_IMAGE_NAME, WLS_BASE_IMAGE_TAG, WLS);
 
   }
 
@@ -782,7 +586,6 @@
    * @param baseImageName the WebLogic base image name to be used while creating mii image
    * @param baseImageTag the WebLogic base image tag to be used while creating mii image
    * @param domainType the type of the WebLogic domain, valid values are "WLS, "JRF", and "Restricted JRF"
-   * @param oneArchiveContainsMultiApps whether one archive contains multiple apps
    * @return image name with tag
    */
   public static String createMiiImageAndVerify(String miiImageNameBase,
@@ -790,145 +593,28 @@
                                                 List<String> appSrcDirList,
                                                 String baseImageName,
                                                 String baseImageTag,
-                                                String domainType,
-                                                boolean oneArchiveContainsMultiApps) {
-
-    return createImageAndVerify(
-        miiImageNameBase, wdtModelList, appSrcDirList, null, baseImageName,
-        baseImageTag, domainType, true, null, oneArchiveContainsMultiApps);
-  }
-
-  /**
-   * Create an image with modelfile, application archive and property file. If the property file
-   * is needed to be updated with a property that has been created by the framework, it is copied
-   * onto RESULT_ROOT and updated. Hence the altModelDir. Call this method to create a domain home in image.
-   * @param imageNameBase - base image name used in local or to construct image name in repository
-   * @param wdtModelFile - model file used to build the image
-   * @param appName - application to be added to the image
-   * @param modelPropFile - property file to be used with the model file above
-   * @param altModelDir - directory where the property file is found if not in the default MODEL_DIR
-   * @return image name with tag
-   */
-  public static String createImageAndVerify(String imageNameBase,
-                                             String wdtModelFile,
-                                             String appName,
-                                             String modelPropFile,
-                                             String altModelDir,
-                                             String domainHome) {
-
-    final List<String> wdtModelList = Collections.singletonList(MODEL_DIR + "/" + wdtModelFile);
-    final List<String> appSrcDirList = Collections.singletonList(appName);
-    final List<String> modelPropList = Collections.singletonList(altModelDir + "/" + modelPropFile);
-
-    return createImageAndVerify(
-        imageNameBase, wdtModelList, appSrcDirList, modelPropList, WLS_BASE_IMAGE_NAME,
-        WLS_BASE_IMAGE_TAG, WLS, false, domainHome, false);
-  }
-
-  /**
-   * Create an image from the wdt model, application archives and property file. Call this method
-   * to create a domain home in image.
-   * @param imageNameBase - base image name used in local or to construct image name in repository
-   * @param wdtModelFile - model file used to build the image
-   * @param appName - application to be added to the image
-   * @param modelPropFile - property file to be used with the model file above
-   * @return image name with tag
-   */
-  public static String createImageAndVerify(String imageNameBase,
-                                            String wdtModelFile,
-                                            String appName,
-                                            String modelPropFile,
-                                            String domainHome) {
-
-    final List<String> wdtModelList = Collections.singletonList(MODEL_DIR + "/" + wdtModelFile);
-    final List<String> appSrcDirList = Collections.singletonList(appName);
-    final List<String> modelPropList = Collections.singletonList(MODEL_DIR + "/" + modelPropFile);
-
-    return createImageAndVerify(
-        imageNameBase, wdtModelList, appSrcDirList, modelPropList, WLS_BASE_IMAGE_NAME,
-        WLS_BASE_IMAGE_TAG, WLS, false, domainHome, false);
-  }
-
-  /**
-   * Create a Docker image for a model in image domain or domain home in image using multiple WDT model
-   * files and application ear files.
-   * @param imageNameBase - the base mii image name used in local or to construct the image name in repository
-   * @param wdtModelList - list of WDT model files used to build the Docker image
-   * @param appSrcDirList - list of the sample application source directories used to build sample app ear files
-   * @param modelPropList - the WebLogic base image name to be used while creating mii image
-   * @param baseImageName - the WebLogic base image name to be used while creating mii image
-   * @param baseImageTag - the WebLogic base image tag to be used while creating mii image
-   * @param domainType - the type of the WebLogic domain, valid values are "WLS, "JRF", and "Restricted JRF"
-   * @param modelType - create a model image only or domain in image. set to true for MII
-   * @return image name with tag
-   */
-  public static String createImageAndVerify(String imageNameBase,
-                                               List<String> wdtModelList,
-                                               List<String> appSrcDirList,
-                                               List<String> modelPropList,
-                                               String baseImageName,
-                                               String baseImageTag,
-                                               String domainType,
-                                               boolean modelType,
-                                               String domainHome,
-                                               boolean oneArchiveContainsMultiApps) {
+                                                String domainType) {
 
     // create unique image name with date
     DateFormat dateFormat = new SimpleDateFormat("yyyy-MM-dd");
     Date date = new Date();
     final String imageTag = baseImageTag + "-" + dateFormat.format(date) + "-" + System.currentTimeMillis();
     // Add repository name in image name for Jenkins runs
-    final String imageName = REPO_NAME + imageNameBase;
+    final String imageName = REPO_NAME + miiImageNameBase;
     final String image = imageName + ":" + imageTag;
-
-    List<String> archiveList = new ArrayList<>();
+    List<String> archiveList = null;
+
     if (appSrcDirList != null && appSrcDirList.size() != 0 && appSrcDirList.get(0) != null) {
-      List<String> archiveAppsList = new ArrayList<>();
-      List<String> buildAppDirList = new ArrayList<>(appSrcDirList);
-
-      for (String appSrcDir : appSrcDirList) {
-        if (appSrcDir.contains(".war") || appSrcDir.contains(".ear")) {
-          //remove from build
-          buildAppDirList.remove(appSrcDir);
-          archiveAppsList.add(appSrcDir);
-        }
-      }
-
-      if (archiveAppsList.size() != 0 && archiveAppsList.get(0) != null) {
-        assertTrue(archiveApp(defaultAppParams()
-            .srcDirList(archiveAppsList)));
-        //archive provided ear or war file
-        String appName = archiveAppsList.get(0).substring(archiveAppsList.get(0).lastIndexOf("/") + 1,
-            appSrcDirList.get(0).lastIndexOf("."));
-
-        // build the archive list
-        String zipAppFile = String.format("%s/%s.zip", ARCHIVE_DIR, appName);
-        archiveList.add(zipAppFile);
-
-      }
-
-      if (buildAppDirList.size() != 0 && buildAppDirList.get(0) != null) {
-        // build an application archive using what is in resources/apps/APP_NAME
-        String zipFile = "";
-        if (oneArchiveContainsMultiApps) {
-          assertTrue(buildAppArchive(defaultAppParams()
-                  .srcDirList(buildAppDirList)),
-              String.format("Failed to create app archive for %s", buildAppDirList.get(0)));
-          zipFile = String.format("%s/%s.zip", ARCHIVE_DIR, buildAppDirList.get(0));
-          // build the archive list
-          archiveList.add(zipFile);
-        } else {
-          for (String appName : buildAppDirList) {
-            assertTrue(buildAppArchive(defaultAppParams()
-                    .srcDirList(Collections.singletonList(appName))
-                    .appName(appName)),
-                String.format("Failed to create app archive for %s", appName));
-            zipFile = String.format("%s/%s.zip", ARCHIVE_DIR, appName);
-            // build the archive list
-            archiveList.add(zipFile);
-          }
-        }
-      }
+      final String appName = appSrcDirList.get(0);
+
+      // build an application archive using what is in resources/apps/APP_NAME
+      assertTrue(buildAppArchive(defaultAppParams()
+          .srcDirList(appSrcDirList)),
+          String.format("Failed to create app archive for %s", appName));
+
+      // build the archive list
+      String zipFile = String.format("%s/%s.zip", ARCHIVE_DIR, appName);
+      archiveList = Collections.singletonList(zipFile);
     }
 
     // Set additional environment variables for WIT
@@ -945,8 +631,7 @@
     }
 
     // build an image using WebLogic Image Tool
-<<<<<<< HEAD
-    getLogger().info("Creating image {0} using model directory {1}", image, MODEL_DIR);
+    logger.info("Creating image {0} using model directory {1}", image, MODEL_DIR);
     boolean result = createImage(
         new WitParams()
             .baseImageName(baseImageName)
@@ -960,43 +645,6 @@
             .wdtVersion(WDT_VERSION)
             .env(env)
             .redirect(true));
-=======
-    logger.info("Creating image {0} using model directory {1}", image, MODEL_DIR);
-    boolean result = false;
-    if (!modelType) {  //create a domain home in image image
-      result = createImage(
-          new WitParams()
-              .baseImageName(baseImageName)
-              .baseImageTag(baseImageTag)
-              .domainType(domainType)
-              .modelImageName(imageName)
-              .modelImageTag(imageTag)
-              .modelFiles(wdtModelList)
-              .modelVariableFiles(modelPropList)
-              .modelArchiveFiles(archiveList)
-              .domainHome(WDT_IMAGE_DOMAINHOME_BASE_DIR + "/" + domainHome)
-              .wdtModelOnly(modelType)
-              .wdtOperation("CREATE")
-              .wdtVersion(WDT_VERSION)
-              .env(env)
-              .redirect(true));
-    } else {
-      result = createImage(
-          new WitParams()
-              .baseImageName(baseImageName)
-              .baseImageTag(baseImageTag)
-              .domainType(domainType)
-              .modelImageName(imageName)
-              .modelImageTag(imageTag)
-              .modelFiles(wdtModelList)
-              .modelVariableFiles(modelPropList)
-              .modelArchiveFiles(archiveList)
-              .wdtModelOnly(modelType)
-              .wdtVersion(WDT_VERSION)
-              .env(env)
-              .redirect(true));
-    }
->>>>>>> 2efc3008
 
     assertTrue(result, String.format("Failed to create the image %s using WebLogic Image Tool", image));
 
@@ -1004,7 +652,7 @@
     assertTrue(doesImageExist(imageTag),
         String.format("Image %s does not exist", image));
 
-    getLogger().info("Image {0} are created successfully", image);
+    logger.info("Image {0} are created successfully", image);
     return image;
   }
 
@@ -1015,10 +663,9 @@
    */
   public static void createOCRRepoSecret(String namespace) {
 
-    getLogger().info("Creating image pull secret in namespace {0}", namespace);
+    logger.info("Creating image pull secret in namespace {0}", namespace);
     createDockerRegistrySecret(OCR_USERNAME, OCR_PASSWORD, OCR_EMAIL, OCR_REGISTRY, OCR_SECRET_NAME, namespace);
   }
-
 
   /**
    * Create a Docker registry secret in the specified namespace.
@@ -1071,11 +718,11 @@
     if (!REPO_NAME.isEmpty() && dockerImage.contains(REPO_NAME)) {
       // docker login, if necessary
       if (!REPO_USERNAME.equals(REPO_DUMMY_VALUE)) {
-        getLogger().info("docker login");
+        logger.info("docker login");
         assertTrue(dockerLogin(REPO_REGISTRY, REPO_USERNAME, REPO_PASSWORD), "docker login failed");
       }
 
-      getLogger().info("docker push image {0} to {1}", dockerImage, REPO_NAME);
+      logger.info("docker push image {0} to {1}", dockerImage, REPO_NAME);
       assertTrue(dockerPush(dockerImage), String.format("docker push failed for image %s", dockerImage));
     }
   }
@@ -1129,8 +776,7 @@
                                            List<String> expectedServerNames) {
 
     scaleAndVerifyCluster(clusterName, domainUid, domainNamespace, manageServerPodNamePrefix, replicasBeforeScale,
-        replicasAfterScale, false, 0, "", "",
-        false, "", "", 0, "", "", curlCmd, expectedServerNames);
+        replicasAfterScale, false, 0, "", "", curlCmd, expectedServerNames);
   }
 
   /**
@@ -1147,12 +793,6 @@
    * @param externalRestHttpsPort the node port allocated for the external operator REST HTTPS interface
    * @param opNamespace the namespace of WebLogic operator
    * @param opServiceAccount the service account for operator
-   * @param withWLDF whether to use WLDF to scale cluster
-   * @param domainHomeLocation the domain home location of the domain
-   * @param scalingAction scaling action, accepted value: scaleUp or scaleDown
-   * @param scalingSize the number of servers to scale up or scale down
-   * @param myWebAppName the web app name deployed to the domain
-   * @param curlCmdForWLDFApp the curl command to call the web app used in the WLDF script
    * @param curlCmd the curl command to verify ingress controller can access the sample apps from all managed servers
    *                in the cluster, if curlCmd is null, the method will not verify the accessibility of the sample app
    *                through ingress controller
@@ -1169,12 +809,6 @@
                                            int externalRestHttpsPort,
                                            String opNamespace,
                                            String opServiceAccount,
-                                           boolean withWLDF,
-                                           String domainHomeLocation,
-                                           String scalingAction,
-                                           int scalingSize,
-                                           String myWebAppName,
-                                           String curlCmdForWLDFApp,
                                            String curlCmd,
                                            List<String> expectedServerNames) {
 
@@ -1190,7 +824,7 @@
     }
 
     // scale the cluster in the domain
-    getLogger().info("Scaling cluster {0} of domain {1} in namespace {2} to {3} servers",
+    logger.info("Scaling cluster {0} of domain {1} in namespace {2} to {3} servers",
         clusterName, domainUid, domainNamespace, replicasAfterScale);
     if (withRestApi) {
       assertThat(assertDoesNotThrow(() -> scaleClusterWithRestApi(domainUid, clusterName,
@@ -1198,16 +832,6 @@
           .as("Verify scaling cluster {0} of domain {1} in namespace {2} with REST API succeeds",
               clusterName, domainUid, domainNamespace)
           .withFailMessage("Scaling cluster {0} of domain {1} in namespace {2} with REST API failed",
-              clusterName, domainUid, domainNamespace)
-          .isTrue();
-    } else if (withWLDF) {
-      // scale the cluster using WLDF policy
-      assertThat(assertDoesNotThrow(() -> scaleClusterWithWLDF(clusterName, domainUid, domainNamespace,
-          domainHomeLocation, scalingAction, scalingSize, opNamespace, opServiceAccount, myWebAppName,
-          curlCmdForWLDFApp)))
-          .as("Verify scaling cluster {0} of domain {1} in namespace {2} with WLDF policy succeeds",
-              clusterName, domainUid, domainNamespace)
-          .withFailMessage("Scaling cluster {0} of domain {1} in namespace {2} with WLDF policy failed",
               clusterName, domainUid, domainNamespace)
           .isTrue();
     } else {
@@ -1227,16 +851,16 @@
         String manageServerPodName = manageServerPodNamePrefix + i;
 
         // check the original managed server pod state is not changed
-        getLogger().info("Checking that the state of manged server pod {0} is not changed in namespace {1}",
+        logger.info("Checking that the state of manged server pod {0} is not changed in namespace {1}",
             manageServerPodName, domainNamespace);
         podStateNotChanged(manageServerPodName, domainUid, domainNamespace, listOfPodCreationTimestamp.get(i - 1));
       }
 
       if (curlCmd != null && expectedServerNames != null) {
         // check that NGINX can access the sample apps from the original managed servers in the domain
-        getLogger().info("Checking that NGINX can access the sample app from the original managed "
-            + "servers in the domain  while the domain is scaling up.");
-        getLogger().info("expected server name list which should be in the sample app response: {0} before scale",
+        logger.info("Checking that NGINX can access the sample app from the original managed servers in the domain "
+            + "while the domain is scaling up.");
+        logger.info("expected server name list which should be in the sample app response: {0} before scale",
             expectedServerNames);
 
         assertThat(callWebAppAndCheckForServerNameInResponse(curlCmd, expectedServerNames, 50))
@@ -1250,17 +874,17 @@
         String manageServerPodName = manageServerPodNamePrefix + i;
 
         // check new managed server pod exists in the namespace
-        getLogger().info("Checking that the new managed server pod {0} exists in namespace {1}",
+        logger.info("Checking that the new managed server pod {0} exists in namespace {1}",
             manageServerPodName, domainNamespace);
         checkPodExists(manageServerPodName, domainUid, domainNamespace);
 
         // check new managed server pod is ready
-        getLogger().info("Checking that the new managed server pod {0} is ready in namespace {1}",
+        logger.info("Checking that the new managed server pod {0} is ready in namespace {1}",
             manageServerPodName, domainNamespace);
         checkPodReady(manageServerPodName, domainUid, domainNamespace);
 
         // check new managed server service exists in the namespace
-        getLogger().info("Checking that the new managed server service {0} exists in namespace {1}",
+        logger.info("Checking that the new managed server service {0} exists in namespace {1}",
             manageServerPodName, domainNamespace);
         checkServiceExists(manageServerPodName, domainNamespace);
 
@@ -1272,7 +896,7 @@
 
       if (curlCmd != null && expectedServerNames != null) {
         // check that NGINX can access the sample apps from new and original managed servers
-        getLogger().info("Checking that NGINX can access the sample app from the new and original managed servers "
+        logger.info("Checking that NGINX can access the sample app from the new and original managed servers "
             + "in the domain after the cluster is scaled up.");
         assertThat(callWebAppAndCheckForServerNameInResponse(curlCmd, expectedServerNames, 50))
             .as("Verify NGINX can access the sample app from all managed servers in the domain")
@@ -1283,7 +907,7 @@
       // scale down
       // wait and check the pods are deleted
       for (int i = replicasBeforeScale; i > replicasAfterScale; i--) {
-        getLogger().info("Checking that managed server pod {0} was deleted from namespace {1}",
+        logger.info("Checking that managed server pod {0} was deleted from namespace {1}",
             manageServerPodNamePrefix + i, domainNamespace);
         checkPodDoesNotExist(manageServerPodNamePrefix + i, domainUid, domainNamespace);
         expectedServerNames.remove(clusterName + "-" + MANAGED_SERVER_NAME_BASE + i);
@@ -1291,8 +915,8 @@
 
       if (curlCmd != null && expectedServerNames != null) {
         // check that NGINX can access the app from the remaining managed servers in the domain
-        getLogger().info("Checking that NGINX can access the sample app from the remaining managed "
-            + "servers in the domain after the cluster is scaled down.");
+        logger.info("Checking that NGINX can access the sample app from the remaining managed servers in the domain "
+            + "after the cluster is scaled down.");
         assertThat(callWebAppAndCheckForServerNameInResponse(curlCmd, expectedServerNames, 50))
             .as("Verify NGINX can access the sample app from the remaining managed server in the domain")
             .withFailMessage("NGINX can not access the sample app from the remaining managed server")
@@ -1302,151 +926,18 @@
   }
 
   /**
-   * Install Prometheus and wait up to five minutes until the prometheus pods are ready.
-   *
-   * @param promReleaseName the prometheus release name
-   * @param promNamespace the prometheus namespace in which the operator will be installed
-   * @param promValueFile the promeheus value.yaml file path
-   * @param promVersion the version of the prometheus helm chart
-   * @param promServerNodePort nodePort value for prometheus server
-   * @param alertManagerNodePort nodePort value for alertmanager
-   * @return the prometheus Helm installation parameters
-   */
-  public static HelmParams installAndVerifyPrometheus(String promReleaseName,
-                                                      String promNamespace,
-                                                      String promValueFile,
-                                                      String promVersion,
-                                                      int promServerNodePort,
-                                                      int alertManagerNodePort) {
-    LoggingFacade logger = getLogger();
-    // Helm install parameters
-    HelmParams promHelmParams = new HelmParams()
-        .releaseName(promReleaseName)
-        .namespace(promNamespace)
-        .chartDir("stable/prometheus")
-        .chartValuesFile(promValueFile);
-
-    if (promVersion != null) {
-      promHelmParams.chartVersion(promVersion);
-    }
-
-    // prometheus chart values to override
-    PrometheusParams prometheusParams = new PrometheusParams()
-        .helmParams(promHelmParams)
-        .nodePortServer(promServerNodePort)
-        .nodePortAlertManager(alertManagerNodePort);
-
-    // install prometheus
-    logger.info("Installing prometheus in namespace {0}", promNamespace);
-    assertTrue(installPrometheus(prometheusParams),
-        String.format("Failed to install prometheus in namespace %s", promNamespace));
-    logger.info("Prometheus installed in namespace {0}", promNamespace);
-
-    // list Helm releases matching operator release name in operator namespace
-    logger.info("Checking prometheus release {0} status in namespace {1}",
-        promReleaseName, promNamespace);
-    assertTrue(isHelmReleaseDeployed(promReleaseName, promNamespace),
-        String.format("Prometheus release %s is not in deployed status in namespace %s",
-            promReleaseName, promNamespace));
-    logger.info("Prometheus release {0} status is deployed in namespace {1}",
-        promReleaseName, promNamespace);
-
-    // wait for the promethues pods to be ready
-    logger.info("Wait for the promethues pod is ready in namespace {0}", promNamespace);
-
-    withStandardRetryPolicy
-        .conditionEvaluationListener(
-            condition -> logger.info("Waiting for prometheus to be running in namespace {0} "
-                    + "(elapsed time {1}ms, remaining time {2}ms)",
-                promNamespace,
-                condition.getElapsedTimeInMS(),
-                condition.getRemainingTimeInMS()))
-        .until(assertDoesNotThrow(() -> isPrometheusReady(promNamespace),
-            "prometheusIsReady failed with ApiException"));
-
-    return promHelmParams;
-  }
-
-  /**
-   * Install Grafana and wait up to five minutes until the grafana pod is ready.
-   *
-   * @param grafanaReleaseName the grafana release name
-   * @param grafanaNamespace the grafana namespace in which the operator will be installed
-   * @param grafanaValueFile the grafana value.yaml file path
-   * @param grafanaVersion the version of the grafana helm chart
-   * @param grafanaNodePort nodePort value for grafana server
-   * @return the grafana Helm installation parameters
-   */
-  public static HelmParams installAndVerifyGrafana(String grafanaReleaseName,
-                                                      String grafanaNamespace,
-                                                      String grafanaValueFile,
-                                                      String grafanaVersion,
-                                                      int grafanaNodePort) {
-    LoggingFacade logger = getLogger();
-
-    // Helm install parameters
-    HelmParams grafanaHelmParams = new HelmParams()
-        .releaseName(grafanaReleaseName)
-        .namespace(grafanaNamespace)
-        .chartDir("stable/grafana")
-        .chartValuesFile(grafanaValueFile);
-
-    if (grafanaVersion != null) {
-      grafanaHelmParams.chartVersion(grafanaVersion);
-    }
-
-    // grafana chart values to override
-    GrafanaParams grafanaParams = new GrafanaParams()
-        .helmParams(grafanaHelmParams)
-        .nodePort(grafanaNodePort);
-    //create grafana secret
-    createSecretWithUsernamePassword("grafana-secret", grafanaNamespace, "admin", "12345678");
-    // install grafana
-    logger.info("Installing grafana in namespace {0}", grafanaNamespace);
-    assertTrue(installGrafana(grafanaParams),
-        String.format("Failed to install grafana in namespace %s", grafanaNamespace));
-    logger.info("Grafana installed in namespace {0}", grafanaNamespace);
-
-    // list Helm releases matching grafana release name in  namespace
-    logger.info("Checking grafana release {0} status in namespace {1}",
-        grafanaReleaseName, grafanaNamespace);
-    assertTrue(isHelmReleaseDeployed(grafanaReleaseName, grafanaNamespace),
-        String.format("Grafana release %s is not in deployed status in namespace %s",
-            grafanaReleaseName, grafanaNamespace));
-    logger.info("Grafana release {0} status is deployed in namespace {1}",
-        grafanaReleaseName, grafanaNamespace);
-
-    // wait for the grafana pod to be ready
-    logger.info("Wait for the grafana pod is ready in namespace {0}", grafanaNamespace);
-
-    withStandardRetryPolicy
-        .conditionEvaluationListener(
-            condition -> logger.info("Waiting for prometheus to be running in namespace {0} "
-                    + "(elapsed time {1}ms, remaining time {2}ms)",
-                grafanaNamespace,
-                condition.getElapsedTimeInMS(),
-                condition.getRemainingTimeInMS()))
-        .until(assertDoesNotThrow(() -> isGrafanaReady(grafanaNamespace),
-            "grafanaIsReady failed with ApiException"));
-
-    return grafanaHelmParams;
-  }
-
-
-  /**
    * Create a persistent volume and persistent volume claim.
    *
    * @param v1pv V1PersistentVolume object to create the persistent volume
    * @param v1pvc V1PersistentVolumeClaim object to create the persistent volume claim
    * @param labelSelector String containing the labels the PV is decorated with
    * @param namespace the namespace in which the persistence volume claim to be created
-   *
-   **/
+   */
   public static void createPVPVCAndVerify(V1PersistentVolume v1pv,
                                           V1PersistentVolumeClaim v1pvc,
                                           String labelSelector,
                                           String namespace) {
-    LoggingFacade logger = getLogger();
+
     assertNotNull(v1pv, "v1pv is null");
     assertNotNull(v1pvc, "v1pvc is null");
 
@@ -1523,7 +1014,7 @@
    * @param namespace the namespace in which the job will be created
    */
   public static void createJobAndWaitUntilComplete(V1Job jobBody, String namespace) {
-    LoggingFacade logger = getLogger();
+
     String jobName = assertDoesNotThrow(() -> createNamespacedJob(jobBody), "createNamespacedJob failed");
 
     logger.info("Checking if the job {0} completed in namespace {1}", jobName, namespace);
@@ -1550,9 +1041,9 @@
         assertDoesNotThrow(() -> getPodCreationTimestamp(namespace, "", podName),
             String.format("Couldn't get PodCreationTimestamp for pod %s", podName));
     assertNotNull(podCreationTime, "Got null PodCreationTimestamp");
-    getLogger().info("PodCreationTimestamp for pod {0} in namespace {1} is {2}",
+    logger.info("PodCreationTimestamp for pod ${0} in namespace ${1} is {2}",
+        namespace,
         podName,
-        namespace,
         podCreationTime);
     return podCreationTime;
   }
@@ -1578,7 +1069,7 @@
 
     assertNotNull(configMapName, "ConfigMap name cannot be null");
 
-    getLogger().info("Create ConfigMap {0} that contains model files {1}",
+    logger.info("Create ConfigMap {0} that contains model files {1}",
         configMapName, modelFiles);
 
     Map<String, String> data = new HashMap<>();
@@ -1601,26 +1092,10 @@
   }
 
   /**
-   * A utility method to sed files.
-   *
-   * @throws java.io.IOException when copying files from source location to staging area fails
-   */
-  public static void replaceStringInFile(String filePath, String oldValue, String newValue)
-          throws IOException {
-    Path src = Paths.get(filePath);
-    getLogger().info("Copying {0}", src.toString());
-    Charset charset = StandardCharsets.UTF_8;
-    String content = new String(Files.readAllBytes(src), charset);
-    content = content.replaceAll(oldValue, newValue);
-    getLogger().info("to {0}", src.toString());
-    Files.write(src, content.getBytes(charset));
-  }
-
-  /**
    * Read the content of a model file as a String and add it to a map.
    */
   private static void addModelFile(Map<String, String> data, String modelFileName) {
-    getLogger().info("Add model file {0}", modelFileName);
+    logger.info("Add model file {0}", modelFileName);
     String dsModelFile = String.format("%s/%s", MODEL_DIR, modelFileName);
 
     String cmData = assertDoesNotThrow(() -> Files.readString(Paths.get(dsModelFile)),
