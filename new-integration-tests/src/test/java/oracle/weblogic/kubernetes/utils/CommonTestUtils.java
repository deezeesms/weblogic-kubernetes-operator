// Copyright (c) 2020, Oracle Corporation and/or its affiliates.
// Licensed under the Universal Permissive License v 1.0 as shown at https://oss.oracle.com/licenses/upl.

package oracle.weblogic.kubernetes.utils;

import java.nio.file.Path;
import java.text.DateFormat;
import java.text.SimpleDateFormat;
import java.util.ArrayList;
import java.util.Arrays;
import java.util.Collections;
import java.util.Date;
import java.util.HashMap;
import java.util.List;
import java.util.Map;

import com.google.gson.JsonObject;
import io.kubernetes.client.openapi.models.V1ConfigMap;
import io.kubernetes.client.openapi.models.V1Job;
import io.kubernetes.client.openapi.models.V1ObjectMeta;
import io.kubernetes.client.openapi.models.V1PersistentVolume;
import io.kubernetes.client.openapi.models.V1PersistentVolumeClaim;
import io.kubernetes.client.openapi.models.V1Secret;
import io.kubernetes.client.openapi.models.V1ServiceAccount;
import oracle.weblogic.domain.Domain;
import oracle.weblogic.kubernetes.actions.impl.NginxParams;
import oracle.weblogic.kubernetes.actions.impl.OperatorParams;
import oracle.weblogic.kubernetes.actions.impl.primitive.HelmParams;
import oracle.weblogic.kubernetes.actions.impl.primitive.WitParams;
import org.awaitility.core.ConditionFactory;
import org.joda.time.DateTime;

import static java.nio.file.Files.readString;
import static java.util.concurrent.TimeUnit.MINUTES;
import static java.util.concurrent.TimeUnit.SECONDS;
import static oracle.weblogic.kubernetes.TestConstants.DOMAIN_VERSION;
import static oracle.weblogic.kubernetes.TestConstants.GOOGLE_REPO_URL;
import static oracle.weblogic.kubernetes.TestConstants.MANAGED_SERVER_NAME_BASE;
import static oracle.weblogic.kubernetes.TestConstants.NGINX_CHART_NAME;
import static oracle.weblogic.kubernetes.TestConstants.NGINX_RELEASE_NAME;
import static oracle.weblogic.kubernetes.TestConstants.OCR_EMAIL;
import static oracle.weblogic.kubernetes.TestConstants.OCR_PASSWORD;
import static oracle.weblogic.kubernetes.TestConstants.OCR_REGISTRY;
import static oracle.weblogic.kubernetes.TestConstants.OCR_SECRET_NAME;
import static oracle.weblogic.kubernetes.TestConstants.OCR_USERNAME;
import static oracle.weblogic.kubernetes.TestConstants.OPERATOR_CHART_DIR;
import static oracle.weblogic.kubernetes.TestConstants.OPERATOR_RELEASE_NAME;
import static oracle.weblogic.kubernetes.TestConstants.REPO_DUMMY_VALUE;
import static oracle.weblogic.kubernetes.TestConstants.REPO_EMAIL;
import static oracle.weblogic.kubernetes.TestConstants.REPO_NAME;
import static oracle.weblogic.kubernetes.TestConstants.REPO_PASSWORD;
import static oracle.weblogic.kubernetes.TestConstants.REPO_REGISTRY;
import static oracle.weblogic.kubernetes.TestConstants.REPO_SECRET_NAME;
import static oracle.weblogic.kubernetes.TestConstants.REPO_USERNAME;
import static oracle.weblogic.kubernetes.TestConstants.STABLE_REPO_NAME;
import static oracle.weblogic.kubernetes.actions.ActionConstants.ARCHIVE_DIR;
import static oracle.weblogic.kubernetes.actions.ActionConstants.MODEL_DIR;
import static oracle.weblogic.kubernetes.actions.ActionConstants.WDT_VERSION;
import static oracle.weblogic.kubernetes.actions.ActionConstants.WIT_BUILD_DIR;
import static oracle.weblogic.kubernetes.actions.ActionConstants.WLS;
import static oracle.weblogic.kubernetes.actions.ActionConstants.WLS_BASE_IMAGE_NAME;
import static oracle.weblogic.kubernetes.actions.ActionConstants.WLS_BASE_IMAGE_TAG;
import static oracle.weblogic.kubernetes.actions.TestActions.buildAppArchive;
import static oracle.weblogic.kubernetes.actions.TestActions.createConfigMap;
import static oracle.weblogic.kubernetes.actions.TestActions.createDockerConfigJson;
import static oracle.weblogic.kubernetes.actions.TestActions.createDomainCustomResource;
import static oracle.weblogic.kubernetes.actions.TestActions.createImage;
import static oracle.weblogic.kubernetes.actions.TestActions.createIngress;
import static oracle.weblogic.kubernetes.actions.TestActions.createNamespacedJob;
import static oracle.weblogic.kubernetes.actions.TestActions.createPersistentVolume;
import static oracle.weblogic.kubernetes.actions.TestActions.createPersistentVolumeClaim;
import static oracle.weblogic.kubernetes.actions.TestActions.createSecret;
import static oracle.weblogic.kubernetes.actions.TestActions.createServiceAccount;
import static oracle.weblogic.kubernetes.actions.TestActions.defaultAppParams;
import static oracle.weblogic.kubernetes.actions.TestActions.dockerLogin;
import static oracle.weblogic.kubernetes.actions.TestActions.dockerPush;
import static oracle.weblogic.kubernetes.actions.TestActions.getOperatorImageName;
import static oracle.weblogic.kubernetes.actions.TestActions.getPodCreationTimestamp;
import static oracle.weblogic.kubernetes.actions.TestActions.installNginx;
import static oracle.weblogic.kubernetes.actions.TestActions.installOperator;
import static oracle.weblogic.kubernetes.actions.TestActions.listIngresses;
import static oracle.weblogic.kubernetes.actions.TestActions.scaleCluster;
import static oracle.weblogic.kubernetes.actions.TestActions.upgradeOperator;
import static oracle.weblogic.kubernetes.assertions.TestAssertions.doesImageExist;
import static oracle.weblogic.kubernetes.assertions.TestAssertions.domainExists;
import static oracle.weblogic.kubernetes.assertions.TestAssertions.isHelmReleaseDeployed;
import static oracle.weblogic.kubernetes.assertions.TestAssertions.isNginxReady;
import static oracle.weblogic.kubernetes.assertions.TestAssertions.isPodRestarted;
import static oracle.weblogic.kubernetes.assertions.TestAssertions.jobCompleted;
import static oracle.weblogic.kubernetes.assertions.TestAssertions.operatorIsReady;
import static oracle.weblogic.kubernetes.assertions.TestAssertions.podDoesNotExist;
import static oracle.weblogic.kubernetes.assertions.TestAssertions.podExists;
import static oracle.weblogic.kubernetes.assertions.TestAssertions.podReady;
import static oracle.weblogic.kubernetes.assertions.TestAssertions.podStateNotChanged;
import static oracle.weblogic.kubernetes.assertions.TestAssertions.pvExists;
import static oracle.weblogic.kubernetes.assertions.TestAssertions.pvcExists;
import static oracle.weblogic.kubernetes.assertions.TestAssertions.serviceDoesNotExist;
import static oracle.weblogic.kubernetes.assertions.TestAssertions.serviceExists;
import static oracle.weblogic.kubernetes.extensions.LoggedTest.logger;
import static oracle.weblogic.kubernetes.utils.FileUtils.checkDirectory;
import static oracle.weblogic.kubernetes.utils.TestUtils.callWebAppAndCheckForServerNameInResponse;
import static org.assertj.core.api.Assertions.assertThat;
import static org.awaitility.Awaitility.with;
import static org.junit.jupiter.api.Assertions.assertDoesNotThrow;
import static org.junit.jupiter.api.Assertions.assertFalse;
import static org.junit.jupiter.api.Assertions.assertNotNull;
import static org.junit.jupiter.api.Assertions.assertTrue;


/**
 * The common utility class for tests.
 */
public class CommonTestUtils {

  private static ConditionFactory withStandardRetryPolicy =
      with().pollDelay(2, SECONDS)
          .and().with().pollInterval(10, SECONDS)
          .atMost(5, MINUTES).await();

  /**
   * Install WebLogic operator and wait up to five minutes until the operator pod is ready.
   *
   * @param opNamespace the operator namespace in which the operator will be installed
   * @param domainNamespace the list of the domain namespaces which will be managed by the operator
   * @return the operator Helm installation parameters
   */
  public static HelmParams installAndVerifyOperator(String opNamespace,
                                                    String... domainNamespace) {

    // Create a service account for the unique opNamespace
    logger.info("Creating service account");
    String serviceAccountName = opNamespace + "-sa";
    assertDoesNotThrow(() -> createServiceAccount(new V1ServiceAccount()
        .metadata(new V1ObjectMeta()
            .namespace(opNamespace)
            .name(serviceAccountName))));
    logger.info("Created service account: {0}", serviceAccountName);

    // get operator image name
    String operatorImage = getOperatorImageName();
    assertFalse(operatorImage.isEmpty(), "operator image name can not be empty");
    logger.info("operator image name {0}", operatorImage);

    // Create Docker registry secret in the operator namespace to pull the image from repository
    logger.info("Creating Docker registry secret in namespace {0}", opNamespace);
    createDockerRegistrySecret(opNamespace);

    // map with secret
    Map<String, Object> secretNameMap = new HashMap<>();
    secretNameMap.put("name", REPO_SECRET_NAME);

    // Helm install parameters
    HelmParams opHelmParams = new HelmParams()
        .releaseName(OPERATOR_RELEASE_NAME)
        .namespace(opNamespace)
        .chartDir(OPERATOR_CHART_DIR);

    // operator chart values to override
    OperatorParams opParams = new OperatorParams()
        .helmParams(opHelmParams)
        .image(operatorImage)
        .imagePullSecrets(secretNameMap)
        .domainNamespaces(Arrays.asList(domainNamespace))
        .serviceAccount(serviceAccountName);

    // install operator
    logger.info("Installing operator in namespace {0}", opNamespace);
    assertTrue(installOperator(opParams),
        String.format("Failed to install operator in namespace %s", opNamespace));
    logger.info("Operator installed in namespace {0}", opNamespace);

    // list Helm releases matching operator release name in operator namespace
    logger.info("Checking operator release {0} status in namespace {1}",
        OPERATOR_RELEASE_NAME, opNamespace);
    assertTrue(isHelmReleaseDeployed(OPERATOR_RELEASE_NAME, opNamespace),
        String.format("Operator release %s is not in deployed status in namespace %s",
            OPERATOR_RELEASE_NAME, opNamespace));
    logger.info("Operator release {0} status is deployed in namespace {1}",
        OPERATOR_RELEASE_NAME, opNamespace);

    // wait for the operator to be ready
    logger.info("Wait for the operator pod is ready in namespace {0}", opNamespace);
    withStandardRetryPolicy
        .conditionEvaluationListener(
            condition -> logger.info("Waiting for operator to be running in namespace {0} "
                    + "(elapsed time {1}ms, remaining time {2}ms)",
                opNamespace,
                condition.getElapsedTimeInMS(),
                condition.getRemainingTimeInMS()))
        .until(assertDoesNotThrow(() -> operatorIsReady(opNamespace),
            "operatorIsReady failed with ApiException"));

    return opHelmParams;
  }

  /**
   * Upgrade WebLogic operator to manage the given domain namespaces.
   *
   * @param opNamespace the operator namespace in which the operator will be upgraded
   * @param domainNamespace the list of the domain namespaces which will be managed by the operator
   * @return true if successful
   */
  public static boolean upgradeAndVerifyOperator(String opNamespace,
                                                    String... domainNamespace) {
    // Helm upgrade parameters
    HelmParams opHelmParams = new HelmParams()
        .releaseName(OPERATOR_RELEASE_NAME)
        .namespace(opNamespace)
        .chartDir(OPERATOR_CHART_DIR);

    // operator chart values
    OperatorParams opParams = new OperatorParams()
        .helmParams(opHelmParams)
        .domainNamespaces(Arrays.asList(domainNamespace));

    // upgrade operator
    logger.info("Upgrading operator in namespace {0}", opNamespace);
    if (!upgradeOperator(opParams)) {
      logger.info("Failed to upgrade operator in namespace {0}", opNamespace);
      return false;
    }
    logger.info("Operator upgraded in namespace {0}", opNamespace);

    // list Helm releases matching operator release name in operator namespace
    logger.info("Checking operator release {0} status in namespace {1}",
        OPERATOR_RELEASE_NAME, opNamespace);
    if (!isHelmReleaseDeployed(OPERATOR_RELEASE_NAME, opNamespace)) {
      logger.info("Operator release {0} is not in deployed status in namespace {1}",
          OPERATOR_RELEASE_NAME, opNamespace);
      return false;
    }
    logger.info("Operator release {0} status is deployed in namespace {1}",
        OPERATOR_RELEASE_NAME, opNamespace);

    return true;
  }


  /**
   * Install NGINX and wait up to five minutes until the NGINX pod is ready.
   *
   * @param nginxNamespace the namespace in which the NGINX will be installed
   * @param nodeportshttp the http nodeport of NGINX
   * @param nodeportshttps the https nodeport of NGINX
   * @return the NGINX Helm installation parameters
   */
  public static HelmParams installAndVerifyNginx(String nginxNamespace,
                                                 int nodeportshttp,
                                                 int nodeportshttps) {

    // Helm install parameters
    HelmParams nginxHelmParams = new HelmParams()
        .releaseName(NGINX_RELEASE_NAME)
        .namespace(nginxNamespace)
        .repoUrl(GOOGLE_REPO_URL)
        .repoName(STABLE_REPO_NAME)
        .chartName(NGINX_CHART_NAME);

    // NGINX chart values to override
    NginxParams nginxParams = new NginxParams()
        .helmParams(nginxHelmParams)
        .nodePortsHttp(nodeportshttp)
        .nodePortsHttps(nodeportshttps);

    // install NGINX
    assertThat(installNginx(nginxParams))
        .as("Test NGINX installation succeeds")
        .withFailMessage("NGINX installation is failed")
        .isTrue();

    // verify that NGINX is installed
    logger.info("Checking NGINX release {0} status in namespace {1}",
        NGINX_RELEASE_NAME, nginxNamespace);
    assertTrue(isHelmReleaseDeployed(NGINX_RELEASE_NAME, nginxNamespace),
        String.format("NGINX release %s is not in deployed status in namespace %s",
            NGINX_RELEASE_NAME, nginxNamespace));
    logger.info("NGINX release {0} status is deployed in namespace {1}",
        NGINX_RELEASE_NAME, nginxNamespace);

    // wait until the NGINX pod is ready.
    withStandardRetryPolicy
        .conditionEvaluationListener(
            condition -> logger.info(
                "Waiting for NGINX to be ready in namespace {0} (elapsed time {1}ms, remaining time {2}ms)",
                nginxNamespace,
                condition.getElapsedTimeInMS(),
                condition.getRemainingTimeInMS()))
        .until(assertDoesNotThrow(() -> isNginxReady(nginxNamespace), "isNginxReady failed with ApiException"));

    return nginxHelmParams;
  }

  /**
   * Create a domain in the specified namespace and wait up to five minutes until the domain exists.
   *
   * @param domain the oracle.weblogic.domain.Domain object to create domain custom resource
   * @param domainNamespace namespace in which the domain will be created
   */
  public static void createDomainAndVerify(Domain domain, String domainNamespace) {

    // create the domain CR
    assertNotNull(domain, "domain is null");
    assertNotNull(domain.getSpec(), "domain spec is null");
    String domainUid = domain.getSpec().getDomainUid();

    logger.info("Creating domain custom resource for domainUid {0} in namespace {1}",
        domainUid, domainNamespace);
    assertTrue(assertDoesNotThrow(() -> createDomainCustomResource(domain),
        String.format("Create domain custom resource failed with ApiException for %s in namespace %s",
            domainUid, domainNamespace)),
        String.format("Create domain custom resource failed with ApiException for %s in namespace %s",
            domainUid, domainNamespace));

    // wait for the domain to exist
    logger.info("Checking for domain custom resource in namespace {0}", domainNamespace);
    withStandardRetryPolicy
        .conditionEvaluationListener(
            condition -> logger.info("Waiting for domain {0} to be created in namespace {1} "
                    + "(elapsed time {2}ms, remaining time {3}ms)",
                domainUid,
                domainNamespace,
                condition.getElapsedTimeInMS(),
                condition.getRemainingTimeInMS()))
        .until(domainExists(domainUid, DOMAIN_VERSION, domainNamespace));
  }

  /**
   * Create an ingress for the domain with domainUid in the specified namespace.
   *
   * @param domainUid WebLogic domainUid which is backend to the ingress to be created
   * @param domainNamespace WebLogic domain namespace in which the domain exists
   * @param clusterNameMSPortMap the map with key as cluster name and the value as managed server port of the cluster
   * @return list of ingress hosts
   */
  public static List<String> createIngressForDomainAndVerify(String domainUid,
                                                             String domainNamespace,
                                                             Map<String, Integer> clusterNameMSPortMap) {

    // create an ingress in domain namespace
    String ingressName = domainUid + "-nginx";
    List<String> ingressHostList =
        createIngress(ingressName, domainNamespace, domainUid, clusterNameMSPortMap);

    assertNotNull(ingressHostList,
        String.format("Ingress creation failed for domain %s in namespace %s", domainUid, domainNamespace));

    // check the ingress was found in the domain namespace
    assertThat(assertDoesNotThrow(() -> listIngresses(domainNamespace)))
        .as("Test ingress {0} was found in namespace {1}", ingressName, domainNamespace)
        .withFailMessage("Ingress {0} was not found in namespace {1}", ingressName, domainNamespace)
        .contains(ingressName);

    logger.info("ingress {0} for domain {1} was created in namespace {2}",
        ingressName, domainUid, domainNamespace);

    return ingressHostList;
  }

  /**
   * Check pod exists in the specified namespace.
   *
   * @param podName pod name to check
   * @param domainUid the label the pod is decorated with
   * @param domainNamespace the domain namespace in which the domain exists
   */
  public static void checkPodExists(String podName, String domainUid, String domainNamespace) {
    withStandardRetryPolicy
        .conditionEvaluationListener(
            condition -> logger.info("Waiting for pod {0} to be created in namespace {1} "
                    + "(elapsed time {2}ms, remaining time {3}ms)",
                podName,
                domainNamespace,
                condition.getElapsedTimeInMS(),
                condition.getRemainingTimeInMS()))
        .until(assertDoesNotThrow(() -> podExists(podName, domainUid, domainNamespace),
            String.format("podExists failed with ApiException for pod %s in namespace %s",
                podName, domainNamespace)));
  }

  /**
   * Check pod is ready.
   *
   * @param podName pod name to check
   * @param domainUid the label the pod is decorated with
   * @param domainNamespace the domain namespace in which the domain exists
   */
  public static void checkPodReady(String podName, String domainUid, String domainNamespace) {
    withStandardRetryPolicy
        .conditionEvaluationListener(
            condition -> logger.info("Waiting for pod {0} to be ready in namespace {1} "
                    + "(elapsed time {2}ms, remaining time {3}ms)",
                podName,
                domainNamespace,
                condition.getElapsedTimeInMS(),
                condition.getRemainingTimeInMS()))
        .until(assertDoesNotThrow(() -> podReady(podName, domainUid, domainNamespace),
            String.format("podReady failed with ApiException for pod %s in namespace %s",
               podName, domainNamespace)));
  }

  /**
   * Check pod is restarted by comparing the pod's creation timestamp with the last timestamp.
   *
   * @param domainUid the label the pod is decorated with
   * @param domNamespace the Kubernetes namespace in which the domain exists
   * @param podName pod name to check
   * @param lastCreationTime the previous creation time
   */
  public static void checkPodRestarted(
      String domainUid,
      String domNamespace,
      String podName,
<<<<<<< HEAD
      String lastCreationTime) {
=======
      DateTime lastCreationTime
  ) {
>>>>>>> c2b99d2c
    withStandardRetryPolicy
        .conditionEvaluationListener(
            condition -> logger.info("Waiting for pod {0} to be restarted in namespace {1} "
            + "(elapsed time {2}ms, remaining time {3}ms)",
            podName,
            domNamespace,
            condition.getElapsedTimeInMS(),
            condition.getRemainingTimeInMS()))
        .until(assertDoesNotThrow(() -> isPodRestarted(podName, domainUid, domNamespace, lastCreationTime),
            String.format(
                "pod %s has not been restarted in namespace %s", podName, domNamespace)));
  }

  /**
   * Check service exists in the specified namespace.
   *
   * @param serviceName service name to check
   * @param namespace the namespace in which to check for the service
   */
  public static void checkServiceExists(String serviceName, String namespace) {
    withStandardRetryPolicy
        .conditionEvaluationListener(
            condition -> logger.info("Waiting for service {0} to exist in namespace {1} "
                    + "(elapsed time {2}ms, remaining time {3}ms)",
                serviceName,
                namespace,
                condition.getElapsedTimeInMS(),
                condition.getRemainingTimeInMS()))
        .until(assertDoesNotThrow(() -> serviceExists(serviceName, null, namespace),
            String.format("serviceExists failed with ApiException for service %s in namespace %s",
                serviceName, namespace)));
  }

  /**
   * Check pod does not exist in the specified namespace.
   *
   * @param podName pod name to check
   * @param domainUid the label the pod is decorated with
   * @param namespace the namespace in which to check whether the pod exists
   */
  public static void checkPodDoesNotExist(String podName, String domainUid, String namespace) {
    withStandardRetryPolicy
        .conditionEvaluationListener(
            condition -> logger.info("Waiting for pod {0} to be deleted in namespace {1} "
                    + "(elapsed time {2}ms, remaining time {3}ms)",
                podName,
                namespace,
                condition.getElapsedTimeInMS(),
                condition.getRemainingTimeInMS()))
        .until(assertDoesNotThrow(() -> podDoesNotExist(podName, domainUid, namespace),
            String.format("podDoesNotExist failed with ApiException for pod %s in namespace %s",
                podName, namespace)));
  }

  /**
   * Check service does not exist in the specified namespace.
   *
   * @param serviceName service name to check
   * @param namespace the namespace in which to check the service does not exist
   */
  public static void checkServiceDoesNotExist(String serviceName, String namespace) {
    withStandardRetryPolicy
        .conditionEvaluationListener(
            condition -> logger.info("Waiting for service {0} to be deleted in namespace {1} "
                    + "(elapsed time {2}ms, remaining time {3}ms)",
                serviceName,
                namespace,
                condition.getElapsedTimeInMS(),
                condition.getRemainingTimeInMS()))
        .until(assertDoesNotThrow(() -> serviceDoesNotExist(serviceName, null, namespace),
            String.format("serviceDoesNotExist failed with ApiException for service %s in namespace %s",
                serviceName, namespace)));
  }

  /**
   * Create a Docker image for a model in image domain.
   *
   * @param miiImageNameBase the base mii image name used in local or to construct the image name in repository
   * @param wdtModelFile the WDT model file used to build the Docker image
   * @param appName the sample application name used to build sample app ear file in WDT model file
   * @return image name with tag
   */
  public static  String createMiiImageAndVerify(String miiImageNameBase,
                                                String wdtModelFile,
                                                String appName) {
    return createMiiImageAndVerify(miiImageNameBase, wdtModelFile, appName,
        WLS_BASE_IMAGE_NAME, WLS_BASE_IMAGE_TAG, WLS);
  }

  /**
   * Create a Docker image for a model in image domain.
   *
   * @param miiImageNameBase the base mii image name used in local or to construct the image name in repository
   * @param wdtModelFile the WDT model file used to build the Docker image
   * @param appName the sample application name used to build sample app ear file in WDT model file
   * @param baseImageName the WebLogic base image name to be used while creating mii image
   * @param baseImageTag the WebLogic base image tag to be used while creating mii image
   * @param domainType the type of the WebLogic domain, valid values are "WLS, "JRF", and "Restricted JRF"
   * @return image name with tag
   */
  public static  String createMiiImageAndVerify(String miiImageNameBase,
                                                String wdtModelFile,
                                                String appName,
                                                String baseImageName,
                                                String baseImageTag,
                                                String domainType) {

    // create unique image name with date
    DateFormat dateFormat = new SimpleDateFormat("yyyy-MM-dd");
    Date date = new Date();
    final String imageTag = baseImageTag + "-" + dateFormat.format(date) + "-" + System.currentTimeMillis();
    // Add repository name in image name for Jenkins runs
    final String imageName = REPO_NAME + miiImageNameBase;
    final String image = imageName + ":" + imageTag;

    // build the model file list
    final List<String> modelList = Collections.singletonList(MODEL_DIR + "/" + wdtModelFile);

    // build an application archive using what is in resources/apps/APP_NAME
    assertTrue(buildAppArchive(defaultAppParams()
        .srcDirList(Collections.singletonList(appName))),
        String.format("Failed to create app archive for %s", appName));

    // build the archive list
    String zipFile = String.format("%s/%s.zip", ARCHIVE_DIR, appName);
    final List<String> archiveList = Collections.singletonList(zipFile);

    // Set additional environment variables for WIT
    checkDirectory(WIT_BUILD_DIR);
    Map<String, String> env = new HashMap<>();
    env.put("WLSIMG_BLDDIR", WIT_BUILD_DIR);

    // For k8s 1.16 support and as of May 6, 2020, we presently need a different JDK for these
    // tests and for image tool. This is expected to no longer be necessary once JDK 11.0.8 or
    // the next JDK 14 versions are released.
    String witJavaHome = System.getenv("WIT_JAVA_HOME");
    if (witJavaHome != null) {
      env.put("JAVA_HOME", witJavaHome);
    }

    // build an image using WebLogic Image Tool
    logger.info("Creating image {0} using model directory {1}", image, MODEL_DIR);
    boolean result = createImage(
        new WitParams()
            .baseImageName(baseImageName)
            .baseImageTag(baseImageTag)
            .domainType(domainType)
            .modelImageName(imageName)
            .modelImageTag(imageTag)
            .modelFiles(modelList)
            .modelArchiveFiles(archiveList)
            .wdtModelOnly(true)
            .wdtVersion(WDT_VERSION)
            .env(env)
            .redirect(true));

    assertTrue(result, String.format("Failed to create the image %s using WebLogic Image Tool", image));

    // Check image exists using docker images | grep image tag.
    assertTrue(doesImageExist(imageTag),
        String.format("Image %s does not exist", image));

    return image;
  }

  /**
   * Create secret for OCR registry credentials in the specified namespace.
   *
   * @param namespace namespace in which the secret will be created
   */
  public static void createOCRRepoSecret(String namespace) {

    logger.info("Creating image pull secret in namespace {0}", namespace);
    createDockerRegistrySecret(OCR_USERNAME, OCR_PASSWORD, OCR_EMAIL, OCR_REGISTRY, OCR_SECRET_NAME, namespace);
  }

  /**
   * Create a Docker registry secret in the specified namespace.
   *
   * @param namespace the namespace in which the secret will be created
   */
  public static void createDockerRegistrySecret(String namespace) {
    createDockerRegistrySecret(REPO_USERNAME, REPO_PASSWORD, REPO_EMAIL,
        REPO_REGISTRY, REPO_SECRET_NAME, namespace);
  }

  /**
   * Create docker registry secret with given parameters.
   * @param userName repository user name
   * @param password repository password
   * @param email repository email
   * @param registry registry name
   * @param secretName name of the secret to create
   * @param namespace namespace in which to create the secret
   */
  public static void createDockerRegistrySecret(String userName, String password,
      String email, String registry, String secretName, String namespace) {

    // Create registry secret in the namespace to pull the image from repository
    JsonObject dockerConfigJsonObject = createDockerConfigJson(
        userName, password, email, registry);
    String dockerConfigJson = dockerConfigJsonObject.toString();

    // Create the V1Secret configuration
    V1Secret repoSecret = new V1Secret()
        .metadata(new V1ObjectMeta()
            .name(secretName)
            .namespace(namespace))
        .type("kubernetes.io/dockerconfigjson")
        .putDataItem(".dockerconfigjson", dockerConfigJson.getBytes());

    boolean secretCreated = assertDoesNotThrow(() -> createSecret(repoSecret),
        String.format("createSecret failed for %s", secretName));
    assertTrue(secretCreated, String.format("createSecret failed while creating secret %s in namespace %s",
        secretName, namespace));
  }

  /**
   * Docker login and push the image to Docker registry.
   *
   * @param dockerImage the Docker image to push to registry
   */
  public static void dockerLoginAndPushImageToRegistry(String dockerImage) {
    // push image, if necessary
    if (!REPO_NAME.isEmpty() && dockerImage.contains(REPO_NAME)) {
      // docker login, if necessary
      if (!REPO_USERNAME.equals(REPO_DUMMY_VALUE)) {
        logger.info("docker login");
        assertTrue(dockerLogin(REPO_REGISTRY, REPO_USERNAME, REPO_PASSWORD), "docker login failed");
      }

      logger.info("docker push image {0} to {1}", dockerImage, REPO_NAME);
      assertTrue(dockerPush(dockerImage), String.format("docker push failed for image %s", dockerImage));
    }
  }

  /**
   * Create a secret with username and password in the specified namespace.
   *
   * @param secretName secret name to create
   * @param namespace namespace in which the secret will be created
   * @param username username in the secret
   * @param password passowrd in the secret
   */
  public static void createSecretWithUsernamePassword(String secretName,
                                                      String namespace,
                                                      String username,
                                                      String password) {
    Map<String, String> secretMap = new HashMap<>();
    secretMap.put("username", username);
    secretMap.put("password", password);

    boolean secretCreated = assertDoesNotThrow(() -> createSecret(new V1Secret()
        .metadata(new V1ObjectMeta()
            .name(secretName)
            .namespace(namespace))
        .stringData(secretMap)), "Create secret failed with ApiException");
    assertTrue(secretCreated, String.format("create secret failed for %s", secretName));
  }

  /** Scale the WebLogic cluster to specified number of servers.
   *  Verify the sample app can be accessed through NGINX if curlCmd is not null.
   *
   * @param clusterName the WebLogic cluster name in the domain to be scaled
   * @param domainUid the domain to which the cluster belongs
   * @param domainNamespace the namespace in which the domain exists
   * @param manageServerPodNamePrefix managed server pod name prefix
   * @param replicasBeforeScale the replicas of the WebLogic cluster before the scale
   * @param replicasAfterScale the replicas of the WebLogic cluster after the scale
   * @param curlCmd the curl command to verify ingress controller can access the sample apps from all managed servers
   *                in the cluster, if curlCmd is null, the method will not verify the accessibility of the sample app
   *                through ingress controller
   * @param expectedServerNames list of managed servers in the cluster before scale, if curlCmd is null,
   *                            set expectedServerNames to null too
   */
  public static void scaleAndVerifyCluster(String clusterName,
                                           String domainUid,
                                           String domainNamespace,
                                           String manageServerPodNamePrefix,
                                           int replicasBeforeScale,
                                           int replicasAfterScale,
                                           String curlCmd,
                                           List<String> expectedServerNames) {

    // get the original managed server pod creation timestamp before scale
    List<DateTime> listOfPodCreationTimestamp = new ArrayList<>();
    for (int i = 1; i <= replicasBeforeScale; i++) {
      String managedServerPodName = manageServerPodNamePrefix + i;
      DateTime originalCreationTimestamp =
          assertDoesNotThrow(() -> getPodCreationTimestamp(domainNamespace, "", managedServerPodName),
              String.format("getPodCreationTimestamp failed with ApiException for pod %s in namespace %s",
                  managedServerPodName, domainNamespace));
      listOfPodCreationTimestamp.add(originalCreationTimestamp);
    }

    // scale the cluster in the domain
    logger.info("Scaling cluster {0} of domain {1} in namespace {2} to {3} servers",
        clusterName, domainUid, domainNamespace, replicasAfterScale);
    assertThat(assertDoesNotThrow(() -> scaleCluster(domainUid, domainNamespace, clusterName, replicasAfterScale)))
        .as("Verify scaling cluster {0} of domain {1} in namespace {2} succeeds",
            clusterName, domainUid, domainNamespace)
        .withFailMessage("Scaling cluster {0} of domain {1} in namespace {2} failed",
            clusterName, domainUid, domainNamespace)
        .isTrue();

    if (replicasBeforeScale <= replicasAfterScale) {

      // scale up
      // check that the original managed server pod state is not changed during scaling the cluster
      for (int i = 1; i <= replicasBeforeScale; i++) {
        String manageServerPodName = manageServerPodNamePrefix + i;

        // check the original managed server pod state is not changed
        logger.info("Checking that the state of manged server pod {0} is not changed in namespace {1}",
            manageServerPodName, domainNamespace);
        podStateNotChanged(manageServerPodName, domainUid, domainNamespace, listOfPodCreationTimestamp.get(i - 1));
      }

      if (curlCmd != null && expectedServerNames != null) {
        // check that NGINX can access the sample apps from the original managed servers in the domain
        logger.info("Checking that NGINX can access the sample app from the original managed servers in the domain "
            + "while the domain is scaling up.");
        logger.info("expected server name list which should be in the sample app response: {0} before scale",
            expectedServerNames);

        assertThat(callWebAppAndCheckForServerNameInResponse(curlCmd, expectedServerNames, 50))
            .as("Verify NGINX can access the sample app from the original managed servers in the domain")
            .withFailMessage("NGINX can not access the sample app from one or more of the managed servers")
            .isTrue();
      }

      // check that new managed server pods were created and wait for them to be ready
      for (int i = replicasBeforeScale + 1; i <= replicasAfterScale; i++) {
        String manageServerPodName = manageServerPodNamePrefix + i;

        // check new managed server pod exists in the namespace
        logger.info("Checking that the new managed server pod {0} exists in namespace {1}",
            manageServerPodName, domainNamespace);
        checkPodExists(manageServerPodName, domainUid, domainNamespace);

        // check new managed server pod is ready
        logger.info("Checking that the new managed server pod {0} is ready in namespace {1}",
            manageServerPodName, domainNamespace);
        checkPodReady(manageServerPodName, domainUid, domainNamespace);

        // check new managed server service exists in the namespace
        logger.info("Checking that the new managed server service {0} exists in namespace {1}",
            manageServerPodName, domainNamespace);
        checkServiceExists(manageServerPodName, domainNamespace);

        if (expectedServerNames != null) {
          // add the new managed server to the list
          expectedServerNames.add(clusterName + "-" + MANAGED_SERVER_NAME_BASE + i);
        }
      }

      if (curlCmd != null && expectedServerNames != null) {
        // check that NGINX can access the sample apps from new and original managed servers
        logger.info("Checking that NGINX can access the sample app from the new and original managed servers "
            + "in the domain after the cluster is scaled up.");
        assertThat(callWebAppAndCheckForServerNameInResponse(curlCmd, expectedServerNames, 50))
            .as("Verify NGINX can access the sample app from all managed servers in the domain")
            .withFailMessage("NGINX can not access the sample app from one or more of the managed servers")
            .isTrue();
      }
    } else {
      // scale down
      // wait and check the pods are deleted
      for (int i = replicasBeforeScale; i > replicasAfterScale; i--) {
        logger.info("Checking that managed server pod {0} was deleted from namespace {1}",
            manageServerPodNamePrefix + i, domainNamespace);
        checkPodDoesNotExist(manageServerPodNamePrefix + i, domainUid, domainNamespace);
        expectedServerNames.remove(clusterName + "-" + MANAGED_SERVER_NAME_BASE + i);
      }

      if (curlCmd != null && expectedServerNames != null) {
        // check that NGINX can access the app from the remaining managed servers in the domain
        logger.info("Checking that NGINX can access the sample app from the remaining managed servers in the domain "
            + "after the cluster is scaled down.");
        assertThat(callWebAppAndCheckForServerNameInResponse(curlCmd, expectedServerNames, 50))
            .as("Verify NGINX can access the sample app from the remaining managed server in the domain")
            .withFailMessage("NGINX can not access the sample app from the remaining managed server")
            .isTrue();
      }
    }
  }

  /**
   * Create a persistent volume and persistent volume claim.
   *
   * @param v1pv V1PersistentVolume object to create the persistent volume
   * @param v1pvc V1PersistentVolumeClaim object to create the persistent volume claim
   * @param labelSelector String containing the labels the PV is decorated with
   * @param namespace the namespace in which the persistence volume claim to be created
   */
  public static void createPVPVCAndVerify(V1PersistentVolume v1pv,
                                          V1PersistentVolumeClaim v1pvc,
                                          String labelSelector,
                                          String namespace) {

    assertNotNull(v1pv, "v1pv is null");
    assertNotNull(v1pvc, "v1pvc is null");

    String pvName = v1pv.getMetadata().getName();
    String pvcName = v1pvc.getMetadata().getName();

    logger.info("Creating persistent volume {0}", pvName);
    assertTrue(assertDoesNotThrow(() -> createPersistentVolume(v1pv),
        "Persistent volume creation failed with ApiException "),
        "PersistentVolume creation failed");

    logger.info("Creating persistent volume claim {0}", pvcName);
    assertTrue(assertDoesNotThrow(() -> createPersistentVolumeClaim(v1pvc),
        "Persistent volume claim creation failed with ApiException"),
        "PersistentVolumeClaim creation failed");

    // check the persistent volume and persistent volume claim exist
    withStandardRetryPolicy
        .conditionEvaluationListener(
            condition -> logger.info("Waiting for persistent volume {0} exists "
                    + "(elapsed time {1}ms, remaining time {2}ms)",
                pvName,
                condition.getElapsedTimeInMS(),
                condition.getRemainingTimeInMS()))
        .until(assertDoesNotThrow(() -> pvExists(pvName, labelSelector),
            String.format("pvExists failed with ApiException when checking pv %s", pvName)));

    withStandardRetryPolicy
        .conditionEvaluationListener(
            condition -> logger.info("Waiting for persistent volume claim {0} exists in namespace {1} "
                    + "(elapsed time {2}ms, remaining time {3}ms)",
                pvcName,
                namespace,
                condition.getElapsedTimeInMS(),
                condition.getRemainingTimeInMS()))
        .until(assertDoesNotThrow(() -> pvcExists(pvcName, namespace),
            String.format("pvcExists failed with ApiException when checking pvc %s in namespace %s",
                pvcName, namespace)));
  }

  /**
   * Create ConfigMap from the specified files.
   * @param configMapName name of the ConfigMap to create
   * @param files files to be added in ConfigMap
   * @param namespace the namespace in which the ConfigMap to be created
   */
  public static void createConfigMapFromFiles(String configMapName,
                                              List<Path> files,
                                              String namespace) {

    // create a ConfigMap of the domain
    Map<String, String> data = new HashMap<>();
    for (Path file : files) {
      data.put(file.getFileName().toString(),
          assertDoesNotThrow(() -> readString(file), "readString failed with IOException"));
    }

    V1ConfigMap configMap = new V1ConfigMap()
        .data(data)
        .metadata(new V1ObjectMeta()
            .name(configMapName)
            .namespace(namespace));

    assertTrue(assertDoesNotThrow(() -> createConfigMap(configMap),
        String.format("createConfigMap failed with ApiException for ConfigMap %s with files %s in namespace %s",
            configMapName, files, namespace)),
        String.format("createConfigMap failed while creating ConfigMap %s in namespace %s", configMapName, namespace));
  }

  /**
   * Create a job in the specified namespace and wait until it completes.
   *
   * @param jobBody V1Job object to create in the specified namespace
   * @param namespace the namespace in which the job will be created
   */
  public static void createJobAndWaitUntilComplete(V1Job jobBody, String namespace) {

    String jobName = assertDoesNotThrow(() -> createNamespacedJob(jobBody), "createNamespacedJob failed");

    logger.info("Checking if the job {0} completed in namespace {1}", jobName, namespace);
    withStandardRetryPolicy
        .conditionEvaluationListener(
            condition -> logger.info("Waiting for job {0} to be completed in namespace {1} "
                    + "(elapsed time {2} ms, remaining time {3} ms)",
                jobName,
                namespace,
                condition.getElapsedTimeInMS(),
                condition.getRemainingTimeInMS()))
        .until(jobCompleted(jobName, null, namespace));
  }

  /**
   * Get the PodCreationTimestamp of a pod in a namespace.
   *
   * @param namespace Kubernetes namespace that the domain is hosted
   * @param podName name of the pod
   * @return PodCreationTimestamp of the pod
   */
  public static DateTime getPodCreationTime(String namespace, String podName) {
    DateTime podCreationTime =
        assertDoesNotThrow(() -> getPodCreationTimestamp(namespace, "", podName),
            String.format("Couldn't get PodCreationTimestamp for pod %s", podName));
    assertNotNull(podCreationTime, "Got null PodCreationTimestamp");
    logger.info("PodCreationTimestamp for pod ${0} in namespace ${1} is {2}",
        podName,
        namespace,
        podCreationTime);
    return podCreationTime;
  }

}<|MERGE_RESOLUTION|>--- conflicted
+++ resolved
@@ -410,12 +410,7 @@
       String domainUid,
       String domNamespace,
       String podName,
-<<<<<<< HEAD
-      String lastCreationTime) {
-=======
-      DateTime lastCreationTime
-  ) {
->>>>>>> c2b99d2c
+      DateTime lastCreationTime) {
     withStandardRetryPolicy
         .conditionEvaluationListener(
             condition -> logger.info("Waiting for pod {0} to be restarted in namespace {1} "
