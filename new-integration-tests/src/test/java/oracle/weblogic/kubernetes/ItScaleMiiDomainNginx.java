// Copyright (c) 2020, Oracle Corporation and/or its affiliates.
// Licensed under the Universal Permissive License v 1.0 as shown at https://oss.oracle.com/licenses/upl.

package oracle.weblogic.kubernetes;

import java.util.ArrayList;
import java.util.HashMap;
import java.util.List;
import java.util.Map;

import io.kubernetes.client.openapi.models.V1EnvVar;
import io.kubernetes.client.openapi.models.V1LocalObjectReference;
import io.kubernetes.client.openapi.models.V1ObjectMeta;
import io.kubernetes.client.openapi.models.V1SecretReference;
import oracle.weblogic.domain.AdminServer;
import oracle.weblogic.domain.Cluster;
import oracle.weblogic.domain.Configuration;
import oracle.weblogic.domain.Domain;
import oracle.weblogic.domain.DomainSpec;
import oracle.weblogic.domain.Model;
import oracle.weblogic.domain.ServerPod;
import oracle.weblogic.kubernetes.actions.impl.primitive.HelmParams;
import oracle.weblogic.kubernetes.annotations.IntegrationTest;
import oracle.weblogic.kubernetes.annotations.Namespaces;
import oracle.weblogic.kubernetes.extensions.LoggedTest;
import org.junit.jupiter.api.AfterAll;
import org.junit.jupiter.api.BeforeAll;
import org.junit.jupiter.api.DisplayName;
import org.junit.jupiter.api.MethodOrderer;
import org.junit.jupiter.api.Test;
import org.junit.jupiter.api.TestMethodOrder;

import static oracle.weblogic.kubernetes.TestConstants.ADMIN_SERVER_NAME_BASE;
import static oracle.weblogic.kubernetes.TestConstants.DOMAIN_API_VERSION;
import static oracle.weblogic.kubernetes.TestConstants.K8S_NODEPORT_HOST;
import static oracle.weblogic.kubernetes.TestConstants.MANAGED_SERVER_NAME_BASE;
import static oracle.weblogic.kubernetes.TestConstants.MII_BASIC_APP_NAME;
import static oracle.weblogic.kubernetes.TestConstants.REPO_SECRET_NAME;
import static oracle.weblogic.kubernetes.TestConstants.WLS_DOMAIN_TYPE;
import static oracle.weblogic.kubernetes.actions.TestActions.uninstallNginx;
import static oracle.weblogic.kubernetes.utils.CommonTestUtils.checkPodExists;
import static oracle.weblogic.kubernetes.utils.CommonTestUtils.checkPodReady;
import static oracle.weblogic.kubernetes.utils.CommonTestUtils.checkServiceExists;
import static oracle.weblogic.kubernetes.utils.CommonTestUtils.createDockerRegistrySecret;
import static oracle.weblogic.kubernetes.utils.CommonTestUtils.createDomainAndVerify;
import static oracle.weblogic.kubernetes.utils.CommonTestUtils.createIngressForDomainAndVerify;
import static oracle.weblogic.kubernetes.utils.CommonTestUtils.createMiiImageAndVerify;
import static oracle.weblogic.kubernetes.utils.CommonTestUtils.createSecretWithUsernamePassword;
import static oracle.weblogic.kubernetes.utils.CommonTestUtils.dockerLoginAndPushImageToRegistry;
import static oracle.weblogic.kubernetes.utils.CommonTestUtils.installAndVerifyNginx;
import static oracle.weblogic.kubernetes.utils.CommonTestUtils.installAndVerifyOperator;
import static oracle.weblogic.kubernetes.utils.CommonTestUtils.scaleAndVerifyCluster;
import static oracle.weblogic.kubernetes.utils.TestUtils.callWebAppAndCheckForServerNameInResponse;
import static oracle.weblogic.kubernetes.utils.TestUtils.getNextFreePort;
import static org.assertj.core.api.Assertions.assertThat;
import static org.junit.jupiter.api.Assertions.assertNotNull;

/**
 * Verify the model in image domain with multiple clusters can be scaled up and down.
 * Also verify the sample application can be accessed via NGINX ingress controller.
 */
@TestMethodOrder(MethodOrderer.OrderAnnotation.class)
@DisplayName("Verify scaling multiple clusters domain and the sample application can be accessed via NGINX")
@IntegrationTest
class ItScaleMiiDomainNginx implements LoggedTest {

  // mii constants
  private static final String WDT_MODEL_FILE = "model-multiclusterdomain-sampleapp-wls.yaml";
  private static final String MII_IMAGE_NAME = "mii-image";

  // domain constants
  private static final String domainUid = "domain1";
  private static final int NUMBER_OF_CLUSTERS = 2;
  private static final String CLUSTER_NAME_PREFIX = "cluster-";
  private static final int MANAGED_SERVER_PORT = 8001;
  private static final int replicaCount = 2;

  private static String domainNamespace = null;
  private static HelmParams nginxHelmParams = null;
  private static int nodeportshttp = 0;
  private static List<String> ingressHostList = null;

  private String curlCmd = null;

  /**
   * Install operator and NGINX. Create model in image domain with multiple clusters.
   * Create ingress for the domain.
   *
   * @param namespaces list of namespaces created by the IntegrationTestWatcher by the
   *                   JUnit engine parameter resolution mechanism
   */
  @BeforeAll
  public static void initAll(@Namespaces(3) List<String> namespaces) {

    // get a unique operator namespace
    logger.info("Get a unique namespace for operator");
    assertNotNull(namespaces.get(0), "Namespace list is null");
    String opNamespace = namespaces.get(0);

    // get a unique domain namespace
    logger.info("Get a unique namespace for WebLogic domain");
    assertNotNull(namespaces.get(1), "Namespace list is null");
    domainNamespace = namespaces.get(1);

    // get a unique NGINX namespace
    logger.info("Get a unique namespace for NGINX");
    assertNotNull(namespaces.get(2), "Namespace list is null");
    String nginxNamespace = namespaces.get(2);

    // install and verify operator
    installAndVerifyOperator(opNamespace, domainNamespace);

    // get a free node port for NGINX
    nodeportshttp = getNextFreePort(30305, 30405);
    int nodeportshttps = getNextFreePort(30443, 30543);

    // install and verify NGINX
    nginxHelmParams = installAndVerifyNginx(nginxNamespace, nodeportshttp, nodeportshttps);

    // create model in image domain with multiple clusters
    createMiiDomainWithMultiClusters();

    // create ingress using host based routing
    Map<String, Integer> clusterNameMsPortMap = new HashMap<>();
    for (int i = 1; i <= NUMBER_OF_CLUSTERS; i++) {
      clusterNameMsPortMap.put(CLUSTER_NAME_PREFIX + i, MANAGED_SERVER_PORT);
    }
    logger.info("Creating ingress for domain {0} in namespace {1}", domainUid, domainNamespace);
    ingressHostList = createIngressForDomainAndVerify(domainUid, domainNamespace, clusterNameMsPortMap);
  }

  @Test
  @DisplayName("Verify the application can be accessed through NGINX for each cluster in the domain")
  public void testAppAccessThroughIngressController() {

    for (int i = 1; i <= NUMBER_OF_CLUSTERS; i++) {
      String clusterName = CLUSTER_NAME_PREFIX + i;

      List<String> managedServerListBeforeScale =
          listManagedServersBeforeScale(clusterName, replicaCount);

      // check that NGINX can access the sample apps from all managed servers in the cluster of the domain
      curlCmd = generateCurlCmd(clusterName);
      assertThat(callWebAppAndCheckForServerNameInResponse(curlCmd, managedServerListBeforeScale, 50))
          .as("Verify NGINX can access the sample app from all managed servers in the domain")
          .withFailMessage("NGINX can not access the sample app from one or more of the managed servers")
          .isTrue();
    }
  }
<<<<<<< HEAD

  @Test
  @DisplayName("Verify scale each cluster of the domain in domain namespace")
  public void testScaleClusters() {

    for (int i = 1; i <= NUMBER_OF_CLUSTERS; i++) {

=======

  @Test
  @DisplayName("Verify scale each cluster of the domain in domain namespace")
  public void testScaleClusters() {

    for (int i = 1; i <= NUMBER_OF_CLUSTERS; i++) {

>>>>>>> 3d78e7d0
      String clusterName = CLUSTER_NAME_PREFIX + i;
      int numberOfServers;
      // scale cluster-1 to 1 server and cluster-2 to 3 servers
      if (i == 1) {
        numberOfServers = 1;
      } else {
        numberOfServers = 3;
      }

      logger.info("Scaling cluster {0} of domain {1} in namespace {2} to {3} servers.",
          clusterName, domainUid, domainNamespace, numberOfServers);
      curlCmd = generateCurlCmd(clusterName);
      List<String> managedServersBeforeScale = listManagedServersBeforeScale(clusterName, replicaCount);
      scaleAndVerifyCluster(clusterName, domainUid, domainNamespace, replicaCount, numberOfServers,
          curlCmd, managedServersBeforeScale);

      // then scale cluster-1 and cluster-2 to 0 server
      managedServersBeforeScale = listManagedServersBeforeScale(clusterName, numberOfServers);
      scaleAndVerifyCluster(clusterName, domainUid, domainNamespace, numberOfServers, 0,
          curlCmd, managedServersBeforeScale);
    }
  }

  /**
   * TODO: remove this after Sankar's PR is merged
   * The cleanup framework does not uninstall NGINX release. Do it here for now.
   */
  @AfterAll
  public void tearDownAll() {
    // uninstall NGINX release
    if (nginxHelmParams != null) {
      assertThat(uninstallNginx(nginxHelmParams))
          .as("Test uninstallNginx returns true")
          .withFailMessage("uninstallNginx() did not return true")
          .isTrue();
    }
  }
<<<<<<< HEAD

  /**
   * Create model in image domain with multiple clusters.
   */
  private static void createMiiDomainWithMultiClusters() {

    // admin/managed server name here should match with model yaml in WDT_MODEL_FILE
    final String adminServerPodName = domainUid + "-" + ADMIN_SERVER_NAME_BASE;

    // create image with model files
    logger.info("Creating image with model file and verify");
    String miiImage = createMiiImageAndVerify(MII_IMAGE_NAME, WDT_MODEL_FILE, MII_BASIC_APP_NAME);

    // docker login and push image to docker registry if necessary
    dockerLoginAndPushImageToRegistry(miiImage);

=======

  /**
   * Create model in image domain with multiple clusters.
   */
  private static void createMiiDomainWithMultiClusters() {

    // admin/managed server name here should match with model yaml in WDT_MODEL_FILE
    final String adminServerPodName = domainUid + "-" + ADMIN_SERVER_NAME_BASE;

    // create image with model files
    logger.info("Creating image with model file and verify");
    String miiImage = createMiiImageAndVerify(MII_IMAGE_NAME, WDT_MODEL_FILE, MII_BASIC_APP_NAME);

    // docker login and push image to docker registry if necessary
    dockerLoginAndPushImageToRegistry(miiImage);

>>>>>>> 3d78e7d0
    // create docker registry secret to pull the image from registry
    logger.info("Creating docker registry secret in namespace {0}", domainNamespace);
    createDockerRegistrySecret(domainNamespace);

    // create secret for admin credentials
    logger.info("Creating secret for admin credentials");
    String adminSecretName = "weblogic-credentials";
    createSecretWithUsernamePassword(adminSecretName, domainNamespace, "weblogic", "welcome1");

    // create encryption secret
    logger.info("Creating encryption secret");
    String encryptionSecretName = "encryptionsecret";
    createSecretWithUsernamePassword(encryptionSecretName, domainNamespace, "weblogicenc", "weblogicenc");

    // construct the cluster list used for domain custom resource
    List<Cluster> clusterList = new ArrayList<>();
    for (int i = NUMBER_OF_CLUSTERS; i >= 1; i--) {
      clusterList.add(new Cluster()
          .clusterName(CLUSTER_NAME_PREFIX + i)
          .replicas(replicaCount)
          .serverStartState("RUNNING"));
    }

    // create the domain CR
    Domain domain = new Domain()
        .apiVersion(DOMAIN_API_VERSION)
        .kind("Domain")
        .metadata(new V1ObjectMeta()
            .name(domainUid)
            .namespace(domainNamespace))
        .spec(new DomainSpec()
            .domainUid(domainUid)
            .domainHomeSourceType("FromModel")
            .image(miiImage)
            .addImagePullSecretsItem(new V1LocalObjectReference()
                .name(REPO_SECRET_NAME))
            .webLogicCredentialsSecret(new V1SecretReference()
                .name(adminSecretName)
                .namespace(domainNamespace))
            .includeServerOutInPodLog(true)
            .serverStartPolicy("IF_NEEDED")
            .serverPod(new ServerPod()
                .addEnvItem(new V1EnvVar()
                    .name("JAVA_OPTIONS")
                    .value("-Dweblogic.StdoutDebugEnabled=false"))
                .addEnvItem(new V1EnvVar()
                    .name("USER_MEM_ARGS")
                    .value("-Djava.security.egd=file:/dev/./urandom ")))
            .adminServer(new AdminServer()
                .serverStartState("RUNNING"))
            .clusters(clusterList)
            .configuration(new Configuration()
                .model(new Model()
                    .domainType(WLS_DOMAIN_TYPE)
                    .runtimeEncryptionSecret(encryptionSecretName))));

    // create model in image domain
    logger.info("Creating model in image domain {0} in namespace {1} using docker image {2}",
        domainUid, domainNamespace, miiImage);
    createDomainAndVerify(domain, domainNamespace);

    // check admin server pod exists in domain namespace
    logger.info("Checking that admin server pod {0} exists in namespace {1}",
        adminServerPodName, domainNamespace);
    checkPodExists(adminServerPodName, domainUid, domainNamespace);

    // check admin server pod is ready
    logger.info("Checking that admin server pod {0} is ready in namespace {1}",
        adminServerPodName, domainNamespace);
    checkPodReady(adminServerPodName, domainUid, domainNamespace);

    // check admin service exists in the domain namespace
    logger.info("Checking that admin service {0} exists in namespace {1}",
        adminServerPodName, domainNamespace);
    checkServiceExists(adminServerPodName, domainNamespace);

    // check the readiness for the managed servers in each cluster
    for (int i = 1; i <= NUMBER_OF_CLUSTERS; i++) {
      for (int j = 1; j <= replicaCount; j++) {
        String managedServerPodName =
            domainUid + "-" + CLUSTER_NAME_PREFIX + i + "-" + MANAGED_SERVER_NAME_BASE + j;

        // check managed server pod exists in the namespace
        logger.info("Checking that managed server pod {0} exists in namespace {1}",
            managedServerPodName, domainNamespace);
        checkPodExists(managedServerPodName, domainUid, domainNamespace);

        // check managed server pod is ready
        logger.info("Checking that managed server pod {0} is ready in namespace {1}",
            managedServerPodName, domainNamespace);
        checkPodReady(managedServerPodName, domainUid, domainNamespace);

        // check managed server service exists in the domain namespace
        logger.info("Checking that managed server service {0} exists in namespace {1}",
            managedServerPodName, domainNamespace);
        checkServiceExists(managedServerPodName, domainNamespace);
      }
    }
  }

  /**
   * Generate the curl command to access the sample app from the ingress controller.
   *
   * @param clusterName WebLogic cluster name which is the backend of the ingress
   * @return curl command string
   */
  private String generateCurlCmd(String clusterName) {
    return String.format("curl --silent --show-error --noproxy '*' -H 'host: %s' http://%s:%s/sample-war/index.jsp",
        domainUid + "." + clusterName + ".test", K8S_NODEPORT_HOST, nodeportshttp);
  }

  /**
   * Generate a server list which contains all managed servers in the cluster before scale.
   *
   * @param clusterName the name of the WebLogic cluster
   * @param replicasBeforeScale the replicas of WebLogic cluster before scale
   * @return list of managed servers in the cluster before scale
   */
  private List<String> listManagedServersBeforeScale(String clusterName, int replicasBeforeScale) {
    List<String> managedServerNames = new ArrayList<>();
    for (int i = 1; i <= replicasBeforeScale; i++) {
      managedServerNames.add(clusterName + "-" + MANAGED_SERVER_NAME_BASE + i);
    }

    return managedServerNames;
  }
}<|MERGE_RESOLUTION|>--- conflicted
+++ resolved
@@ -78,7 +78,6 @@
   private static String domainNamespace = null;
   private static HelmParams nginxHelmParams = null;
   private static int nodeportshttp = 0;
-  private static List<String> ingressHostList = null;
 
   private String curlCmd = null;
 
@@ -126,7 +125,7 @@
       clusterNameMsPortMap.put(CLUSTER_NAME_PREFIX + i, MANAGED_SERVER_PORT);
     }
     logger.info("Creating ingress for domain {0} in namespace {1}", domainUid, domainNamespace);
-    ingressHostList = createIngressForDomainAndVerify(domainUid, domainNamespace, clusterNameMsPortMap);
+    createIngressForDomainAndVerify(domainUid, domainNamespace, clusterNameMsPortMap);
   }
 
   @Test
@@ -147,7 +146,6 @@
           .isTrue();
     }
   }
-<<<<<<< HEAD
 
   @Test
   @DisplayName("Verify scale each cluster of the domain in domain namespace")
@@ -155,15 +153,6 @@
 
     for (int i = 1; i <= NUMBER_OF_CLUSTERS; i++) {
 
-=======
-
-  @Test
-  @DisplayName("Verify scale each cluster of the domain in domain namespace")
-  public void testScaleClusters() {
-
-    for (int i = 1; i <= NUMBER_OF_CLUSTERS; i++) {
-
->>>>>>> 3d78e7d0
       String clusterName = CLUSTER_NAME_PREFIX + i;
       int numberOfServers;
       // scale cluster-1 to 1 server and cluster-2 to 3 servers
@@ -201,7 +190,6 @@
           .isTrue();
     }
   }
-<<<<<<< HEAD
 
   /**
    * Create model in image domain with multiple clusters.
@@ -218,24 +206,6 @@
     // docker login and push image to docker registry if necessary
     dockerLoginAndPushImageToRegistry(miiImage);
 
-=======
-
-  /**
-   * Create model in image domain with multiple clusters.
-   */
-  private static void createMiiDomainWithMultiClusters() {
-
-    // admin/managed server name here should match with model yaml in WDT_MODEL_FILE
-    final String adminServerPodName = domainUid + "-" + ADMIN_SERVER_NAME_BASE;
-
-    // create image with model files
-    logger.info("Creating image with model file and verify");
-    String miiImage = createMiiImageAndVerify(MII_IMAGE_NAME, WDT_MODEL_FILE, MII_BASIC_APP_NAME);
-
-    // docker login and push image to docker registry if necessary
-    dockerLoginAndPushImageToRegistry(miiImage);
-
->>>>>>> 3d78e7d0
     // create docker registry secret to pull the image from registry
     logger.info("Creating docker registry secret in namespace {0}", domainNamespace);
     createDockerRegistrySecret(domainNamespace);
