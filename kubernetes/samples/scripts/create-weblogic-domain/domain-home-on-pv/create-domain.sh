#!/usr/bin/env bash
# Copyright 2018, Oracle Corporation and/or its affiliates.  All rights reserved.
# Licensed under the Universal Permissive License v 1.0 as shown at http://oss.oracle.com/licenses/upl.
#
# Description
#  This sample script creates a WebLogic domain home on an existing PV/PVC, and generates the domain custom resource
#  yaml file, which can be used to restart the Kubernetes artifacts of the corresponding domain.
#
#  The domain creation inputs can be customized by editing create-domain-inputs.yaml
#
#  The following pre-requisites must be handled prior to running this script:
#    * The kubernetes namespace must already be created
#    * The kubernetes secrets 'username' and 'password' of the admin account have been created in the namespace
#    * The host directory that will be used as the persistent volume must already exist
#      and have the appropriate file permissions set.
#    * The kubernetes persisitent volume must already be created
#    * The kubernetes persisitent volume claim must already be created
#

# Initialize
script="${BASH_SOURCE[0]}"
scriptDir="$( cd "$( dirname "${script}" )" && pwd )"
source ${scriptDir}/../../common/utility.sh
source ${scriptDir}/../../common/validate.sh

function usage {
  echo usage: ${script} -o dir -i file [-e] [-v] [-h]
  echo "  -o Ouput directory for the generated yaml files, must be specified."
  echo "  -i Parameter input file, must be specified."
  echo "  -e Also create the resources in the generated yaml files, optional."
  echo "  -v Validate the existence of persistentVolumeClaim, optional."
  echo "  -h Help"
  exit $1
}

#
# Parse the command line options
#
doValidation=false
executeIt=false
while getopts "evhi:o:" opt; do
  case $opt in
    i) valuesInputFile="${OPTARG}"
    ;;
    o) outputDir="${OPTARG}"
    ;;
    v) doValidation=true
    ;;
    e) executeIt=true
    ;;
    h) usage 0
    ;;
    *) usage 1
    ;;
  esac
done

if [ -z ${valuesInputFile} ]; then
  echo "${script}: -i must be specified."
  missingRequiredOption="true"
fi

if [ -z ${outputDir} ]; then
  echo "${script}: -o must be specified."
  missingRequiredOption="true"
fi

if [ "${missingRequiredOption}" == "true" ]; then
  usage 1
fi

#
# Function to initialize and validate the output directory
# for the generated yaml files for this domain.
#
function initAndValidateOutputDir {
  domainOutputDir="${outputDir}/weblogic-domains/${domainUID}"
  # Create a directory for this domain's output files
  mkdir -p ${domainOutputDir}

  validateOutputDir \
    ${domainOutputDir} \
    ${valuesInputFile} \
    create-domain-inputs.yaml \
    create-domain-job.yaml \
    delete-domain-job.yaml \
    domain-custom-resource.yaml
}

#
# Function to validate the domain secret
#
function validateDomainSecret {
  # Verify the secret exists
  validateSecretExists ${weblogicCredentialsSecretName} ${namespace}
  failIfValidationErrors

  # Verify the secret contains a username
  SECRET=`kubectl get secret ${weblogicCredentialsSecretName} -n ${namespace} -o jsonpath='{.data}'| grep username: | wc | awk ' { print $1; }'`
  if [ "${SECRET}" != "1" ]; then
    validationError "The domain secret ${weblogicCredentialsSecretName} in namespace ${namespace} does contain a username"
  fi

  # Verify the secret contains a password
  SECRET=`kubectl get secret ${weblogicCredentialsSecretName} -n ${namespace} -o jsonpath='{.data}'| grep password: | wc | awk ' { print $1; }'`
  if [ "${SECRET}" != "1" ]; then
    validationError "The domain secret ${weblogicCredentialsSecretName} in namespace ${namespace} does contain a password"
  fi
  failIfValidationErrors
}

#
# Function to validate the weblogic image pull policy
#
function validateWeblogicImagePullPolicy {
  if [ ! -z ${imagePullPolicy} ]; then
    case ${imagePullPolicy} in
      "IfNotPresent")
      ;;
      "Always")
      ;;
      "Never")
      ;;
      *)
        validationError "Invalid value for imagePullPolicy: ${imagePullPolicy}. Valid values are IfNotPresent, Always, and Never."
      ;;
    esac
  else
    # Set the default
    imagePullPolicy="IfNotPresent"
  fi
  failIfValidationErrors
}

#
# Function to validate the weblogic image pull secret name
#
function validateWeblogicImagePullSecretName {
  if [ ! -z ${imagePullSecretName} ]; then
    validateLowerCase imagePullSecretName ${imagePullSecretName}
    imagePullSecretPrefix=""
    if [ "${generateOnly}" = false ]; then
      validateWeblogicImagePullSecret
    fi
  else
    # Set name blank when not specified, and comment out the yaml
    imagePullSecretName=""
    imagePullSecretPrefix="#"
  fi
}

#
# Function to validate a kubernetes secret exists
# $1 - the name of the secret
# $2 - namespace
function validateSecretExists {
  echo "Checking to see if the secret ${1} exists in namespace ${2}"
  local SECRET=`kubectl get secret ${1} -n ${2} | grep ${1} | wc | awk ' { print $1; }'`
  if [ "${SECRET}" != "1" ]; then
    validationError "The secret ${1} was not found in namespace ${2}"
  fi
}

#
# Function to validate the weblogic image pull secret exists
#
function validateWeblogicImagePullSecret {
  # The kubernetes secret for pulling images from the docker store is optional.
  # If it was specified, make sure it exists.
  validateSecretExists ${imagePullSecretName} ${namespace}
  failIfValidationErrors
}

#
#
# Function to validate the domain's persistent volume claim has been created
#
function validateDomainPVC {
  # Check if the persistent volume claim is already available
  checkPvcExists ${persistentVolumeClaimName} ${namespace}
  if [ "${PVC_EXISTS}" = "false" ]; then
    validationError "The domain persistent volume claim ${persistentVolumeClaimName} does not exist in namespace ${namespace}"
  fi
  failIfValidationErrors
}

#
# Function to setup the environment to run the create domain job
#
function initialize {

  # Validate the required files exist
  validateErrors=false

  validateKubectlAvailable

  if [ -z "${valuesInputFile}" ]; then
    validationError "You must use the -i option to specify the name of the inputs parameter file (a modified copy of kubernetes/samples/scripts/create-weblogic-domain/domain-home-on-pv/create-domain-inputs.yaml)."
  else
    if [ ! -f ${valuesInputFile} ]; then
      validationError "Unable to locate the input parameters file ${valuesInputFile}"
    fi
  fi

  if [ -z "${outputDir}" ]; then
    validationError "You must use the -o option to specify the name of an existing directory to store the generated yaml files in."
  fi

  createJobInput="${scriptDir}/create-domain-job-template.yaml"
  if [ ! -f ${createJobInput} ]; then
    validationError "The template file ${createJobInput} for creating a WebLogic domain was not found"
  fi

  deleteJobInput="${scriptDir}/delete-domain-job-template.yaml"
  if [ ! -f ${deleteJobInput} ]; then
    validationError "The template file ${deleteJobInput} for deleting a WebLogic domain_home folder was not found"
  fi

  dcrInput="${scriptDir}/domain-custom-resource-template.yaml"
  if [ ! -f ${dcrInput} ]; then
    validationError "The template file ${dcrInput} for creating the domain custom resource was not found"
  fi

  failIfValidationErrors

  # Parse the commonn inputs file
  parseCommonInputs
  validateInputParamsSpecified \
    adminServerName \
    domainUID \
    clusterName \
    managedServerNameBase \
    weblogicCredentialsSecretName \
    namespace \
    t3PublicAddress \
    includeServerOutInPodLog \
    version 

  validateIntegerInputParamsSpecified \
    adminPort \
    configuredManagedServerCount \
    initialManagedServerReplicas \
    managedServerPort \
    t3ChannelPort \
    adminNodePort 

  validateBooleanInputParamsSpecified \
    productionModeEnabled \
    exposeAdminT3Channel \
    exposeAdminNodePort \
    includeServerOutInPodLog

  export requiredInputsVersion="create-weblogic-sample-domain-inputs-v1"
  validateVersion 

  validateDomainUid
  validateNamespace
  validateAdminServerName
  validateManagedServerNameBase
  validateClusterName
  validateWeblogicCredentialsSecretName
  validateWeblogicImagePullPolicy
  validateWeblogicImagePullSecretName
  initAndValidateOutputDir
  validateStartupControl
  validateClusterType
  failIfValidationErrors
}


#
# Function to generate the yaml files for creating a domain
#
function createYamlFiles {

  # Make sure the output directory has a copy of the inputs file.
  # The user can either pre-create the output directory, put the inputs
  # file there, and create the domain from it, or the user can put the
  # inputs file some place else and let this script create the output directory
  # (if needed) and copy the inputs file there.
  copyInputsFileToOutputDirectory ${valuesInputFile} "${domainOutputDir}/create-domain-inputs.yaml"

  createJobOutput="${domainOutputDir}/create-domain-job.yaml"
  deleteJobOutput="${domainOutputDir}/delete-domain-job.yaml"
  dcrOutput="${domainOutputDir}/domain-custom-resource.yaml"

  enabledPrefix=""     # uncomment the feature
  disabledPrefix="# "  # comment out the feature

  # For backward compatability, default to "store/oracle/weblogic:12.2.1.3" if not defined in
  # create-domain-inputs.yaml
  if [ -z "${image}" ]; then
    image="store/oracle/weblogic:12.2.1.3"
  fi
  
  # Use the default value if not defined.
  if [ -z "${domainName}" ]; then
    domainName=${domainUID}
  fi

  # Use the default value if not defined.
  if [ -z "${domainPVMountPath}" ]; then
    domainPVMountPath="/shared"
  fi

  # Use the default value if not defined.
  if [ -z "${createDomainScriptsMountPath}" ]; then
    createDomainScriptsMountPath="/u01/weblogic"
  fi

  # Use the default value if not defined.
  if [ -z "${createDomainScriptName}" ]; then
    createDomainScriptName="create-domain-job.sh"
  fi

  # Use the default value if not defined.
  if [ -z "${persistentVolumeClaimName}" ]; then
    persistentVolumeClaimName=weblogic-sample-domain-pvc
  fi

  # Must escape the ':' value in image for sed to properly parse and replace
  image=$(echo ${image} | sed -e "s/\:/\\\:/g")

  # Generate the yaml to create the kubernetes job that will create the weblogic domain
  echo Generating ${createJobOutput}

  cp ${createJobInput} ${createJobOutput}
  sed -i -e "s:%NAMESPACE%:$namespace:g" ${createJobOutput}
  sed -i -e "s:%WEBLOGIC_CREDENTIALS_SECRET_NAME%:${weblogicCredentialsSecretName}:g" ${createJobOutput}
  sed -i -e "s:%WEBLOGIC_IMAGE%:${image}:g" ${createJobOutput}
  sed -i -e "s:%WEBLOGIC_IMAGE_PULL_POLICY%:${imagePullPolicy}:g" ${createJobOutput}
  sed -i -e "s:%WEBLOGIC_IMAGE_PULL_SECRET_NAME%:${imagePullSecretName}:g" ${createJobOutput}
  sed -i -e "s:%WEBLOGIC_IMAGE_PULL_SECRET_PREFIX%:${imagePullSecretPrefix}:g" ${createJobOutput}
  sed -i -e "s:%DOMAIN_UID%:${domainUID}:g" ${createJobOutput}
  sed -i -e "s:%DOMAIN_NAME%:${domainName}:g" ${createJobOutput}
  sed -i -e "s:%PRODUCTION_MODE_ENABLED%:${productionModeEnabled}:g" ${createJobOutput}
  sed -i -e "s:%ADMIN_SERVER_NAME%:${adminServerName}:g" ${createJobOutput}
  sed -i -e "s:%ADMIN_SERVER_NAME_SVC%:${adminServerNameSVC}:g" ${createJobOutput}
  sed -i -e "s:%ADMIN_PORT%:${adminPort}:g" ${createJobOutput}
  sed -i -e "s:%CONFIGURED_MANAGED_SERVER_COUNT%:${configuredManagedServerCount}:g" ${createJobOutput}
  sed -i -e "s:%MANAGED_SERVER_NAME_BASE%:${managedServerNameBase}:g" ${createJobOutput}
  sed -i -e "s:%MANAGED_SERVER_NAME_BASE_SVC%:${managedServerNameBaseSVC}:g" ${createJobOutput}
  sed -i -e "s:%MANAGED_SERVER_PORT%:${managedServerPort}:g" ${createJobOutput}
  sed -i -e "s:%T3_CHANNEL_PORT%:${t3ChannelPort}:g" ${createJobOutput}
  sed -i -e "s:%T3_PUBLIC_ADDRESS%:${t3PublicAddress}:g" ${createJobOutput}
  sed -i -e "s:%CLUSTER_NAME%:${clusterName}:g" ${createJobOutput}
  sed -i -e "s:%CLUSTER_TYPE%:${clusterType}:g" ${createJobOutput}
  sed -i -e "s:%DOMAIN_PVC_NAME%:${persistentVolumeClaimName}:g" ${createJobOutput}
  sed -i -e "s:%DOMAIN_ROOT_DIR%:${domainPVMountPath}:g" ${createJobOutput}
  sed -i -e "s:%CREATE_DOMAIN_SCRIPT_DIR%:${createDomainScriptsMountPath}:g" ${createJobOutput}
  sed -i -e "s:%CREATE_DOMAIN_SCRIPT%:${createDomainScriptName}:g" ${createJobOutput}

  # Generate the yaml to create the kubernetes job that will delete the weblogic domain_home folder
  echo Generating ${deleteJobOutput}

  cp ${deleteJobInput} ${deleteJobOutput}
  sed -i -e "s:%NAMESPACE%:$namespace:g" ${deleteJobOutput}
  sed -i -e "s:%WEBLOGIC_IMAGE%:${image}:g" ${deleteJobOutput}
  sed -i -e "s:%WEBLOGIC_IMAGE_PULL_POLICY%:${imagePullPolicy}:g" ${deleteJobOutput}
  sed -i -e "s:%WEBLOGIC_CREDENTIALS_SECRET_NAME%:${weblogicCredentialsSecretName}:g" ${deleteJobOutput}
  sed -i -e "s:%WEBLOGIC_IMAGE_PULL_SECRET_NAME%:${imagePullSecretName}:g" ${deleteJobOutput}
  sed -i -e "s:%WEBLOGIC_IMAGE_PULL_SECRET_PREFIX%:${imagePullSecretPrefix}:g" ${deleteJobOutput}
  sed -i -e "s:%DOMAIN_UID%:${domainUID}:g" ${deleteJobOutput}
  sed -i -e "s:%DOMAIN_NAME%:${domainName}:g" ${deleteJobOutput}
  sed -i -e "s:%DOMAIN_PVC_NAME%:${persistentVolumeClaimName}:g" ${deleteJobOutput}
  sed -i -e "s:%DOMAIN_ROOT_DIR%:${domainPVMountPath}:g" ${deleteJobOutput}

  # Generate the yaml to create the domain custom resource
  echo Generating ${dcrOutput}

  if [ "${exposeAdminT3Channel}" = true ]; then
    exposeAdminT3ChannelPrefix="${enabledPrefix}"
  else
    exposeAdminT3ChannelPrefix="${disabledPrefix}"
  fi

  if [ "${exposeAdminNodePort}" = true ]; then
    exposeAdminNodePortPrefix="${enabledPrefix}"
  else
    exposeAdminNodePortPrefix="${disabledPrefix}"
  fi

  cp ${dcrInput} ${dcrOutput}
  sed -i -e "s:%NAMESPACE%:$namespace:g" ${dcrOutput}
  sed -i -e "s:%WEBLOGIC_CREDENTIALS_SECRET_NAME%:${weblogicCredentialsSecretName}:g" ${dcrOutput}
  sed -i -e "s:%DOMAIN_UID%:${domainUID}:g" ${dcrOutput}
  sed -i -e "s:%DOMAIN_NAME%:${domainName}:g" ${dcrOutput}
  sed -i -e "s:%ADMIN_SERVER_NAME%:${adminServerName}:g" ${dcrOutput}
  sed -i -e "s:%WEBLOGIC_IMAGE%:${image}:g" ${dcrOutput}
  sed -i -e "s:%WEBLOGIC_IMAGE_PULL_POLICY%:${imagePullPolicy}:g" ${dcrOutput}
  sed -i -e "s:%WEBLOGIC_IMAGE_PULL_SECRET_NAME%:${imagePullSecretName}:g" ${dcrOutput}
  sed -i -e "s:%ADMIN_PORT%:${adminPort}:g" ${dcrOutput}
  sed -i -e "s:%INITIAL_MANAGED_SERVER_REPLICAS%:${initialManagedServerReplicas}:g" ${dcrOutput}
  sed -i -e "s:%EXPOSE_T3_CHANNEL_PREFIX%:${exposeAdminT3ChannelPrefix}:g" ${dcrOutput}
  sed -i -e "s:%CLUSTER_NAME%:${clusterName}:g" ${dcrOutput}
  sed -i -e "s:%EXPOSE_ADMIN_PORT_PREFIX%:${exposeAdminNodePortPrefix}:g" ${dcrOutput}
  sed -i -e "s:%ADMIN_NODE_PORT%:${adminNodePort}:g" ${dcrOutput}
  sed -i -e "s:%JAVA_OPTIONS%:${javaOptions}:g" ${dcrOutput}
  sed -i -e "s:%STARTUP_CONTROL%:${startupControl}:g" ${dcrOutput}
<<<<<<< HEAD
  sed -i -e "s:%LOG_HOME%:${logHome}:g" ${dcrOutput}
  sed -i -e "s:%INCLUDE_SERVER_OUT_IN_POD_LOG%:${includeServerOutInPodLog}:g" ${dcrOutput}
=======
  sed -i -e "s:%DOMAIN_PVC_NAME%:${persistentVolumeClaimName}:g" ${dcrOutput}
>>>>>>> 1c87be33
 
  # Remove any "...yaml-e" files left over from running sed
  rm -f ${domainOutputDir}/*.yaml-e
}

# create domain configmap using what is in the createDomainFilesDir
function create_domain_configmap {
  # Use the default files if createDomainFilesDir is not specified
  if [ -z "${createDomainFilesDir}" ]; then
    createDomainFilesDir=${scriptDir}/wlst
  elif [[ ! ${createDomainFilesDir} == /* ]]; then
    createDomainFilesDir=${scriptDir}/${createDomainFilesDir}
  fi

  # customize the files with domain information
  externalFilesTmpDir=$domainOutputDir/tmp
  mkdir -p $externalFilesTmpDir
  cp ${createDomainFilesDir}/* ${externalFilesTmpDir}/
  if [ -d "${scriptDir}/common" ]; then
    cp ${scriptDir}/common/* ${externalFilesTmpDir}/
  fi
  cp ${domainOutputDir}/create-domain-inputs.yaml ${externalFilesTmpDir}/
  sed -i -e "s/^domainName:.*/domainName: $domainName/" ${externalFilesTmpDir}/create-domain-inputs.yaml

  if [ -f ${externalFilesTmpDir}/prepare.sh ]; then
   sh ${externalFilesTmpDir}/prepare.sh -t ${clusterType} -i ${externalFilesTmpDir}
  fi
 
  # create the configmap and label it properly
  local cmName=${domainUID}-create-weblogic-sample-domain-job-cm
  kubectl create configmap ${cmName} -n $namespace --from-file $externalFilesTmpDir

  echo Checking the configmap $cmName was created
  local num=`kubectl get cm -n $namespace | grep ${cmName} | wc | awk ' { print $1; } '`
  if [ "$num" != "1" ]; then
    fail "The configmap ${cmName} was not created"
  fi

  kubectl label configmap ${cmName} -n $namespace weblogic.resourceVersion=domain-v1 weblogic.domainUID=$domainUID weblogic.domainName=$domainName

  rm -rf $externalFilesTmpDir
}

#
# Function to run the job that creates the domain
#
function createDomainHome {

  # create the config map for the job
  create_domain_configmap

  # There is no way to re-run a kubernetes job, so first delete any prior job
  JOB_NAME="${domainUID}-create-weblogic-sample-domain-job"
  deleteK8sObj job $JOB_NAME ${createJobOutput}

  echo Creating the domain by creating the job ${createJobOutput}
  kubectl create -f ${createJobOutput}

  echo "Waiting for the job to complete..."
  JOB_STATUS="0"
  max=20
  count=0
  while [ "$JOB_STATUS" != "Completed" -a $count -lt $max ] ; do
    sleep 30
    count=`expr $count + 1`
    JOB_STATUS=`kubectl get pods --show-all -n ${namespace} | grep ${JOB_NAME} | awk ' { print $3; } '`
    JOB_INFO=`kubectl get pods --show-all -n ${namespace} | grep ${JOB_NAME} | awk ' { print "pod", $1, "status is", $3; } '`
    echo "status on iteration $count of $max"
    echo "$JOB_INFO"

    # Terminate the retry loop when a fatal error has already occurred.  Search for "ERROR:" in the job log file
    if [ "$JOB_STATUS" != "Completed" ]; then
      JOB_ERRORS=`kubectl logs jobs/$JOB_NAME -n ${namespace} | grep "ERROR:" `
      ERR_COUNT=`echo $JOB_ERRORS | grep "ERROR:" | wc | awk ' {print $1; }'`
      if [ "$ERR_COUNT" != "0" ]; then
        echo A failure was detected in the log file for job $JOB_NAME
        echo $JOB_ERRORS
        echo Check the log output for additional information
        fail "Exiting due to failure - the job has failed"
      fi
    fi
  done

  # Confirm the job pod is status completed
  JOB_POD=`kubectl get pods --show-all -n ${namespace} | grep ${JOB_NAME} | awk ' { print $1; } '`
  if [ "$JOB_STATUS" != "Completed" ]; then
    echo The create domain job is not showing status completed after waiting 300 seconds
    echo Check the log output for errors
    kubectl logs jobs/$JOB_NAME -n ${namespace}
    fail "Exiting due to failure - the job status is not Completed!"
  fi

  # Check for successful completion in log file
  JOB_STS=`kubectl logs $JOB_POD -n ${namespace} | grep "Successfully Completed" | awk ' { print $1; } '`
  if [ "${JOB_STS}" != "Successfully" ]; then
    echo The log file for the create domain job does not contain a successful completion status
    echo Check the log output for errors
    kubectl logs $JOB_POD -n ${namespace}
    fail "Exiting due to failure - the job log file does not contain a successful completion status!"
  fi

}


#
# Function to output to the console a summary of the work completed
#
function printSummary {

  # Get the IP address of the kubernetes cluster (into K8S_IP)
  getKubernetesClusterIP

  echo ""
  echo "Domain ${domainName} was created and will be started by the WebLogic Kubernetes Operator"
  echo ""
  if [ "${exposeAdminNodePort}" = true ]; then
    echo "Administration console access is available at http:${K8S_IP}:${adminNodePort}/console"
  fi
  if [ "${exposeAdminT3Channel}" = true ]; then
    echo "T3 access is available at t3:${K8S_IP}:${t3ChannelPort}"
  fi
  echo "The following files were generated:"
  echo "  ${domainOutputDir}/create-domain-inputs.yaml"
  echo "  ${domainPVCOutput}"
  echo "  ${createJobOutput}"
  echo "  ${dcrOutput}"
}

#
# Function to create the domain's persistent volume
#
function createDomainResource {
  kubectl apply -f ${dcrOutput}
  DCR_AVAIL=`kubectl get domain -n ${namespace} | grep ${domainUID} | wc | awk ' { print $1; } '`
  if [ "${DCR_AVAIL}" != "1" ]; then
    fail "The domain custom resource ${domainUID} was not found"
  fi
}

#
# Perform the following sequence of steps to create a domain
#

# Setup the environment for running this script and perform initial validation checks
initialize

# Generate the yaml files for creating the domain
createYamlFiles

# Check that the domain secret exists and contains the required elements
validateDomainSecret

# Validate the domain's persistent volume claim
if [ "$doValidation" == true ]; then
  validateDomainPVC
fi

# Create the WebLogic domain
createDomainHome

if [ "${executeIt}" = true ]; then
  createDomainResource
fi

# Print a summary
printSummary

echo 
echo Completed

<|MERGE_RESOLUTION|>--- conflicted
+++ resolved
@@ -397,12 +397,9 @@
   sed -i -e "s:%ADMIN_NODE_PORT%:${adminNodePort}:g" ${dcrOutput}
   sed -i -e "s:%JAVA_OPTIONS%:${javaOptions}:g" ${dcrOutput}
   sed -i -e "s:%STARTUP_CONTROL%:${startupControl}:g" ${dcrOutput}
-<<<<<<< HEAD
   sed -i -e "s:%LOG_HOME%:${logHome}:g" ${dcrOutput}
   sed -i -e "s:%INCLUDE_SERVER_OUT_IN_POD_LOG%:${includeServerOutInPodLog}:g" ${dcrOutput}
-=======
   sed -i -e "s:%DOMAIN_PVC_NAME%:${persistentVolumeClaimName}:g" ${dcrOutput}
->>>>>>> 1c87be33
  
   # Remove any "...yaml-e" files left over from running sed
   rm -f ${domainOutputDir}/*.yaml-e
