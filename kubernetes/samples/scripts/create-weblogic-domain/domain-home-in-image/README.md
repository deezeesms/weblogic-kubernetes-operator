# WebLogic sample domain home in Docker image

The sample scripts demonstrate the creation of a WebLogic domain home in a Docker image. The scripts also generate the domain YAML file, which can then be used to start the Kubernetes artifacts of the corresponding domain. Optionally, the scripts start up the domain, and WebLogic Server pods and services.

## Prerequisites

The following prerequisites must be handled prior to running the create domain script:
* The WDT sample requires that JAVA_HOME is set to a java JDK version 1.8 or greater
* Make sure the WebLogic operator is running.
* The operator requires WebLogic Server 12.2.1.3.0 with patch 28076014 applied. Refer to [Weblogic Docker images](../../../../../site/weblogic-docker-images.md) for details on how to create one. If a different `domainHomeImageBase` (see Configuration table below) is specified, the specified image needs to be built locally or pulled from a repository.
* Create a Kubernetes namespace for the domain unless the intention is to use the default namespace.
* Create the Kubernetes secrets `username` and `password` of the admin account in the same Kubernetes namespace as the domain.

## Use the script to create a domain

Make a copy of the `create-domain-inputs.yaml` file, and run the create script, pointing it at your inputs file and an output directory:

```
$ ./create-domain.sh \
  -u <username> \
  -p <password> \
  -i create-domain-inputs.yaml \
  -o /path/to/output-directory
```

The script will perform the following steps:

* Create a directory for the generated properties and Kubernetes YAML files for this domain if it does not already exist.  The pathname is `/path/to/weblogic-operator-output-directory/weblogic-domains/<domainUID>`. If the directory already exists, its contents will be removed.
* Create a properties file, `domain.properties`, in the directory that is created above. This properties file will be used to create a sample WebLogic Server domain.
* Clone the weblogic docker-images project into the current directory using `git clone https://github.com/oracle/docker-images.git`.
* Replace the built-in user name and password in the `properties/docker-build/domain_security.properties` file with the `username` and `password` that are supplied on the command line using the `-u` and `-p` options. These credentials need to match the WebLogic domain admin credentials in the secret that is specified via the `weblogicCredentialsSecretName` property in the `create-domain-inputs.yaml` file.
<<<<<<< HEAD
* Build a Docker image based on [Example Image with a WebLogic Server Domain using the Oracle WebLogic Deploy Tooling (WDT)](https://github.com/oracle/docker-images/tree/master/OracleWebLogic/samples/12213-domain-home-in-image) or [Example Image with a WebLogic Server Domain using WLST](https://github.com/oracle/docker-images/tree/master/OracleWebLogic/samples/12213-domain-home-in-image-wdt). It will create a sample WebLogic Server domain in the Docker image. Alternatively, you can run the Docker sample, [Example Image with a WebLogic Server Domain](https://github.com/oracle/docker-images/tree/master/OracleWebLogic/samples/12213-domain-home-in-image) or [Example Image with a WebLogic Server Domain using the Oracle WebLogic Deploy Tooling (WDT)](https://github.com/oracle/docker-images/tree/master/OracleWebLogic/samples/12213-domain-home-in-image-wdt), manually with the generated `domain.properties` to create a domain home image. **Note**: Oracle recommends keeping the domain home image private in the local repository.
* Tag the generated image based on the inputs properties.
=======
* Build a Docker image based on the Docker sample, [Example Image with a WebLogic Server Domain using the Oracle WebLogic Deploy Tooling (WDT)](https://github.com/oracle/docker-images/tree/master/OracleWebLogic/samples/12213-domain-home-in-image-wdt) and [Example Image with a WebLogic Server Domain using WLST](https://github.com/oracle/docker-images/tree/master/OracleWebLogic/samples/12213-domain-home-in-image). It will create a sample WebLogic Server domain in the Docker image. Also, you can run the Docker sample, [Example Image with a WebLogic Server Domain](https://github.com/oracle/docker-images/tree/master/OracleWebLogic/samples/12213-domain-home-in-image), manually with the generated `domain.properties` to create a domain home image. **Note**: Oracle recommends keeping the domain home image private in the local repository.
* Create a tag that refers to the generated Docker image.
>>>>>>> 18503c17
* Create a Kubernetes domain YAML file, `domain.yaml`, in the directory that is created above. This YAML file can be used to create the Kubernetes resource using the `kubectl create -f` or `kubectl apply -f` command.
```
$ kubectl apply -f /path/to/output-directory/weblogic-domains/<domainUID>/domain.yaml
```

As a convenience, using the `-e` option, the script can optionally create the domain object, which in turn results in the creation of the corresponding WebLogic Server pods and services. This option should only be used in a single node Kubernetes cluster.

For a multi-node Kubernetes cluster, make sure that the generated image is available on all nodes before creating the domain resource using the kubectl apply -f command.

The usage of the create script is as follows:

```
$ sh create-domain.sh -h
usage: create-domain.sh -o dir -i file -u username -p password [-k] [-e] [-h]
  -i Parameter inputs file, must be specified.
  -o Ouput directory for the generated properties and YAML files, must be specified.
  -u Username used in building the Docker image for WebLogic domain in image.
  -p Password used in building the Docker image for WebLogic domain in image.
  -e Also create the resources in the generated YAML files, optional.
  -k Keep what has been previously cloned from https://github.com/oracle/docker-images.git, optional.
     If not specified, this script will always remove existing project and clone again.
  -h Help

```

If you copy the sample scripts to a different location, make sure that you copy everything in the `<weblogic-kubernetes-operator-project>/kubernetes/samples/scripts` directory together into the target directory, maintaining the original directory hierarchy.

The default domain created by the script has the following characteristics:

* An Administration Server named `admin-server` listening on port `7001`.
* A dynamic cluster named `cluster-1` of size 5.
* Two Managed Servers, named `managed-server1` and `managed-server2`, listening on port `8001`.
* No applications deployed.
* A T3 channel.

If you run the sample from a machine that is remote to the Kubernetes cluster, and you need to push the new image to a registry that is local to the cluster, you need to do the following (also see the `image` property in the table in the next section):
* Set the `image` property in the inputs file to the target image name (including the registry hostname/port and the tag if needed).
* Run the `create-domain.sh` script without the `-e` option.
* Push the `image` to the target registry.
* Run the following command to create the domain.

```
$ kubectl apply -f /path/to/output-directory/weblogic-domains/<domainUID>/domain.yaml
```

The domain creation inputs can be customized by editing `create-domain-inputs.yaml`.

### Configuration parameters
The following parameters can be provided in the inputs file.

| Parameter | Definition | Default |
| --- | --- | --- |
| `adminPort` | Port number for the Administration Server inside the Kubernetes cluster. | `7001` |
| `adminNodePort` | Port number of the Administration Server outside the Kubernetes cluster. | `30701` |
| `adminServerName` | Name of the Administration Server. | `admin-server` |
| `clusterName` | Name of the WebLogic cluster instance to generate for the domain. | `cluster-1` |
| `configuredManagedServerCount` | Number of Managed Server instances to generate for the domain. | `5` |
| `domainHomeImageBase` | Base WebLogic binary image used to build the WebLogic domain image. The operator requires WebLogic Server 12.2.1.3.0 with patch 28076014 applied. Refer to [Weblogic Docker images](../../../../../site/weblogic-docker-images.md) for details on how to create one. If a different `domainHomeImageBase` (see Configuration table below) is specified, the specified image needs to be built locally or pulled from a repository before the `create-domain.sh` script is executed. | |
| `domainHomeImageBuildPath` | Location of the WebLogic "domain home in image" Docker image in `https://github.com/oracle/docker-images.git` project. If not specified, use "./docker-images/OracleWebLogic/samples/12213-domain-home-in-image". Another possible value is "./docker-images/OracleWebLogic/samples/12213-domain-home-in-image-wdt" which uses WDT scripts, instead of WLST, to generate the domain configuration. | `./docker-images/OracleWebLogic/samples/12213-domain-home-in-image` |
| `domainUID` | Unique ID that will be used to identify this particular domain. Used as the name of the generated WebLogic domain as well as the name of the Kubernetes domain resource. This ID must be unique across all domains in a Kubernetes cluster. This ID cannot contain any character that is not valid in a Kubernetes service name. | `domain1` |
| `exposeAdminNodePort` | Boolean indicating if the Administration Server is exposed outside of the Kubernetes cluster. | `false` |
| `exposeAdminT3Channel` | Boolean indicating if the T3 administrative channel is exposed outside the Kubernetes cluster. | `false` |
| `image` | WebLogic Docker image that the domain resource will pull if needed. You only need to specify this if you are going to tag the generated image to a different name. If you run the sample script from a machine that is remote to the Kubernetes cluster, you need to specify this to point to an image in a registry local to the cluster, and then push the generate image to that registry before starting the domain. If not specified, the sample uses the internally generated image name, either "domain-home-in-image:latest" or "domain-home-in-image-wdt:latest". | |
| `imagePullPolicy` | WebLogic Docker image pull policy. Legal values are "IfNotPresent", "Always", or "Never" | `IfNotPresent` |
| `imagePullSecretName` | Name of the Kubernetes secret to access the Docker Store to pull the WebLogic Server Docker image. The presence of the secret will be validated when this parameter is specified |  |
| `includeServerOutInPodLog` | Boolean indicating whether to include server .out to the pod's stdout. | `true` |
| `initialManagedServerReplicas` | Number of Managed Servers to initially start for the domain. | `2` |
| `javaOptions` | Java options for starting the Administration and Managed Servers. A Java option can have references to one or more of the following pre-defined variables to obtain WebLogic domain information: `$(DOMAIN_NAME)`, `$(DOMAIN_HOME)`, `$(ADMIN_NAME)`, `$(ADMIN_PORT)`, and `$(SERVER_NAME)`. | `-Dweblogic.StdoutDebugEnabled=false` |
| `managedServerNameBase` | Base string used to generate Managed Server names. | `managed-server` |
| `managedServerPort` | Port number for each Managed Server. | `8001` |
| `namespace` | Kubernetes namespace in which to create the domain. | `default` |
| `productionModeEnabled` | Boolean indicating if production mode is enabled for the domain. | `true` |
| `serverStartPolicy` | Determines which WebLogic Servers will be started up. Legal values are `NEVER`, `IF_NEEDED`, `ADMIN_ONLY`. | `IF_NEEDED` |
| `t3ChannelPort` | Port for the T3 channel of the NetworkAccessPoint. | `30012` |
| `t3PublicAddress` | Public address for the T3 channel. | `kubernetes` |
| `weblogicCredentialsSecretName` | Name of the Kubernetes secret for the Administration Server's username and password. | `domain1-weblogic-credentials` |

Note that the names of the Kubernetes resources in the generated YAML files may be formed with the value of some of the properties specified in the `create-inputs.yaml` file. Those properties include the `adminServerName`, `clusterName` and `managedServerNameBase`. If those values contain any characters that are invalid in a Kubernetes service name, those characters are converted to valid values in the generated YAML files. For example, an uppercase letter is converted to a lowercase letter and an underscore `("_")` is converted to a hyphen `("-")`.

The sample demonstrates how to create a WebLogic domain home and associated Kubernetes resources for a domain that has only one cluster. In addition, the sample provides the capability for users to supply their own scripts to create the domain home for other use cases. Also, the generated domain YAML file can be modified to cover more use cases.

## Verify the results

The create script will verify that the domain was created, and will report failure if there was any error.  However, it may be desirable to manually verify the domain, even if just to gain familiarity with the various Kubernetes objects that were created by the script.

Note that the example results below use the `default` Kubernetes namespace. If you are using a different namespace, you need to replace `NAMESPACE` in the example `kubectl` commands with the actual Kubernetes namespace.

### Generated YAML files with the default inputs

The content of the generated `domain.yaml`:

```
# Copyright 2017, 2018, Oracle Corporation and/or its affiliates. All rights reserved.
# Licensed under the Universal Permissive License v 1.0 as shown at http://oss.oracle.com/licenses/upl.
#
# This is an example of how to define a Domain resource.
#
apiVersion: "weblogic.oracle/v2"
kind: Domain
metadata:
  name: domain1
  namespace: default
  labels:
    weblogic.resourceVersion: domain-v2
    weblogic.domainUID: domain1
spec:
  # The WebLogic Domain Home
  domainHome: /u01/oracle/user_projects/domains/domain1
  # If the domain home is in the image
  domainHomeInImage: true
  # The Operator currently does not support other images
  image: "12213-domain-home-in-image:latest"
  # imagePullPolicy defaults to "Never"
  imagePullPolicy: "Never"
  # Identify which Secret contains the WebLogic Admin credentials (note that there is an example of
  # how to create that Secret at the end of this file)
  webLogicCredentialsSecret:
    name: domain1-weblogic-credentials
  # Whether to include the server out file into the pod's stdout, default is true
  includeServerOutInPodLog: true
  # serverStartPolicy legal values are "NEVER", "IF_NEEDED", or "ADMIN_ONLY"
  # This determines which WebLogic Servers the Operator will start up when it discovers this Domain
  # - "NEVER" will not start any servers in the domain
  # - "ADMIN_ONLY" will start up only the administration server (no managed servers will be started)
  # - "IF_NEEDED" will start all non-clustered servers, including the administration server and clustered servers up to the replica count
  serverStartPolicy: "IF_NEEDED"
  serverPod:
    # an (optional) list of environment variable to be set on the servers
    env:
    - name: JAVA_OPTIONS
      value: "-Dweblogic.StdoutDebugEnabled=false"
    - name: USER_MEM_ARGS
      value: "-Xms64m -Xmx256m "
  # adminServer is used to configure the desired behavior for starting the administration server.
  adminServer:
  # serverStartState legal values are "RUNNING" or "ADMIN"
  # "RUNNING" means the listed server will be started up to "RUNNING" mode
  # "ADMIN" means the listed server will be start up to "ADMIN" mode
    serverStartState: "RUNNING"
    # The Admin Server's NodePort
    # nodePort: 30701
    # Uncomment to export the T3Channel as a service
    # exportedNetworkAccessPoints:
    #   T3Channel: {}
  # clusters is used to configure the desired behavior for starting member servers of a cluster.  
  # If you use this entry, then the rules will be applied to ALL servers that are members of the named clusters.
  clusters:
    cluster-1:
      desiredState: "RUNNING"
      replicas: 2
  # The number of managed servers to start for unlisted clusters
  # replicas: 1

```
### 

### Verify the domain

To confirm that the domain was created, use this command:

```
$ kubectl describe domain DOMAINUID -n NAMESPACE
```

Replace `DOMAINUID` with the `domainUID` and `NAMESPACE` with the actual namespace.

Here is an example of the output of this command:

```
$ kubectl describe domain domain1
Name:         domain1
Namespace:    default
Labels:       weblogic.domainUID=domain1
              weblogic.resourceVersion=domain-v2
Annotations:  kubectl.kubernetes.io/last-applied-configuration={"apiVersion":"weblogic.oracle/v2","kind":"Domain","metadata":{"annotations":{},"labels":{"weblogic.domainUID":"domain1","weblogic.resourceVersion":"do...
API Version:  weblogic.oracle/v2
Kind:         Domain
Metadata:
  Cluster Name:        
  Creation Timestamp:  2018-12-17T05:58:12Z
  Generation:          1
  Resource Version:    15193
  Self Link:           /apis/weblogic.oracle/v2/namespaces/default/domains/domain1
  UID:                 bce25779-01c0-11e9-baf4-0021f6985fb7
Spec:
  Admin Server:
    Exported Network Access Points:
    Node Port Annotations:
    Node Port Labels:
    Server Pod:
      Container Security Context:
      Env:
      Liveness Probe:
      Node Selector:
      Pod Annotations:
      Pod Labels:
      Pod Security Context:
      Readiness Probe:
      Resources:
        Limits:
        Requests:
      Service Annotations:
      Service Labels:
      Volume Mounts:
      Volumes:
    Server Start State:  RUNNING
  Clusters:
    Cluster Name:  cluster-1
    Replicas:      2
    Server Pod:
      Container Security Context:
      Env:
      Liveness Probe:
      Node Selector:
      Pod Annotations:
      Pod Labels:
      Pod Security Context:
      Readiness Probe:
      Resources:
        Limits:
        Requests:
      Service Annotations:
      Service Labels:
      Volume Mounts:
      Volumes:
    Server Start State:           RUNNING
  Domain Home:                    /u01/oracle/user_projects/domains/domain1
  Domain Home In Image:           true
  Image:                          12213-domain-home-in-image:latest
  Image Pull Policy:              Never
  Include Server Out In Pod Log:  true
  Managed Servers:
  Server Pod:
    Container Security Context:
    Env:
      Name:   JAVA_OPTIONS
      Value:  -Dweblogic.StdoutDebugEnabled=false
      Name:   USER_MEM_ARGS
      Value:  -Xms64m -Xmx256m
    Liveness Probe:
    Node Selector:
    Pod Annotations:
    Pod Labels:
    Pod Security Context:
    Readiness Probe:
    Resources:
      Limits:
      Requests:
    Service Annotations:
    Service Labels:
    Volume Mounts:
    Volumes:
  Server Start Policy:  IF_NEEDED
  Web Logic Credentials Secret:
    Name:  domain1-weblogic-credentials
Status:
  Conditions:
    Last Transition Time:  2018-12-17T05:59:55.227Z
    Reason:                ServersReady
    Status:                True
    Type:                  Available
  Servers:
    Health:
      Activation Time:  2018-12-17T05:59:37.977Z
      Overall Health:   ok
      Subsystems:
    Node Name:     xxxxxxxx
    Server Name:   admin-server
    State:         RUNNING
    Cluster Name:  cluster-1
    Health:
      Activation Time:  2018-12-17T06:01:23.764Z
      Overall Health:   ok
      Subsystems:
    Node Name:     xxxxxxxx
    Server Name:   managed-server1
    State:         RUNNING
    Cluster Name:  cluster-1
    Health:
      Activation Time:  2018-12-17T06:01:25.393Z
      Overall Health:   ok
      Subsystems:
    Node Name:     xxxxxxxx
    Server Name:   managed-server2
    State:        RUNNING
  Start Time:     2018-12-17T05:58:12.615Z
Events:            <none>
```

In the `Status` section of the output, the available servers and clusters are listed.  Note that if this command is issued very soon after the script finishes, there may be no servers available yet, or perhaps only the Administration Server but no Managed Servers.  The operator will start up the Administration Server first and wait for it to become ready before starting the Managed Servers.

### Verify the pods

Use the following command to see the pods running the servers:

```
$ kubectl get pods -n NAMESPACE
```

Here is an example of the output of this command:

```
$ kubectl get pods
NAME                                         READY     STATUS    RESTARTS   AGE
domain1-admin-server                         1/1       Running   0          30m
domain1-managed-server1                      1/1       Running   0          29m
domain1-managed-server2                      1/1       Running   0          29m
```

### Verify the services

Use the following command to see the services for the domain:

```
$ kubectl get services -n NAMESPACE
```

Here is an example of the output of this command:
```
$ kubectl get services
NAME                                        TYPE        CLUSTER-IP       EXTERNAL-IP   PORT(S)           AGE
domain1-admin-server                        ClusterIP   None             <none>        7001/TCP          32m
domain1-cluster-cluster-1                   ClusterIP   10.99.151.142    <none>        8001/TCP          31m
domain1-managed-server1                     ClusterIP   None             <none>        8001/TCP          31m
domain1-managed-server2                     ClusterIP   None             <none>        8001/TCP          22m
```

## Delete the domain

The generated YAML file in the `/path/to/weblogic-operator-output-directory/weblogic-domains/<domainUID>` directory can be used to delete the Kubernetes resource. Use the following command to delete the domain:

```
$ kubectl delete -f domain.yaml

```<|MERGE_RESOLUTION|>--- conflicted
+++ resolved
@@ -29,13 +29,8 @@
 * Create a properties file, `domain.properties`, in the directory that is created above. This properties file will be used to create a sample WebLogic Server domain.
 * Clone the weblogic docker-images project into the current directory using `git clone https://github.com/oracle/docker-images.git`.
 * Replace the built-in user name and password in the `properties/docker-build/domain_security.properties` file with the `username` and `password` that are supplied on the command line using the `-u` and `-p` options. These credentials need to match the WebLogic domain admin credentials in the secret that is specified via the `weblogicCredentialsSecretName` property in the `create-domain-inputs.yaml` file.
-<<<<<<< HEAD
-* Build a Docker image based on [Example Image with a WebLogic Server Domain using the Oracle WebLogic Deploy Tooling (WDT)](https://github.com/oracle/docker-images/tree/master/OracleWebLogic/samples/12213-domain-home-in-image) or [Example Image with a WebLogic Server Domain using WLST](https://github.com/oracle/docker-images/tree/master/OracleWebLogic/samples/12213-domain-home-in-image-wdt). It will create a sample WebLogic Server domain in the Docker image. Alternatively, you can run the Docker sample, [Example Image with a WebLogic Server Domain](https://github.com/oracle/docker-images/tree/master/OracleWebLogic/samples/12213-domain-home-in-image) or [Example Image with a WebLogic Server Domain using the Oracle WebLogic Deploy Tooling (WDT)](https://github.com/oracle/docker-images/tree/master/OracleWebLogic/samples/12213-domain-home-in-image-wdt), manually with the generated `domain.properties` to create a domain home image. **Note**: Oracle recommends keeping the domain home image private in the local repository.
-* Tag the generated image based on the inputs properties.
-=======
-* Build a Docker image based on the Docker sample, [Example Image with a WebLogic Server Domain using the Oracle WebLogic Deploy Tooling (WDT)](https://github.com/oracle/docker-images/tree/master/OracleWebLogic/samples/12213-domain-home-in-image-wdt) and [Example Image with a WebLogic Server Domain using WLST](https://github.com/oracle/docker-images/tree/master/OracleWebLogic/samples/12213-domain-home-in-image). It will create a sample WebLogic Server domain in the Docker image. Also, you can run the Docker sample, [Example Image with a WebLogic Server Domain](https://github.com/oracle/docker-images/tree/master/OracleWebLogic/samples/12213-domain-home-in-image), manually with the generated `domain.properties` to create a domain home image. **Note**: Oracle recommends keeping the domain home image private in the local repository.
+* Build a Docker image based on the Docker sample, [Example Image with a WebLogic Server Domain using the Oracle WebLogic Scripting Tooling (WLST)](https://github.com/oracle/docker-images/tree/master/OracleWebLogic/samples/12213-domain-home-in-image) and [Example Image with a WebLogic Server Domain using the Oracle WebLogic Deploy Tooling (WDT)](https://github.com/oracle/docker-images/tree/master/OracleWebLogic/samples/12213-domain-home-in-image-wdt). It will create a sample WebLogic Server domain in the Docker image. **Note**: Oracle recommends keeping the domain home image private in the local repository.
 * Create a tag that refers to the generated Docker image.
->>>>>>> 18503c17
 * Create a Kubernetes domain YAML file, `domain.yaml`, in the directory that is created above. This YAML file can be used to create the Kubernetes resource using the `kubectl create -f` or `kubectl apply -f` command.
 ```
 $ kubectl apply -f /path/to/output-directory/weblogic-domains/<domainUID>/domain.yaml
@@ -94,11 +89,11 @@
 | `clusterName` | Name of the WebLogic cluster instance to generate for the domain. | `cluster-1` |
 | `configuredManagedServerCount` | Number of Managed Server instances to generate for the domain. | `5` |
 | `domainHomeImageBase` | Base WebLogic binary image used to build the WebLogic domain image. The operator requires WebLogic Server 12.2.1.3.0 with patch 28076014 applied. Refer to [Weblogic Docker images](../../../../../site/weblogic-docker-images.md) for details on how to create one. If a different `domainHomeImageBase` (see Configuration table below) is specified, the specified image needs to be built locally or pulled from a repository before the `create-domain.sh` script is executed. | |
-| `domainHomeImageBuildPath` | Location of the WebLogic "domain home in image" Docker image in `https://github.com/oracle/docker-images.git` project. If not specified, use "./docker-images/OracleWebLogic/samples/12213-domain-home-in-image". Another possible value is "./docker-images/OracleWebLogic/samples/12213-domain-home-in-image-wdt" which uses WDT scripts, instead of WLST, to generate the domain configuration. | `./docker-images/OracleWebLogic/samples/12213-domain-home-in-image` |
+| `domainHomeImageBuildPath` | Location of the WebLogic "domain home in image" Docker image in `https://github.com/oracle/docker-images.git` project. If not specified, use "./docker-images/OracleWebLogic/samples/12213-domain-home-in-image". Another possible value is "./docker-images/OracleWebLogic/samples/12213-domain-home-in-image-wdt" which uses WDT, instead of WLST, to generate the domain configuration. | `./docker-images/OracleWebLogic/samples/12213-domain-home-in-image` |
 | `domainUID` | Unique ID that will be used to identify this particular domain. Used as the name of the generated WebLogic domain as well as the name of the Kubernetes domain resource. This ID must be unique across all domains in a Kubernetes cluster. This ID cannot contain any character that is not valid in a Kubernetes service name. | `domain1` |
 | `exposeAdminNodePort` | Boolean indicating if the Administration Server is exposed outside of the Kubernetes cluster. | `false` |
 | `exposeAdminT3Channel` | Boolean indicating if the T3 administrative channel is exposed outside the Kubernetes cluster. | `false` |
-| `image` | WebLogic Docker image that the domain resource will pull if needed. You only need to specify this if you are going to tag the generated image to a different name. If you run the sample script from a machine that is remote to the Kubernetes cluster, you need to specify this to point to an image in a registry local to the cluster, and then push the generate image to that registry before starting the domain. If not specified, the sample uses the internally generated image name, either "domain-home-in-image:latest" or "domain-home-in-image-wdt:latest". | |
+| `image` | WebLogic Docker image that the domain resource will pull if needed. You only need to specify this if you are going to tag the generated image to a different name. If you run the sample script from a machine that is remote to the Kubernetes cluster, you need to specify this to point to an image in a registry local to the cluster, and then push the image to that registry before starting the domain. If not specified, the sample uses the internally generated image name, either "domain-home-in-image:latest" or "domain-home-in-image-wdt:latest". | |
 | `imagePullPolicy` | WebLogic Docker image pull policy. Legal values are "IfNotPresent", "Always", or "Never" | `IfNotPresent` |
 | `imagePullSecretName` | Name of the Kubernetes secret to access the Docker Store to pull the WebLogic Server Docker image. The presence of the secret will be validated when this parameter is specified |  |
 | `includeServerOutInPodLog` | Boolean indicating whether to include server .out to the pod's stdout. | `true` |
@@ -147,7 +142,7 @@
   # If the domain home is in the image
   domainHomeInImage: true
   # The Operator currently does not support other images
-  image: "12213-domain-home-in-image:latest"
+  image: "domain-home-in-image:latest"
   # imagePullPolicy defaults to "Never"
   imagePullPolicy: "Never"
   # Identify which Secret contains the WebLogic Admin credentials (note that there is an example of
@@ -264,7 +259,7 @@
     Server Start State:           RUNNING
   Domain Home:                    /u01/oracle/user_projects/domains/domain1
   Domain Home In Image:           true
-  Image:                          12213-domain-home-in-image:latest
+  Image:                          domain-home-in-image:latest
   Image Pull Policy:              Never
   Include Server Out In Pod Log:  true
   Managed Servers:
