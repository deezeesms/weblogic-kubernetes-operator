--- conflicted
+++ resolved
@@ -18,13 +18,9 @@
   echo "  -p FMW Infrastructure ImagePull Secret (optional) "
   echo "      (default: docker-store) "
   echo "  -i FMW Infrastructure Image (optional) "
-<<<<<<< HEAD
-  echo "      (default: container-registry.oracle.com/middleware/fmw-infrastructure:12.2.1.3) "
+  echo "      (default: container-registry.oracle.com/middleware/fmw-infrastructure:12.2.1.4) "
   echo "  -n Configurable Kubernetes NameSpace for RCU Schema (optional)"
   echo "      (default: default) "
-=======
-  echo "      (default: container-registry.oracle.com/middleware/fmw-infrastructure:12.2.1.4) "
->>>>>>> fcf07a85
   echo "  -h Help"
   exit $1
 }
@@ -69,13 +65,10 @@
 
 if [ -z ${fmwimage} ]; then
  fmwimage="container-registry.oracle.com/middleware/fmw-infrastructure:12.2.1.4"
-<<<<<<< HEAD
 fi
 
 if [ -z ${namespace} ]; then
   namespace="default"
-=======
->>>>>>> fcf07a85
 fi
 
 echo "ImagePullSecret[$pullsecret] Image[${fmwimage}] dburl[${dburl}] rcuType[${rcuType}] namespace[${namespace}]"
