--- conflicted
+++ resolved
@@ -159,24 +159,6 @@
 # Otherwise, it is ignored.
 externalDebugHttpPort: 30999
 
-<<<<<<< HEAD
-=======
-# elkIntegrationEnabled specifies whether or not ELK integration is enabled.
-elkIntegrationEnabled: false
-
-# logStashImage specifies the docker image containing logstash.
-# This parameter is ignored if 'elkIntegrationEnabled' is false.
-logStashImage: "logstash:6.6.0"
-
-# elasticSearchHost specifies the hostname of where elasticsearch is running.
-# This parameter is ignored if 'elkIntegrationEnabled' is false.
-elasticSearchHost: "elasticsearch.default.svc.cluster.local"
-
-# elasticSearchPort specifies the port number of where elasticsearch is running.
-# This parameter is ignored if 'elkIntegrationEnabled' is false.
-elasticSearchPort: 9200
-
->>>>>>> 66ce1039
 # dns1123Fields overrides the default list of field names that the operator
 # converts to DNS-1123 legal values when replacing variable references in the 
 # Domain resource. The default list can be found inside the class LegalNames
