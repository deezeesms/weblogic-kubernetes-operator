<!-- HTML for static distribution bundle build -->
<!DOCTYPE html>
<html lang="en">
<head>
  <meta charset="UTF-8">
  <title>Swagger UI</title>
  <link href="https://fonts.googleapis.com/css?family=Open+Sans:400,700|Source+Code+Pro:300,600|Titillium+Web:400,600,700" rel="stylesheet">
  <link rel="stylesheet" type="text/css" href="./swagger-ui.css" >
  <link rel="icon" type="image/png" href="./favicon-32x32.png" sizes="32x32" />
  <link rel="icon" type="image/png" href="./favicon-16x16.png" sizes="16x16" />
  <style>
    html
    {
      box-sizing: border-box;
      overflow: -moz-scrollbars-vertical;
      overflow-y: scroll;
    }
    *,
    *:before,
    *:after
    {
      box-sizing: inherit;
    }

    body {
      margin:0;
      background: #fafafa;
    }
  </style>
</head>

<body>

<svg xmlns="http://www.w3.org/2000/svg" xmlns:xlink="http://www.w3.org/1999/xlink" style="position:absolute;width:0;height:0">
  <defs>
    <symbol viewBox="0 0 20 20" id="unlocked">
          <path d="M15.8 8H14V5.6C14 2.703 12.665 1 10 1 7.334 1 6 2.703 6 5.6V6h2v-.801C8 3.754 8.797 3 10 3c1.203 0 2 .754 2 2.199V8H4c-.553 0-1 .646-1 1.199V17c0 .549.428 1.139.951 1.307l1.197.387C5.672 18.861 6.55 19 7.1 19h5.8c.549 0 1.428-.139 1.951-.307l1.196-.387c.524-.167.953-.757.953-1.306V9.199C17 8.646 16.352 8 15.8 8z"></path>
    </symbol>

    <symbol viewBox="0 0 20 20" id="locked">
      <path d="M15.8 8H14V5.6C14 2.703 12.665 1 10 1 7.334 1 6 2.703 6 5.6V8H4c-.553 0-1 .646-1 1.199V17c0 .549.428 1.139.951 1.307l1.197.387C5.672 18.861 6.55 19 7.1 19h5.8c.549 0 1.428-.139 1.951-.307l1.196-.387c.524-.167.953-.757.953-1.306V9.199C17 8.646 16.352 8 15.8 8zM12 8H8V5.199C8 3.754 8.797 3 10 3c1.203 0 2 .754 2 2.199V8z"/>
    </symbol>

    <symbol viewBox="0 0 20 20" id="close">
      <path d="M14.348 14.849c-.469.469-1.229.469-1.697 0L10 11.819l-2.651 3.029c-.469.469-1.229.469-1.697 0-.469-.469-.469-1.229 0-1.697l2.758-3.15-2.759-3.152c-.469-.469-.469-1.228 0-1.697.469-.469 1.228-.469 1.697 0L10 8.183l2.651-3.031c.469-.469 1.228-.469 1.697 0 .469.469.469 1.229 0 1.697l-2.758 3.152 2.758 3.15c.469.469.469 1.229 0 1.698z"/>
    </symbol>

    <symbol viewBox="0 0 20 20" id="large-arrow">
      <path d="M13.25 10L6.109 2.58c-.268-.27-.268-.707 0-.979.268-.27.701-.27.969 0l7.83 7.908c.268.271.268.709 0 .979l-7.83 7.908c-.268.271-.701.27-.969 0-.268-.269-.268-.707 0-.979L13.25 10z"/>
    </symbol>

    <symbol viewBox="0 0 20 20" id="large-arrow-down">
      <path d="M17.418 6.109c.272-.268.709-.268.979 0s.271.701 0 .969l-7.908 7.83c-.27.268-.707.268-.979 0l-7.908-7.83c-.27-.268-.27-.701 0-.969.271-.268.709-.268.979 0L10 13.25l7.418-7.141z"/>
    </symbol>


    <symbol viewBox="0 0 24 24" id="jump-to">
      <path d="M19 7v4H5.83l3.58-3.59L8 6l-6 6 6 6 1.41-1.41L5.83 13H21V7z"/>
    </symbol>

    <symbol viewBox="0 0 24 24" id="expand">
      <path d="M10 18h4v-2h-4v2zM3 6v2h18V6H3zm3 7h12v-2H6v2z"/>
    </symbol>

  </defs>
</svg>

<div id="swagger-ui"></div>

<script src="./swagger-ui-bundle.js"> </script>
<script src="./swagger-ui-standalone-preset.js"> </script>
<script>
window.onload = function() {


  const ui = SwaggerUIBundle({
    // Do not remove the comment on the following line - it is used during the build to
    // find the right place to insert the swagger JSON object
    // SWAGGER_INSERT_START
  spec: {
  "security": [
    {
      "BearerToken": []
    }
  ],
  "paths": {
    "/apis/weblogic.oracle/v2/namespaces/{namespace}/domains": {
      "get": {
        "description": "list or watch objects of kind Domain",
        "consumes": [
          "*/*"
        ],
        "produces": [
          "application/json",
          "application/yaml",
          "application/vnd.kubernetes.protobuf",
          "application/json;stream\u003dwatch",
          "application/vnd.kubernetes.protobuf;stream\u003dwatch"
        ],
        "schemes": [
          "https"
        ],
        "tags": [
          "weblogic_v2"
        ],
        "operationId": "listCoreV1NamespacedDomain",
        "parameters": [
          {
            "uniqueItems": true,
            "type": "string",
            "description": "The continue option should be set when retrieving more results from the server. Since this value is server defined, clients may only use the continue value from a previous query result with identical query parameters (except for the value of continue) and the server may reject a continue value it does not recognize. If the specified continue value is no longer valid whether due to expiration (generally five to fifteen minutes) or a configuration change on the server, the server will respond with a 410 ResourceExpired error together with a continue token. If the client needs a consistent list, it must restart their list without the continue field. Otherwise, the client may send another list request with the token received with the 410 error, the server will respond with a list starting from the next key, but from the latest snapshot, which is inconsistent from the previous list results - objects that are created, modified, or deleted after the first list request will be included in the response, as long as their keys are after the \"next key\".\n\nThis field is not supported when watch is true. Clients may start a watch from the last resourceVersion value returned by the server and not miss any modifications.",
            "name": "continue",
            "in": "query"
          },
          {
            "uniqueItems": true,
            "type": "string",
            "description": "A selector to restrict the list of returned objects by their fields. Defaults to everything.",
            "name": "fieldSelector",
            "in": "query"
          },
          {
            "uniqueItems": true,
            "type": "string",
            "description": "A selector to restrict the list of returned objects by their labels. Defaults to everything.",
            "name": "labelSelector",
            "in": "query"
          },
          {
            "uniqueItems": true,
            "type": "integer",
            "description": "limit is a maximum number of responses to return for a list call. If more items exist, the server will set the `continue` field on the list metadata to a value that can be used with the same initial query to retrieve the next set of results. Setting a limit may return fewer than the requested amount of items (up to zero items) in the event all requested objects are filtered out and clients should only use the presence of the continue field to determine whether more results are available. Servers may choose not to support the limit argument and will return all of the available results. If limit is specified and the continue field is empty, clients may assume that no more results are available. This field is not supported if watch is true.\n\nThe server guarantees that the objects returned when using continue will be identical to issuing a single list call without a limit - that is, no objects created, modified, or deleted after the first request is issued will be included in any subsequent continued requests. This is sometimes referred to as a consistent snapshot, and ensures that a client that is using limit to receive smaller chunks of a very large result can ensure they see all possible objects. If objects are updated during a chunked list the version of the object that was present at the time the first list result was calculated is returned.",
            "name": "limit",
            "in": "query"
          },
          {
            "uniqueItems": true,
            "type": "string",
            "description": "When specified with a watch call, shows changes that occur after that particular version of a resource. Defaults to changes from the beginning of history. When specified for list: - if unset, then the result is returned from remote storage based on quorum-read flag; - if it\u0027s 0, then we simply return what we currently have in cache, no guarantee; - if set to non zero, then the result is at least as fresh as given rv.",
            "name": "resourceVersion",
            "in": "query"
          },
          {
            "uniqueItems": true,
            "type": "integer",
            "description": "Timeout for the list/watch call. This limits the duration of the call, regardless of any activity or inactivity.",
            "name": "timeoutSeconds",
            "in": "query"
          },
          {
            "uniqueItems": true,
            "type": "boolean",
            "description": "Watch for changes to the described resources and return them as a stream of add, update, and remove notifications. Specify resourceVersion.",
            "name": "watch",
            "in": "query"
          }
        ],
        "responses": {
          "200": {
            "description": "OK",
            "schema": {
              "$ref": "#/definitions/DomainList"
            }
          },
          "401": {
            "description": "Unauthorized"
          }
        },
        "x-kubernetes-action": "list",
        "x-kubernetes-group-version-kind": {
          "group": "weblogic.oracle",
          "kind": "Domain",
          "version": "v2"
        }
      },
      "post": {
        "description": "create a Domain",
        "consumes": [
          "*/*"
        ],
        "produces": [
          "application/json",
          "application/yaml",
          "application/vnd.kubernetes.protobuf"
        ],
        "schemes": [
          "https"
        ],
        "tags": [
          "weblogic_v2"
        ],
        "operationId": "createCoreV1NamespacedDomain",
        "parameters": [
          {
            "name": "body",
            "in": "body",
            "required": true,
            "schema": {
              "$ref": "#/definitions/Domain"
            }
          },
          {
            "uniqueItems": true,
            "type": "string",
            "description": "When present, indicates that modifications should not be persisted. An invalid or unrecognized dryRun directive will result in an error response and no further processing of the request. Valid values are: - All: all dry run stages will be processed",
            "name": "dryRun",
            "in": "query"
          }
        ],
        "responses": {
          "200": {
            "description": "OK",
            "schema": {
              "$ref": "#/definitions/Domain"
            }
          },
          "201": {
            "description": "Created",
            "schema": {
              "$ref": "#/definitions/Domain"
            }
          },
          "202": {
            "description": "Accepted",
            "schema": {
              "$ref": "#/definitions/Domain"
            }
          },
          "401": {
            "description": "Unauthorized"
          }
        },
        "x-kubernetes-action": "post",
        "x-kubernetes-group-version-kind": {
          "group": "weblogic.oracle",
          "kind": "Domain",
          "version": "v2"
        }
      },
      "delete": {
        "description": "delete collection of Domain",
        "consumes": [
          "*/*"
        ],
        "produces": [
          "application/json",
          "application/yaml",
          "application/vnd.kubernetes.protobuf"
        ],
        "schemes": [
          "https"
        ],
        "tags": [
          "weblogic_v2"
        ],
        "operationId": "deleteCoreV1CollectionNamespacedDomain",
        "parameters": [
          {
            "uniqueItems": true,
            "type": "string",
            "description": "The continue option should be set when retrieving more results from the server. Since this value is server defined, clients may only use the continue value from a previous query result with identical query parameters (except for the value of continue) and the server may reject a continue value it does not recognize. If the specified continue value is no longer valid whether due to expiration (generally five to fifteen minutes) or a configuration change on the server, the server will respond with a 410 ResourceExpired error together with a continue token. If the client needs a consistent list, it must restart their list without the continue field. Otherwise, the client may send another list request with the token received with the 410 error, the server will respond with a list starting from the next key, but from the latest snapshot, which is inconsistent from the previous list results - objects that are created, modified, or deleted after the first list request will be included in the response, as long as their keys are after the \"next key\".\n\nThis field is not supported when watch is true. Clients may start a watch from the last resourceVersion value returned by the server and not miss any modifications.",
            "name": "continue",
            "in": "query"
          },
          {
            "uniqueItems": true,
            "type": "string",
            "description": "A selector to restrict the list of returned objects by their fields. Defaults to everything.",
            "name": "fieldSelector",
            "in": "query"
          },
          {
            "uniqueItems": true,
            "type": "string",
            "description": "A selector to restrict the list of returned objects by their labels. Defaults to everything.",
            "name": "labelSelector",
            "in": "query"
          },
          {
            "uniqueItems": true,
            "type": "integer",
            "description": "limit is a maximum number of responses to return for a list call. If more items exist, the server will set the `continue` field on the list metadata to a value that can be used with the same initial query to retrieve the next set of results. Setting a limit may return fewer than the requested amount of items (up to zero items) in the event all requested objects are filtered out and clients should only use the presence of the continue field to determine whether more results are available. Servers may choose not to support the limit argument and will return all of the available results. If limit is specified and the continue field is empty, clients may assume that no more results are available. This field is not supported if watch is true.\n\nThe server guarantees that the objects returned when using continue will be identical to issuing a single list call without a limit - that is, no objects created, modified, or deleted after the first request is issued will be included in any subsequent continued requests. This is sometimes referred to as a consistent snapshot, and ensures that a client that is using limit to receive smaller chunks of a very large result can ensure they see all possible objects. If objects are updated during a chunked list the version of the object that was present at the time the first list result was calculated is returned.",
            "name": "limit",
            "in": "query"
          },
          {
            "uniqueItems": true,
            "type": "string",
            "description": "When specified with a watch call, shows changes that occur after that particular version of a resource. Defaults to changes from the beginning of history. When specified for list: - if unset, then the result is returned from remote storage based on quorum-read flag; - if it\u0027s 0, then we simply return what we currently have in cache, no guarantee; - if set to non zero, then the result is at least as fresh as given rv.",
            "name": "resourceVersion",
            "in": "query"
          },
          {
            "uniqueItems": true,
            "type": "integer",
            "description": "Timeout for the list/watch call. This limits the duration of the call, regardless of any activity or inactivity.",
            "name": "timeoutSeconds",
            "in": "query"
          },
          {
            "uniqueItems": true,
            "type": "boolean",
            "description": "Watch for changes to the described resources and return them as a stream of add, update, and remove notifications. Specify resourceVersion.",
            "name": "watch",
            "in": "query"
          }
        ],
        "responses": {
          "200": {
            "description": "OK",
            "schema": {
              "$ref": "#/definitions/V1Status"
            }
          },
          "401": {
            "description": "Unauthorized"
          }
        },
        "x-kubernetes-action": "deletecollection",
        "x-kubernetes-group-version-kind": {
          "group": "weblogic.oracle",
          "kind": "Domain",
          "version": "v2"
        }
      },
      "parameters": [
        {
          "uniqueItems": true,
          "type": "boolean",
          "description": "If true, partially initialized resources are included in the response.",
          "name": "includeUninitialized",
          "in": "query"
        },
        {
          "uniqueItems": true,
          "type": "string",
          "description": "object name and auth scope, such as for teams and projects",
          "name": "namespace",
          "in": "path",
          "required": true
        },
        {
          "uniqueItems": true,
          "type": "string",
          "description": "If \u0027true\u0027, then the output is pretty printed.",
          "name": "pretty",
          "in": "query"
        }
      ]
    },
    "/apis/weblogic.oracle/v2/namespaces/{namespace}/domains/{name}": {
      "get": {
        "description": "read the specified Domain",
        "consumes": [
          "*/*"
        ],
        "produces": [
          "application/json",
          "application/yaml",
          "application/vnd.kubernetes.protobuf"
        ],
        "schemes": [
          "https"
        ],
        "tags": [
          "weblogic_v2"
        ],
        "operationId": "readCoreV1NamespacedDomain",
        "parameters": [
          {
            "uniqueItems": true,
            "type": "boolean",
            "description": "Should the export be exact.  Exact export maintains cluster-specific fields like \u0027Namespace\u0027.",
            "name": "exact",
            "in": "query"
          },
          {
            "uniqueItems": true,
            "type": "boolean",
            "description": "Should this value be exported.  Export strips fields that a user can not specify.",
            "name": "export",
            "in": "query"
          }
        ],
        "responses": {
          "200": {
            "description": "OK",
            "schema": {
              "$ref": "#/definitions/Domain"
            }
          },
          "401": {
            "description": "Unauthorized"
          }
        },
        "x-kubernetes-action": "get",
        "x-kubernetes-group-version-kind": {
          "group": "weblogic.oracle",
          "kind": "Domain",
          "version": "v2"
        }
      },
      "put": {
        "description": "replace the specified Domain",
        "consumes": [
          "*/*"
        ],
        "produces": [
          "application/json",
          "application/yaml",
          "application/vnd.kubernetes.protobuf"
        ],
        "schemes": [
          "https"
        ],
        "tags": [
          "weblogic_v2"
        ],
        "operationId": "replaceCoreV1NamespacedDomain",
        "parameters": [
          {
            "name": "body",
            "in": "body",
            "required": true,
            "schema": {
              "$ref": "#/definitions/Domain"
            }
          },
          {
            "uniqueItems": true,
            "type": "string",
            "description": "When present, indicates that modifications should not be persisted. An invalid or unrecognized dryRun directive will result in an error response and no further processing of the request. Valid values are: - All: all dry run stages will be processed",
            "name": "dryRun",
            "in": "query"
          }
        ],
        "responses": {
          "200": {
            "description": "OK",
            "schema": {
              "$ref": "#/definitions/Domain"
            }
          },
          "201": {
            "description": "Created",
            "schema": {
              "$ref": "#/definitions/Domain"
            }
          },
          "401": {
            "description": "Unauthorized"
          }
        },
        "x-kubernetes-action": "put",
        "x-kubernetes-group-version-kind": {
          "group": "weblogic.oracle",
          "kind": "Domain",
          "version": "v2"
        }
      },
      "delete": {
        "description": "delete a Domain",
        "consumes": [
          "*/*"
        ],
        "produces": [
          "application/json",
          "application/yaml",
          "application/vnd.kubernetes.protobuf"
        ],
        "schemes": [
          "https"
        ],
        "tags": [
          "weblogic_v2"
        ],
        "operationId": "deleteCoreV1NamespacedDomain",
        "parameters": [
          {
            "name": "body",
            "in": "body",
            "schema": {
              "$ref": "#/definitions/V1DeleteOptions"
            }
          },
          {
            "uniqueItems": true,
            "type": "string",
            "description": "When present, indicates that modifications should not be persisted. An invalid or unrecognized dryRun directive will result in an error response and no further processing of the request. Valid values are: - All: all dry run stages will be processed",
            "name": "dryRun",
            "in": "query"
          },
          {
            "uniqueItems": true,
            "type": "integer",
            "description": "The duration in seconds before the object should be deleted. Value must be non-negative integer. The value zero indicates delete immediately. If this value is nil, the default grace period for the specified type will be used. Defaults to a per object value if not specified. zero means delete immediately.",
            "name": "gracePeriodSeconds",
            "in": "query"
          },
          {
            "uniqueItems": true,
            "type": "boolean",
            "description": "Deprecated: please use the PropagationPolicy, this field will be deprecated in 1.7. Should the dependent objects be orphaned. If true/false, the \"orphan\" finalizer will be added to/removed from the object\u0027s finalizers list. Either this field or PropagationPolicy may be set, but not both.",
            "name": "orphanDependents",
            "in": "query"
          },
          {
            "uniqueItems": true,
            "type": "string",
            "description": "Whether and how garbage collection will be performed. Either this field or OrphanDependents may be set, but not both. The default policy is decided by the existing finalizer set in the metadata.finalizers and the resource-specific default policy. Acceptable values are: \u0027Orphan\u0027 - orphan the dependents; \u0027Background\u0027 - allow the garbage collector to delete the dependents in the background; \u0027Foreground\u0027 - a cascading policy that deletes all dependents in the foreground.",
            "name": "propagationPolicy",
            "in": "query"
          }
        ],
        "responses": {
          "200": {
            "description": "OK",
            "schema": {
              "$ref": "#/definitions/V1Status"
            }
          },
          "202": {
            "description": "Accepted",
            "schema": {
              "$ref": "#/definitions/V1Status"
            }
          },
          "401": {
            "description": "Unauthorized"
          }
        },
        "x-kubernetes-action": "delete",
        "x-kubernetes-group-version-kind": {
          "group": "weblogic.oracle",
          "kind": "Domain",
          "version": "v2"
        }
      },
      "patch": {
        "description": "partially update the specified Domain",
        "consumes": [
          "application/json-patch+json",
          "application/merge-patch+json",
          "application/strategic-merge-patch+json"
        ],
        "produces": [
          "application/json",
          "application/yaml",
          "application/vnd.kubernetes.protobuf"
        ],
        "schemes": [
          "https"
        ],
        "tags": [
          "weblogic_v2"
        ],
        "operationId": "patchCoreV1NamespacedDomain",
        "parameters": [
          {
            "name": "body",
            "in": "body",
            "required": true,
            "schema": {
              "$ref": "#/definitions/V1Patch"
            }
          },
          {
            "uniqueItems": true,
            "type": "string",
            "description": "When present, indicates that modifications should not be persisted. An invalid or unrecognized dryRun directive will result in an error response and no further processing of the request. Valid values are: - All: all dry run stages will be processed",
            "name": "dryRun",
            "in": "query"
          }
        ],
        "responses": {
          "200": {
            "description": "OK",
            "schema": {
              "$ref": "#/definitions/Domain"
            }
          },
          "401": {
            "description": "Unauthorized"
          }
        },
        "x-kubernetes-action": "patch",
        "x-kubernetes-group-version-kind": {
          "group": "weblogic.oracle",
          "kind": "Domain",
          "version": "v2"
        }
      },
      "parameters": [
        {
          "uniqueItems": true,
          "type": "string",
          "description": "name of the Domain",
          "name": "name",
          "in": "path",
          "required": true
        },
        {
          "uniqueItems": true,
          "type": "string",
          "description": "object name and auth scope, such as for teams and projects",
          "name": "namespace",
          "in": "path",
          "required": true
        },
        {
          "uniqueItems": true,
          "type": "string",
          "description": "If \u0027true\u0027, then the output is pretty printed.",
          "name": "pretty",
          "in": "query"
        }
      ]
    },
    "/apis/weblogic.oracle/v2/namespaces/{namespace}/domains/{name}/status": {
      "get": {
        "description": "read status of the specified Domain",
        "consumes": [
          "*/*"
        ],
        "produces": [
          "application/json",
          "application/yaml",
          "application/vnd.kubernetes.protobuf"
        ],
        "schemes": [
          "https"
        ],
        "tags": [
          "weblogic_v2"
        ],
        "operationId": "readCoreV1NamespacedDomainStatus",
        "responses": {
          "200": {
            "description": "OK",
            "schema": {
              "$ref": "#/definitions/Domain"
            }
          },
          "401": {
            "description": "Unauthorized"
          }
        },
        "x-kubernetes-action": "get",
        "x-kubernetes-group-version-kind": {
          "group": "weblogic.oracle",
          "kind": "Domain",
          "version": "v2"
        }
      },
      "put": {
        "description": "replace status of the specified Domain",
        "consumes": [
          "*/*"
        ],
        "produces": [
          "application/json",
          "application/yaml",
          "application/vnd.kubernetes.protobuf"
        ],
        "schemes": [
          "https"
        ],
        "tags": [
          "weblogic_v2"
        ],
        "operationId": "replaceCoreV1NamespacedDomainStatus",
        "parameters": [
          {
            "name": "body",
            "in": "body",
            "required": true,
            "schema": {
              "$ref": "#/definitions/Domain"
            }
          },
          {
            "uniqueItems": true,
            "type": "string",
            "description": "When present, indicates that modifications should not be persisted. An invalid or unrecognized dryRun directive will result in an error response and no further processing of the request. Valid values are: - All: all dry run stages will be processed",
            "name": "dryRun",
            "in": "query"
          }
        ],
        "responses": {
          "200": {
            "description": "OK",
            "schema": {
              "$ref": "#/definitions/Domain"
            }
          },
          "201": {
            "description": "Created",
            "schema": {
              "$ref": "#/definitions/Domain"
            }
          },
          "401": {
            "description": "Unauthorized"
          }
        },
        "x-kubernetes-action": "put",
        "x-kubernetes-group-version-kind": {
          "group": "weblogic.oracle",
          "kind": "Domain",
          "version": "v2"
        }
      },
      "patch": {
        "description": "partially update status of the specified Domain",
        "consumes": [
          "application/json-patch+json",
          "application/merge-patch+json",
          "application/strategic-merge-patch+json"
        ],
        "produces": [
          "application/json",
          "application/yaml",
          "application/vnd.kubernetes.protobuf"
        ],
        "schemes": [
          "https"
        ],
        "tags": [
          "weblogic_v2"
        ],
        "operationId": "patchCoreV1NamespacedDomainStatus",
        "parameters": [
          {
            "name": "body",
            "in": "body",
            "required": true,
            "schema": {
              "$ref": "#/definitions/V1Patch"
            }
          },
          {
            "uniqueItems": true,
            "type": "string",
            "description": "When present, indicates that modifications should not be persisted. An invalid or unrecognized dryRun directive will result in an error response and no further processing of the request. Valid values are: - All: all dry run stages will be processed",
            "name": "dryRun",
            "in": "query"
          }
        ],
        "responses": {
          "200": {
            "description": "OK",
            "schema": {
              "$ref": "#/definitions/Domain"
            }
          },
          "401": {
            "description": "Unauthorized"
          }
        },
        "x-kubernetes-action": "patch",
        "x-kubernetes-group-version-kind": {
          "group": "weblogic.oracle",
          "kind": "Domain",
          "version": "v2"
        }
      },
      "parameters": [
        {
          "uniqueItems": true,
          "type": "string",
          "description": "name of the Domain",
          "name": "name",
          "in": "path",
          "required": true
        },
        {
          "uniqueItems": true,
          "type": "string",
          "description": "object name and auth scope, such as for teams and projects",
          "name": "namespace",
          "in": "path",
          "required": true
        },
        {
          "uniqueItems": true,
          "type": "string",
          "description": "If \u0027true\u0027, then the output is pretty printed.",
          "name": "pretty",
          "in": "query"
        }
      ]
    }
  },
  "definitions": {
    "DomainList": {
      "description": "DomainList is a list of Domains.",
      "required": [
        "items"
      ],
      "properties": {
        "apiVersion": {
          "description": "APIVersion defines the versioned schema of this representation of an object. Servers should convert recognized schemas to the latest internal value, and may reject unrecognized values. More info: https://git.k8s.io/community/contributors/devel/api-conventions.md#resources",
          "type": "string"
        },
        "items": {
          "description": "List of domains. More info: https://git.k8s.io/community/contributors/devel/api-conventions.md",
          "type": "array",
          "items": {
            "$ref": "#/definitions/Domain"
          }
        },
        "kind": {
          "description": "Kind is a string value representing the REST resource this object represents. Servers may infer this from the endpoint the client submits requests to. Cannot be updated. In CamelCase. More info: https://git.k8s.io/community/contributors/devel/api-conventions.md#types-kinds",
          "type": "string"
        },
        "metadata": {
          "description": "Standard list metadata. More info: https://git.k8s.io/community/contributors/devel/api-conventions.md#types-kinds",
          "$ref": "#/definitions/V1ListMeta"
        }
      },
      "x-kubernetes-group-version-kind": [
        {
          "group": "weblogic.oracle",
          "kind": "DomainList",
          "version": "v2"
        }
      ]
    },
    "Domain": {
      "description": "Oracle WebLogic Domain",
      "x-kubernetes-group-version-kind": [
        {
          "group": "weblogic.oracle",
          "kind": "Domain",
          "version": "v2"
        }
      ],
      "required": [
        "metadata",
        "spec"
      ],
      "properties": {
        "metadata": {
          "description": "The domain meta-data. Must include the name and namespace.",
          "$ref": "https://github.com/garethr/kubernetes-json-schema/blob/master/v1.13.5/_definitions.json#/definitions/io.k8s.apimachinery.pkg.apis.meta.v1.ObjectMeta"
        },
        "apiVersion": {
          "description": "The API version for the Domain.",
          "type": "string"
        },
        "kind": {
          "description": "The type of resource. Must be \u0027Domain\u0027.",
          "type": "string"
        },
        "spec": {
          "description": "The specification of the domain. Required.",
          "$ref": "#/definitions/DomainSpec"
        },
        "status": {
          "description": "The current status of the domain. Updated by the operator.",
          "$ref": "#/definitions/DomainStatus"
        }
      }
    },
    "V1Patch": {
      "id": "V1Patch",
      "description": "Patch is provided to give a concrete name and type to the Kubernetes PATCH request body.",
      "properties": {}
    },
    "V1DeleteOptions": {
      "id": "V1DeleteOptions",
      "description": "DeleteOptions may be provided when deleting an API object.",
      "properties": {
        "kind": {
          "type": "string",
          "description": "Kind is a string value representing the REST resource this object represents. Servers may infer this from the endpoint the client submits requests to. Cannot be updated. In CamelCase. More info: https://git.k8s.io/community/contributors/devel/api-conventions.md#types-kinds"
        },
        "apiVersion": {
          "type": "string",
          "description": "APIVersion defines the versioned schema of this representation of an object. Servers should convert recognized schemas to the latest internal value, and may reject unrecognized values. More info: https://git.k8s.io/community/contributors/devel/api-conventions.md#resources"
        },
        "gracePeriodSeconds": {
          "type": "integer",
          "format": "int64",
          "description": "The duration in seconds before the object should be deleted. Value must be non-negative integer. The value zero indicates delete immediately. If this value is nil, the default grace period for the specified type will be used. Defaults to a per object value if not specified. zero means delete immediately."
        },
        "preconditions": {
          "$ref": "#/definitions/V1Preconditions",
          "description": "Must be fulfilled before a deletion is carried out. If not possible, a 409 Conflict status will be returned."
        },
        "orphanDependents": {
          "type": "boolean",
          "description": "Deprecated: please use the PropagationPolicy, this field will be deprecated in 1.7. Should the dependent objects be orphaned. If true/false, the \"orphan\" finalizer will be added to/removed from the object\u0027s finalizers list. Either this field or PropagationPolicy may be set, but not both."
        },
        "propagationPolicy": {
          "$ref": "#/definitions/V1DeletionPropagation",
          "description": "Whether and how garbage collection will be performed. Either this field or OrphanDependents may be set, but not both. The default policy is decided by the existing finalizer set in the metadata.finalizers and the resource-specific default policy. Acceptable values are: \u0027Orphan\u0027 - orphan the dependents; \u0027Background\u0027 - allow the garbage collector to delete the dependents in the background; \u0027Foreground\u0027 - a cascading policy that deletes all dependents in the foreground."
        },
        "dryRun": {
          "type": "array",
          "items": {
            "type": "string"
          },
          "description": "When present, indicates that modifications should not be persisted. An invalid or unrecognized dryRun directive will result in an error response and no further processing of the request. Valid values are: - All: all dry run stages will be processed"
        }
      }
    },
    "V1Preconditions": {
      "id": "V1Preconditions",
      "description": "Preconditions must be fulfilled before an operation (update, delete, etc.) is carried out.",
      "properties": {
        "uid": {
          "$ref": "#/definitions/UID",
          "description": "Specifies the target UID."
        }
      }
    },
    "UID": {
      "id": "UID",
      "properties": {}
    },
    "V1DeletionPropagation": {
      "id": "V1DeletionPropagation",
      "properties": {}
    },
    "AdminServer": {
      "description": "AdminServer represents the operator configuration for the Administration Server.",
      "type": "object",
      "properties": {
        "serverStartState": {
          "description": "The state in which the server is to be started. Use ADMIN if server should start in the admin state. Defaults to RUNNING.",
          "type": "string",
          "enum": [
            "RUNNING",
            "ADMIN"
          ]
        },
        "serverService": {
          "description": "Customization affecting ClusterIP Kubernetes services for WebLogic Server instances.",
          "$ref": "#/definitions/ServerService"
        },
        "serverPod": {
          "description": "Configuration affecting server pods.",
          "$ref": "#/definitions/ServerPod"
        },
        "serverStartPolicy": {
          "description": "The strategy for deciding whether to start a server. Legal values are ALWAYS, NEVER, or IF_NEEDED.",
          "type": "string",
          "enum": [
            "ALWAYS",
            "NEVER",
            "IF_NEEDED"
          ]
        },
        "adminService": {
          "description": "Configures which of the Administration Server\u0027s WebLogic admin channels should be exposed outside the Kubernetes cluster via a node port service.",
          "$ref": "#/definitions/AdminService"
        },
        "restartVersion": {
          "description": "If present, every time this value is updated the operator will restart the required servers.",
          "type": "string"
        }
      }
    },
    "AdminService": {
      "type": "object",
      "properties": {
        "channels": {
          "description": "Specifies which of the Administration Server\u0027s WebLogic channels should be exposed outside the Kubernetes cluster via a node port service, along with the node port for each channel. If not specified, the Administration Server\u0027s node port service will not be created.",
          "type": "array",
          "items": {
            "$ref": "#/definitions/Channel"
          }
        },
        "annotations": {
          "description": "Annotations to associate with the external channel service.",
          "$ref": "#/definitions/Map"
        },
        "labels": {
          "description": "Labels to associate with the external channel service.",
          "$ref": "#/definitions/Map"
        }
      }
    },
    "Channel": {
      "description": "Describes a single channel used by the Administration Server.",
      "type": "object",
      "properties": {
        "channelName": {
          "description": "Name of channel.\n\u0027default\u0027 refers to the Administration Server\u0027s default channel (configured via the ServerMBean\u0027s ListenPort) \n\u0027default-secure\u0027 refers to the Administration Server\u0027s default secure channel (configured via the ServerMBean\u0027s SSLMBean\u0027s ListenPort) \n\u0027default-admin\u0027 refers to the Administration Server\u0027s default administrative channel (configured via the DomainMBean\u0027s AdministrationPort) \nOtherwise, the name is the name of one of the Administration Server\u0027s network access points (configured via the ServerMBean\u0027s NetworkAccessMBeans).",
          "type": "string"
        },
        "nodePort": {
          "description": "Specifies the port number used to access the WebLogic channel outside of the Kubernetes cluster. If not specified, defaults to the port defined by the WebLogic channel.",
          "type": "number"
        }
      },
      "required": [
        "channelName"
      ]
    },
    "Cluster": {
      "description": "An element representing a cluster in the domain configuration.",
      "type": "object",
      "properties": {
        "serverStartState": {
          "description": "The state in which the server is to be started. Use ADMIN if server should start in the admin state. Defaults to RUNNING.",
          "type": "string",
          "enum": [
            "RUNNING",
            "ADMIN"
          ]
        },
        "serverService": {
          "description": "Customization affecting ClusterIP Kubernetes services for WebLogic Server instances.",
          "$ref": "#/definitions/ServerService"
        },
        "maxUnavailable": {
          "description": "The maximum number of cluster members that can be temporarily unavailable. Defaults to 1.",
          "type": "number",
          "minimum": 1.0
        },
        "replicas": {
          "description": "The number of cluster members to run.",
          "type": "number",
          "minimum": 0.0
        },
        "clusterName": {
          "description": "The name of this cluster. Required",
          "type": "string"
        },
        "serverPod": {
          "description": "Configuration affecting server pods.",
          "$ref": "#/definitions/ServerPod"
        },
        "clusterService": {
          "description": "Customization affecting ClusterIP Kubernetes services for the WebLogic cluster.",
          "$ref": "#/definitions/KubernetesResource"
        },
        "serverStartPolicy": {
          "description": "The strategy for deciding whether to start a server. Legal values are NEVER, or IF_NEEDED.",
          "type": "string",
          "enum": [
            "NEVER",
            "IF_NEEDED"
          ]
        },
        "restartVersion": {
          "description": "If present, every time this value is updated the operator will restart the required servers.",
          "type": "string"
        }
      },
      "required": [
        "clusterName"
      ]
    },
    "ClusterStatus": {
      "type": "object",
      "properties": {
        "minimumReplicas": {
          "description": "The minimum number of cluster members.",
          "type": "number",
          "minimum": 0.0
        },
        "maximumReplicas": {
          "description": "The maximum number of cluster members. Required.",
          "type": "number",
          "minimum": 0.0
        },
        "replicas": {
          "description": "The number of intended cluster members. Required.",
          "type": "number",
          "minimum": 0.0
        },
        "clusterName": {
          "description": "WebLogic cluster name. Required.",
          "type": "string"
        },
        "readyReplicas": {
          "description": "The number of ready cluster members. Required.",
          "type": "number",
          "minimum": 0.0
        },
        "replicasGoal": {
          "description": "The requested number of cluster members from the domain spec. Cluster members will be started by the operator if this value is larger than zero.",
          "type": "number",
          "minimum": 0.0
        }
      }
    },
    "Configuration": {
      "type": "object",
      "properties": {
        "opss": {
          "description": "Configuration for OPSS security.",
          "$ref": "#/definitions/Opss"
        },
        "model": {
          "description": "Model in image model files and properties.",
          "$ref": "#/definitions/Model"
        },
        "secrets": {
          "description": "A list of names of the secrets for WebLogic configuration overrides or model. If this field is specified it overrides the value of spec.configOverrideSecrets.",
          "type": "array",
          "items": {
            "type": "string"
          }
        },
        "overridesConfigMap": {
          "description": "The name of the config map for WebLogic configuration overrides. If this field is specified it overrides the value of spec.configOverrides.",
          "type": "string"
        },
        "introspectorJobActiveDeadlineSeconds": {
          "description": "The introspector job timeout value in seconds. If this field is specified it overrides the Operator\u0027s config map data.introspectorJobActiveDeadlineSeconds value.",
          "type": "number"
        }
      }
    },
    "DateTime": {
      "format": "date-time",
      "type": "string"
    },
    "DomainCondition": {
      "type": "object",
      "properties": {
        "reason": {
          "description": "Unique, one-word, CamelCase reason for the condition\u0027s last transition.",
          "type": "string"
        },
        "type": {
          "description": "The type of the condition. Valid types are Progressing, Available, and Failed. Required.",
          "type": "string",
          "enum": [
            "Progressing",
            "Available",
            "Failed"
          ]
        },
        "lastTransitionTime": {
          "description": "Last time the condition transitioned from one status to another.",
          "$ref": "#/definitions/DateTime"
        },
        "message": {
          "description": "Human-readable message indicating details about last transition.",
          "type": "string"
        },
        "lastProbeTime": {
          "description": "Last time we probed the condition.",
          "$ref": "#/definitions/DateTime"
        },
        "status": {
          "description": "Status is the status of the condition. Can be True, False, Unknown. Required.",
          "type": "string"
        }
      }
    },
    "DomainSpec": {
      "description": "DomainSpec is a description of a domain.",
      "type": "object",
      "properties": {
        "configuration": {
          "description": "Models and overrides affecting the WebLogic domain configuration.",
          "$ref": "#/definitions/Configuration"
        },
        "configOverrideSecrets": {
          "deprecated": "true",
          "description": "Deprecated. Use configuration.secrets instead. Ignored if configuration.secrets is specified. A list of names of the secrets for optional WebLogic configuration overrides.",
          "type": "array",
          "items": {
            "type": "string"
          }
        },
        "imagePullSecrets": {
          "description": "A list of image pull secrets for the WebLogic Docker image.",
          "type": "array",
          "items": {
            "$ref": "https://github.com/garethr/kubernetes-json-schema/blob/master/v1.13.5/_definitions.json#/definitions/io.k8s.api.core.v1.LocalObjectReference"
          }
        },
        "domainUID": {
          "pattern": "^[a-z0-9-.]{1,253}$",
          "description": "Domain unique identifier. Must be unique across the Kubernetes cluster. Not required. Defaults to the value of metadata.name.",
          "type": "string"
        },
        "experimental": {
          "description": "Experimental feature configurations.",
          "$ref": "#/definitions/Experimental"
        },
        "serverService": {
          "description": "Customization affecting ClusterIP Kubernetes services for WebLogic Server instances.",
          "$ref": "#/definitions/ServerService"
        },
        "domainHome": {
          "description": "The folder for the WebLogic Domain. Not required. Defaults to /shared/domains/domains/\u003cdomainUID\u003e if domainHomeSourceType is PersistentVolume. Defaults to /u01/oracle/user_projects/domains/ if domainHomeSourceType is Image. Defaults to /u01/domains/\u003cdomainUID\u003e if domainHomeSourceType is FromModel.",
          "type": "string"
        },
        "domainHomeSourceType": {
          "description": "Domain home file system source type: Legal values: Image, PersistentVolume, FromModel. Image indicates that the domain home file system is contained in the Docker image specified by the image field. PersistentVolume indicates that the domain home file system is located on a persistent volume.  FromModel indicates that the domain home file system will be created and managed by the operator based on a WDT domain model. If this field is specified it overrides the value of domainHomeInImage. If both fields are unspecified then domainHomeSourceType defaults to Image.",
          "type": "string",
          "enum": [
            "Image",
            "PersistentVolume",
            "FromModel"
          ]
        },
        "httpAccessLogInLogHome": {
          "description": "If true (the default), then server HTTP access log files will be written to the same directory specified in `logHome`. Otherwise, server HTTP access log files will be written to the directory configured in the WebLogic domain home configuration.",
          "type": "boolean"
        },
        "webLogicCredentialsSecret": {
          "description": "The name of a pre-created Kubernetes secret, in the domain\u0027s namespace, that holds the username and password needed to boot WebLogic Server under the \u0027username\u0027 and \u0027password\u0027 fields.",
          "$ref": "https://github.com/garethr/kubernetes-json-schema/blob/master/v1.13.5/_definitions.json#/definitions/io.k8s.api.core.v1.SecretReference"
        },
        "adminServer": {
          "description": "Configuration for the Administration Server.",
          "$ref": "#/definitions/AdminServer"
        },
        "logHome": {
          "description": "The in-pod name of the directory in which to store the domain, Node Manager, server logs, server  *.out, and optionally HTTP access log files if `httpAccessLogInLogHome` is true. Ignored if logHomeEnabled is false.",
          "type": "string"
        },
        "includeServerOutInPodLog": {
          "description": "If true (the default), the server .out file will be included in the pod\u0027s stdout.",
          "type": "boolean"
        },
        "clusters": {
          "description": "Configuration for the clusters.",
          "type": "array",
          "items": {
            "$ref": "#/definitions/Cluster"
          }
        },
        "serverStartState": {
          "description": "The state in which the server is to be started. Use ADMIN if server should start in the admin state. Defaults to RUNNING.",
          "type": "string",
          "enum": [
            "RUNNING",
            "ADMIN"
          ]
        },
        "image": {
          "description": "The WebLogic Docker image; required when domainHomeSourceType is Image or FromModel; otherwise, defaults to container-registry.oracle.com/middleware/weblogic:12.2.1.4.",
          "type": "string"
        },
        "imagePullPolicy": {
          "description": "The image pull policy for the WebLogic Docker image. Legal values are Always, Never and IfNotPresent. Defaults to Always if image ends in :latest, IfNotPresent otherwise.",
          "type": "string",
          "enum": [
            "Always",
            "Never",
            "IfNotPresent"
          ]
        },
        "replicas": {
          "description": "The number of managed servers to run in any cluster that does not specify a replica count.",
          "type": "number",
          "minimum": 0.0
        },
        "domainHomeInImage": {
          "deprecated": "true",
          "description": "Deprecated. Use domainHomeSourceType instead. Ignored if domainHomeSourceType is specified. True indicates that the domain home file system is contained in the Docker image specified by the image field. False indicates that the domain home file system is located on a persistent volume.",
          "type": "boolean"
        },
        "serverStartPolicy": {
          "description": "The strategy for deciding whether to start a server. Legal values are ADMIN_ONLY, NEVER, or IF_NEEDED.",
          "type": "string",
          "enum": [
            "NEVER",
            "IF_NEEDED",
            "ADMIN_ONLY"
          ]
        },
        "restartVersion": {
          "description": "If present, every time this value is updated the operator will restart the required servers.",
          "type": "string"
        },
        "introspectVersion": {
          "description": "If present, every time this value is updated, the operator will start introspect domain job",
          "type": "string"
        },
        "dataHome": {
          "description": "An optional, in-pod location for data storage of default and custom file stores. If dataHome is not specified or its value is either not set or empty (e.g. dataHome: \"\") then the data storage directories are determined from the WebLogic domain home configuration.",
          "type": "string"
        },
        "configOverrides": {
          "deprecated": "true",
          "description": "Deprecated. Use configuration.overridesConfigMap instead. Ignored if configuration.overridesConfigMap is specified. The name of the config map for optional WebLogic configuration overrides.",
          "type": "string"
        },
        "logHomeEnabled": {
          "description": "Specified whether the log home folder is enabled. Not required. Defaults to true if domainHomeSourceType is PersistentVolume; false, otherwise.",
          "type": "boolean"
        },
        "serverPod": {
          "description": "Configuration affecting server pods.",
          "$ref": "#/definitions/ServerPod"
        },
<<<<<<< HEAD
=======
        "logHome": {
          "description": "The in-pod name of the directory in which to store the domain, Node Manager, server logs, server  *.out, and optionally HTTP access log files if `httpAccessLogInLogHome` is true.",
          "type": "string"
        },
        "includeServerOutInPodLog": {
          "description": "If true (the default), then the server .out file will be included in the pod\u0027s stdout.",
          "type": "boolean"
        },
>>>>>>> 0fe7246f
        "managedServers": {
          "description": "Configuration for individual Managed Servers.",
          "type": "array",
          "items": {
            "$ref": "#/definitions/ManagedServer"
          }
        }
      }
    },
    "DomainStatus": {
      "description": "DomainStatus represents information about the status of a domain. Status may trail the actual state of a system.",
      "type": "object",
      "properties": {
        "reason": {
          "description": "A brief CamelCase message indicating details about why the domain is in this state.",
          "type": "string"
        },
        "servers": {
          "description": "Status of WebLogic Servers in this domain.",
          "type": "array",
          "items": {
            "$ref": "#/definitions/ServerStatus"
          }
        },
        "replicas": {
          "description": "The number of running Managed Servers in the WebLogic cluster if there is only one cluster in the domain and where the cluster does not explicitly configure its replicas in a cluster specification.",
          "type": "number",
          "minimum": 0.0
        },
        "startTime": {
          "description": "RFC 3339 date and time at which the operator started the domain. This will be when the operator begins processing and will precede when the various servers or clusters are available.",
          "$ref": "#/definitions/DateTime"
        },
        "conditions": {
          "description": "Current service state of domain.",
          "type": "array",
          "items": {
            "$ref": "#/definitions/DomainCondition"
          }
        },
        "message": {
          "description": "A human readable message indicating details about why the domain is in this condition.",
          "type": "string"
        },
        "clusters": {
          "description": "Status of WebLogic clusters in this domain.",
          "type": "array",
          "items": {
            "$ref": "#/definitions/ClusterStatus"
          }
        }
      }
    },
    "Experimental": {
      "type": "object",
      "properties": {
        "istio": {
          "description": "Istio service mesh integration configuration.",
          "$ref": "#/definitions/Istio"
        }
      }
    },
    "Istio": {
      "type": "object",
      "properties": {
        "readinessPort": {
          "description": "The WebLogic readiness port for Istio. Defaults to 8888. Not required.",
          "type": "number"
        },
        "enabled": {
          "description": "True, if this domain is deployed under an Istio service mesh. Defaults to true when the \u0027istio\u0027 element is included. Not required.",
          "type": "boolean"
        }
      }
    },
    "KubernetesResource": {
      "type": "object",
      "properties": {
        "annotations": {
          "description": "The annotations to be attached to generated resources.",
          "$ref": "#/definitions/Map"
        },
        "labels": {
          "description": "The labels to be attached to generated resources. The label names must not start with \u0027weblogic.\u0027.",
          "$ref": "#/definitions/Map"
        }
      }
    },
    "ManagedServer": {
      "description": "ManagedServer represents the operator configuration for a single Managed Server.",
      "type": "object",
      "properties": {
        "serverStartState": {
          "description": "The state in which the server is to be started. Use ADMIN if server should start in the admin state. Defaults to RUNNING.",
          "type": "string",
          "enum": [
            "RUNNING",
            "ADMIN"
          ]
        },
        "serverService": {
          "description": "Customization affecting ClusterIP Kubernetes services for WebLogic Server instances.",
          "$ref": "#/definitions/ServerService"
        },
        "serverName": {
          "description": "The name of the Managed Server. Required.",
          "type": "string"
        },
        "serverPod": {
          "description": "Configuration affecting server pods.",
          "$ref": "#/definitions/ServerPod"
        },
        "serverStartPolicy": {
          "description": "The strategy for deciding whether to start a server. Legal values are ALWAYS, NEVER, or IF_NEEDED.",
          "type": "string",
          "enum": [
            "ALWAYS",
            "NEVER",
            "IF_NEEDED"
          ]
        },
        "restartVersion": {
          "description": "If present, every time this value is updated the operator will restart the required servers.",
          "type": "string"
        }
      },
      "required": [
        "serverName"
      ]
    },
    "Map": {
      "type": "object",
      "properties": {}
    },
    "Model": {
      "type": "object",
      "properties": {
        "runtimeEncryptionSecret": {
          "description": "Runtime encryption secret. Required when domainHomeSourceType is set to FromModel.",
          "type": "string"
        },
        "domainType": {
          "description": "WDT domain type: Legal values: WLS, RestrictedJRF, JRF. Defaults to WLS.",
          "type": "string",
          "enum": [
            "WLS",
            "RestrictedJRF",
            "JRF"
          ]
        },
        "configMap": {
          "description": "WDT config map name.",
          "type": "string"
        }
      }
    },
    "Opss": {
      "type": "object",
      "properties": {
        "walletFileSecret": {
          "description": "Secret containing the OPSS key wallet file.",
          "type": "string"
        },
        "walletPasswordSecret": {
          "description": "Secret containing OPSS key passphrase.",
          "type": "string"
        }
      }
    },
    "ProbeTuning": {
      "type": "object",
      "properties": {
        "periodSeconds": {
          "description": "The number of seconds between checks.",
          "type": "number"
        },
        "timeoutSeconds": {
          "description": "The number of seconds with no response that indicates a failure.",
          "type": "number"
        },
        "initialDelaySeconds": {
          "description": "The number of seconds before the first check is performed.",
          "type": "number"
        }
      }
    },
    "ServerHealth": {
      "type": "object",
      "properties": {
        "overallHealth": {
          "description": "Server health of this WebLogic Server. If the value is \"Not available\", the operator has failed to read the health. If the value is \"Not available (possibly overloaded)\", the operator has failed to read the health of the server possibly due to the server is in overloaded state.",
          "type": "string"
        },
        "activationTime": {
          "description": "RFC 3339 date and time at which the server started.",
          "$ref": "#/definitions/DateTime"
        },
        "subsystems": {
          "description": "Status of unhealthy subsystems, if any.",
          "type": "array",
          "items": {
            "$ref": "#/definitions/SubsystemHealth"
          }
        }
      }
    },
    "ServerPod": {
      "description": "ServerPod describes the configuration for a Kubernetes pod for a server.",
      "type": "object",
      "properties": {
        "nodeName": {
          "description": "NodeName is a request to schedule this pod onto a specific node. If it is non-empty, the scheduler simply schedules this pod onto that node, assuming that it fits resource requirements.",
          "type": "string"
        },
        "livenessProbe": {
          "description": "Settings for the liveness probe associated with a server.",
          "$ref": "#/definitions/ProbeTuning"
        },
        "readinessGates": {
          "description": "If specified, all readiness gates will be evaluated for pod readiness. A pod is ready when all its containers are ready AND all conditions specified in the readiness gates have status equal to \"True\" More info: https://github.com/kubernetes/community/blob/master/keps/sig-network/0007-pod-ready%2B%2B.md",
          "type": "array",
          "items": {
            "$ref": "https://github.com/garethr/kubernetes-json-schema/blob/master/v1.13.5/_definitions.json#/definitions/io.k8s.api.core.v1.PodReadinessGate"
          }
        },
        "serviceAccountName": {
          "description": "Name of the ServiceAccount to be used to run this pod. If it is not set, default ServiceAccount will be used. The ServiceAccount has to exist at the time the pod is created.",
          "type": "string"
        },
        "podSecurityContext": {
          "description": "Pod-level security attributes.",
          "$ref": "https://github.com/garethr/kubernetes-json-schema/blob/master/v1.13.5/_definitions.json#/definitions/io.k8s.api.core.v1.PodSecurityContext"
        },
        "priorityClassName": {
          "description": "If specified, indicates the pod\u0027s priority. \"system-node-critical\" and \"system-cluster-critical\" are two special keywords which indicate the highest priorities with the former being the highest priority. Any other name must be defined by creating a PriorityClass object with that name. If not specified, the pod priority will be default or zero if there is no default.",
          "type": "string"
        },
        "volumes": {
          "description": "Additional volumes to be created in the server pod.",
          "type": "array",
          "items": {
            "$ref": "https://github.com/garethr/kubernetes-json-schema/blob/master/v1.13.5/_definitions.json#/definitions/io.k8s.api.core.v1.Volume"
          }
        },
        "resources": {
          "description": "Memory and CPU minimum requirements and limits for the server.",
          "$ref": "https://github.com/garethr/kubernetes-json-schema/blob/master/v1.13.5/_definitions.json#/definitions/io.k8s.api.core.v1.ResourceRequirements"
        },
        "annotations": {
          "description": "The annotations to be attached to generated resources.",
          "$ref": "#/definitions/Map"
        },
        "env": {
          "description": "A list of environment variables to add to a server.",
          "type": "array",
          "items": {
            "$ref": "https://github.com/garethr/kubernetes-json-schema/blob/master/v1.13.5/_definitions.json#/definitions/io.k8s.api.core.v1.EnvVar"
          }
        },
        "restartPolicy": {
          "description": "Restart policy for all containers within the pod. One of Always, OnFailure, Never. Default to Always. More info: https://kubernetes.io/docs/concepts/workloads/pods/pod-lifecycle/#restart-policy",
          "type": "string"
        },
        "nodeSelector": {
          "description": "Selector which must match a node\u0027s labels for the pod to be scheduled on that node.",
          "$ref": "#/definitions/Map"
        },
        "volumeMounts": {
          "description": "Additional volume mounts for the server pod.",
          "type": "array",
          "items": {
            "$ref": "https://github.com/garethr/kubernetes-json-schema/blob/master/v1.13.5/_definitions.json#/definitions/io.k8s.api.core.v1.VolumeMount"
          }
        },
        "labels": {
          "description": "The labels to be attached to generated resources. The label names must not start with \u0027weblogic.\u0027.",
          "$ref": "#/definitions/Map"
        },
        "runtimeClassName": {
          "description": "RuntimeClassName refers to a RuntimeClass object in the node.k8s.io group, which should be used to run this pod.  If no RuntimeClass resource matches the named class, the pod will not be run. If unset or empty, the \"legacy\" RuntimeClass will be used, which is an implicit class with an empty definition that uses the default runtime handler. More info: https://github.com/kubernetes/community/blob/master/keps/sig-node/0014-runtime-class.md This is an alpha feature and may change in the future.",
          "type": "string"
        },
        "tolerations": {
          "description": "If specified, the pod\u0027s tolerations.",
          "type": "array",
          "items": {
            "$ref": "https://github.com/garethr/kubernetes-json-schema/blob/master/v1.13.5/_definitions.json#/definitions/io.k8s.api.core.v1.Toleration"
          }
        },
        "readinessProbe": {
          "description": "Settings for the readiness probe associated with a server.",
          "$ref": "#/definitions/ProbeTuning"
        },
        "containers": {
          "description": "Additional containers to be included in the server pod.",
          "type": "array",
          "items": {
            "$ref": "https://github.com/garethr/kubernetes-json-schema/blob/master/v1.13.5/_definitions.json#/definitions/io.k8s.api.core.v1.Container"
          }
        },
        "containerSecurityContext": {
          "description": "Container-level security attributes. Will override any matching pod-level attributes.",
          "$ref": "https://github.com/garethr/kubernetes-json-schema/blob/master/v1.13.5/_definitions.json#/definitions/io.k8s.api.core.v1.SecurityContext"
        },
        "schedulerName": {
          "description": "If specified, the pod will be dispatched by specified scheduler. If not specified, the pod will be dispatched by default scheduler.",
          "type": "string"
        },
        "initContainers": {
          "description": "Initialization containers to be included in the server pod.",
          "type": "array",
          "items": {
            "$ref": "https://github.com/garethr/kubernetes-json-schema/blob/master/v1.13.5/_definitions.json#/definitions/io.k8s.api.core.v1.Container"
          }
        },
        "shutdown": {
          "description": "Configures how the operator should shutdown the server instance.",
          "$ref": "#/definitions/Shutdown"
        },
        "affinity": {
          "description": "If specified, the pod\u0027s scheduling constraints",
          "$ref": "https://github.com/garethr/kubernetes-json-schema/blob/master/v1.13.5/_definitions.json#/definitions/io.k8s.api.core.v1.Affinity"
        }
      }
    },
    "ServerService": {
      "type": "object",
      "properties": {
        "precreateService": {
          "description": "If true, operator will create server services even for server instances without running pods.",
          "type": "boolean"
        },
        "annotations": {
          "description": "The annotations to be attached to generated resources.",
          "$ref": "#/definitions/Map"
        },
        "labels": {
          "description": "The labels to be attached to generated resources. The label names must not start with \u0027weblogic.\u0027.",
          "$ref": "#/definitions/Map"
        }
      }
    },
    "ServerStatus": {
      "type": "object",
      "properties": {
        "nodeName": {
          "description": "Name of node that is hosting the Pod containing this WebLogic Server.",
          "type": "string"
        },
        "desiredState": {
          "description": "Desired state of this WebLogic Server.",
          "type": "string"
        },
        "clusterName": {
          "description": "WebLogic cluster name, if the server is part of a cluster.",
          "type": "string"
        },
        "serverName": {
          "description": "WebLogic Server name. Required.",
          "type": "string"
        },
        "health": {
          "description": "Current status and health of a specific WebLogic Server.",
          "$ref": "#/definitions/ServerHealth"
        },
        "state": {
          "description": "Current state of this WebLogic Server. Required.",
          "type": "string"
        }
      }
    },
    "Shutdown": {
      "description": "Shutdown describes the configuration for shutting down a server instance.",
      "type": "object",
      "properties": {
        "ignoreSessions": {
          "description": "For graceful shutdown only, indicates to ignore pending HTTP sessions during in-flight work handling. Not required. Defaults to false.",
          "type": "boolean"
        },
        "shutdownType": {
          "description": "Tells the operator how to shutdown server instances. Not required. Defaults to graceful shutdown.",
          "type": "string",
          "enum": [
            "Graceful",
            "Forced"
          ]
        },
        "timeoutSeconds": {
          "description": "For graceful shutdown only, number of seconds to wait before aborting in-flight work and shutting down the server. Not required. Defaults to 30 seconds.",
          "type": "number"
        }
      }
    },
    "SubsystemHealth": {
      "type": "object",
      "properties": {
        "symptoms": {
          "description": "Symptoms provided by the reporting subsystem.",
          "type": "array",
          "items": {
            "type": "string"
          }
        },
        "health": {
          "description": "Server health of this WebLogic Server. Required.",
          "type": "string"
        },
        "subsystemName": {
          "description": "Name of subsystem providing symptom information. Required.",
          "type": "string"
        }
      }
    }
  },
  "securityDefinitions": {
    "BearerToken": {
      "description": "Bearer Token authentication",
      "type": "apiKey",
      "name": "authorization",
      "in": "header"
    }
  },
  "swagger": "2.0",
  "info": {
    "title": "WebLogic Kubernetes Operator",
    "version": "v2"
  }
},
    // SWAGGER_INSERT_END
    // Do not remove the comment on the previous line - it is used during the build to
    // find the right place to insert the swagger JSON object
    dom_id: '#swagger-ui',
    deepLinking: true,
    presets: [
      SwaggerUIBundle.presets.apis,
      SwaggerUIStandalonePreset
    ],
    plugins: [
      SwaggerUIBundle.plugins.DownloadUrl
    ],
    layout: "StandaloneLayout"
  })

  window.ui = ui
}
</script>
</body>

</html><|MERGE_RESOLUTION|>--- conflicted
+++ resolved
@@ -1220,7 +1220,7 @@
           "type": "string"
         },
         "includeServerOutInPodLog": {
-          "description": "If true (the default), the server .out file will be included in the pod\u0027s stdout.",
+          "description": "If true (the default), then the server .out file will be included in the pod\u0027s stdout.",
           "type": "boolean"
         },
         "clusters": {
@@ -1295,17 +1295,6 @@
           "description": "Configuration affecting server pods.",
           "$ref": "#/definitions/ServerPod"
         },
-<<<<<<< HEAD
-=======
-        "logHome": {
-          "description": "The in-pod name of the directory in which to store the domain, Node Manager, server logs, server  *.out, and optionally HTTP access log files if `httpAccessLogInLogHome` is true.",
-          "type": "string"
-        },
-        "includeServerOutInPodLog": {
-          "description": "If true (the default), then the server .out file will be included in the pod\u0027s stdout.",
-          "type": "boolean"
-        },
->>>>>>> 0fe7246f
         "managedServers": {
           "description": "Configuration for individual Managed Servers.",
           "type": "array",
