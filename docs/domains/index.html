--- conflicted
+++ resolved
@@ -1430,13 +1430,8 @@
     "Model": {
       "type": "object",
       "properties": {
-<<<<<<< HEAD
         "runtimeEncryptionSecret": {
-          "description": "Runtime encryption key passphrase secret. Required.",
-=======
-        "encryptionSecret": {
-          "description": "WDT encryption key passphrase secret. Required when WDT model files are encrypted.",
->>>>>>> a1cfb701
+          "description": "Runtime encryption secret. Required.",
           "type": "string"
         },
         "domainType": {
@@ -1451,13 +1446,10 @@
         "configMap": {
           "description": "WDT config map name.",
           "type": "string"
-<<<<<<< HEAD
         },
         "wdtEncryptionSecret": {
           "description": "WDT encryption key passphrase secret. Required when WDT model files are encrypted.",
           "type": "string"
-=======
->>>>>>> a1cfb701
         }
       }
     },
