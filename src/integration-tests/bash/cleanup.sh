#!/bin/bash
# Copyright 2018, Oracle Corporation and/or its affiliates. All rights reserved.
# Licensed under the Universal Permissive License v 1.0 as shown at http://oss.oracle.com/licenses/upl.

# -----------------
# Summary and Usage
# -----------------
#
# This script does a best-effort delete of acceptance test k8s artifacts, the
# local test tmp directory, and the potentially remote domain pv directories.
#
# This script accepts two optional env var overrides:
#
#   RESULT_ROOT  The root directory of the test temporary files.
#
#   PV_ROOT      The root directory on the kubernetes cluster
#                used for persistent volumes.
#
#   LEASE_ID     Set this if you want cleanup to release the 
#                given lease on a failure.
#
# See 'run.sh' for a detailed description of RESULT_ROOT and PV_ROOT.
#
# --------------------
# Detailed Description
# --------------------
#
# The test runs in 4 phases:
#
#   Phase 1:  Delete test kubernetes artifacts with labels.
#
#   Phase 2: Wait 15 seconds to see if stage 1 succeeded, and
#             if not, repeatedly search for all test related kubectl
#             artifacts and try delete them directly for up to 60 more
#             seconds.  This phase has no dependency on the
#             previous test run's yaml files.  It makes no
#             attempt to delete artifacts in a particular order.
#
#   Phase 3:  Use a kubernetes job to delete the PV directories
#             on the kubernetes cluster.
#
#   Phase 4:  Delete the local test output directory.
#
#   Phase 5:  If we own a lease, then release it on a failure
#             see LEASE_ID above.
#

SCRIPTPATH="$( cd "$(dirname "$0")" > /dev/null 2>&1 ; pwd -P )"
PROJECT_ROOT="$SCRIPTPATH/../../.."
RESULT_ROOT=${RESULT_ROOT:-/scratch/$USER/wl_k8s_test_results}
PV_ROOT=${PV_ROOT:-$RESULT_ROOT}
RESULT_DIR="$RESULT_ROOT/acceptance_test_tmp"
USER_PROJECTS_DIR="$RESULT_DIR/user-projects"
TMP_DIR="$RESULT_DIR/cleanup_tmp"
JOB_NAME="weblogic-command-job"

function fail {
  echo @@ cleanup.sh: Error "$@"
  exit 1
}

#!/bin/bash
#
# Usage:
# getResWithLabel outfilename
#
function getResWithLabel {

  # first, let's get all namespaced types with -l $LABEL_SELECTOR
  kubectl get $NAMESPACED_TYPES \
          -l "$LABEL_SELECTOR" \
          -o=jsonpath='{range .items[*]}{.kind}{" "}{.metadata.name}{" -n "}{.metadata.namespace}{"\n"}{end}' \
          --all-namespaces=true >> $1

  # now, get all non-namespaced types with -l $LABEL_SELECTOR
  kubectl get $NOT_NAMESPACED_TYPES \
          -l "$LABEL_SELECTOR" \
          -o=jsonpath='{range .items[*]}{.kind}{" "}{.metadata.name}{"\n"}{end}' \
          --all-namespaces=true >> $1
}

#
# Usage:
# deleteResWithLabel outputfile
#
function deleteWithOneLabel {
  echo @@ Delete resources with label $LABEL_SELECTOR.
  # clean the output file first
  if [ -e $1 ]; then
    rm $1
  fi

  echo @@ Deleting resources with label $LABEL_SELECTOR.
  getResWithLabel $1
  # delete namespaced types
  cat $1 | awk '{ print $4 }' | grep -v "^$" | sort -u | while read line; do
    kubectl -n $line delete $NAMESPACED_TYPES -l "$LABEL_SELECTOR"
  done

  # delete non-namespaced types
  local no_namespace_count=`grep -c -v " -n " $1`
  if [ ! "$no_namespace_count" = "0" ]; then
    kubectl delete $NOT_NAMESPACED_TYPES -l "$LABEL_SELECTOR"
  fi

  echo "@@ Waiting for pods to stop running."
  local total=0
  local mstart=`date +%s`
  local mnow=mstart
  local maxwaitsecs=60
  while [ $((mnow - mstart)) -lt $maxwaitsecs ]; do
    pods=($(kubectl get pods --all-namespaces -l $LABEL_SELECTOR -o jsonpath='{range .items[*]}{.metadata.name} {end}'))
    total=${#pods[*]}
    if [ $total -eq 0 ] ; then
        break
    else
      echo "@@ There are $total running pods with label $LABEL_SELECTOR."
    fi
    sleep 3
    mnow=`date +%s`
  done

  if [ $total -gt 0 ]; then
    echo "Warning: after waiting $maxwaitsecs seconds, there are still $total running pods with label $LABEL_SELECTOR."
  fi
}

function deleteVoyagerController {

  curl -fsSL https://raw.githubusercontent.com/appscode/voyager/6.0.0/hack/deploy/voyager.sh \
      | bash -s -- --provider=baremetal --namespace=voyager --uninstall --purge
  kubectl delete namespace voyager
}

#
# Usage:
# deleteNamespaces outputfile
#
function deleteNamespaces {
  cat $1 | awk '{ print $4 }' | grep -v "^$" | sort -u | while read line; do
    if [ "$line" != "default" ]; then
      kubectl delete namespace $line --ignore-not-found
    fi
  done

}

function deleteWithLabels {
  NAMESPACED_TYPES="pod,job,deploy,rs,service,pvc,ingress,cm,serviceaccount,role,rolebinding,secret"

  HANDLE_VOYAGER="false"
  VOYAGER_ING_NAME="ingresses.voyager.appscode.com"
  if [ `kubectl get crd $VOYAGER_ING_NAME --ignore-not-found | grep $VOYAGER_ING_NAME | wc -l` = 1 ]; then
    NAMESPACED_TYPES="$VOYAGER_ING_NAME,$NAMESPACED_TYPES"
    HANDLE_VOYAGER="true"
  fi

  DOMAIN_CRD="domains.weblogic.oracle"
  if [ `kubectl get crd $DOMAIN_CRD --ignore-not-found | grep $DOMAIN_CRD | wc -l` = 1 ]; then
    NAMESPACED_TYPES="$DOMAIN_CRD,$NAMESPACED_TYPES"
  fi

  NOT_NAMESPACED_TYPES="pv,crd,clusterroles,clusterrolebindings"

  tempfile="/tmp/$(basename $0).tmp.$$"  # == /tmp/[script-file-name].tmp.[pid]

  echo @@ Deleting domain resources.
  LABEL_SELECTOR="weblogic.domainUID"
  deleteWithOneLabel "$tempfile-0"

  echo @@ Deleting wls operator resources.
  LABEL_SELECTOR="weblogic.operatorName"
  deleteWithOneLabel "$tempfile-1"

  deleteNamespaces "$tempfile-0"
  deleteNamespaces "$tempfile-1"

  echo @@ Deleting voyager controller.
  if [ "$HANDLE_VOYAGER" = "true" ]; then
    deleteVoyagerController
  fi
}

# function genericDelete
#
#   This function is a 'generic kubernetes delete' that takes three arguments:
#
#     arg1:  Comma separated list of types of kubernetes namespaced types to search/delete.
#            example: "all,cm,pvc,ns,roles,rolebindings,secrets"
#
#     arg2:  Comma separated list of types of kubernetes non-namespaced types to search/delete.
#            example: "crd,pv,clusterroles,clusterrolebindings"
#
#     arg3:  '|' (pipe) separated list of keywords.
#            Artifacts with a label or name that contains one
#            or more of the keywords are delete candidates.
#            example:  "logstash|kibana|elastisearch|weblogic|elk|domain"
#
#   It runs in two stages:
#     In the first, wait to see if artifacts delete on their own.
#     In the second, try to delete any leftovers.
#
function genericDelete {

  for iteration in first second; do
    # In the first iteration, we wait to see if artifacts delete.
    # in the second iteration, we try to delete any leftovers.

    if [ "$iteration" = "first" ]; then
      local maxwaitsecs=15
    else
      local maxwaitsecs=60
    fi

    echo "@@ Waiting up to $maxwaitsecs seconds for ${1:?} and ${2:?} artifacts that contain string ${3:?} to delete."

    local artcount_no
    local artcount_yes
    local artcount_total
    local resfile_no
    local resfile_yes

    local mstart=`date +%s`

    while : ; do
      resfile_no="$TMP_DIR/kinv_filtered_nonamespace.out.tmp"
      resfile_yes="$TMP_DIR/kinv_filtered_yesnamespace.out.tmp"

      # leftover namespaced artifacts
      kubectl get $1 \
          -o=jsonpath='{range .items[*]}{.metadata.namespace}{" "}{.kind}{"/"}{.metadata.name}{"\n"}{end}' \
          --all-namespaces=true 2>&1 \
          | egrep -e "($3)" | sort > $resfile_yes 2>&1
      artcount_yes="`cat $resfile_yes | wc -l`"

      # leftover non-namespaced artifacts
      kubectl get $2 \
          -o=jsonpath='{range .items[*]}{.kind}{"/"}{.metadata.name}{"\n"}{end}' \
          --all-namespaces=true 2>&1 \
          | egrep -e "($3)" | sort > $resfile_no 2>&1
      artcount_no="`cat $resfile_no | wc -l`"

      artcount_total=$((artcount_yes + artcount_no))

      mnow=`date +%s`

      if [ $((artcount_total)) -eq 0 ]; then
        echo "@@ No artifacts found."
        return 0
      fi

      if [ "$iteration" = "first" ]; then
        # in the first iteration we just wait to see if artifacts go away on there own

        echo "@@ Waiting for $artcount_total artifacts to delete.  Wait time $((mnow - mstart)) seconds (max=$maxwaitsecs).  Waiting for:"

        cat $resfile_yes | awk '{ print "n=" $1 " " $2 }'
        cat $resfile_no | awk '{ print $1 }'

      else
        # in the second thirty seconds we try to delete remaining artifacts

        echo "@@ Trying to delete ${artcount_total} leftover artifacts, including ${artcount_yes} namespaced artifacts and ${artcount_no} non-namespaced artifacts, wait time $((mnow - mstart)) seconds (max=$maxwaitsecs)."

        if [ ${artcount_yes} -gt 0 ]; then
          cat "$resfile_yes" | while read line; do
            local args="`echo \"$line\" | awk '{ print "-n " $1 " delete " $2 " --ignore-not-found" }'`"
            echo "kubectl $args"
            kubectl $args
          done
        fi

        if [ ${artcount_no} -gt 0 ]; then
          cat "$resfile_no" | while read line; do
            echo "kubectl delete $line --ignore-not-found"
            kubectl delete $line --ignore-not-found
          done
        fi

      fi

      if [ $((mnow - mstart)) -gt $((maxwaitsecs)) ]; then
        if [ "$iteration" = "first" ]; then
          echo "@@ Warning:  ${maxwaitsecs} seconds reached.   Will try deleting unexpected resources via kubectl delete."
        else
          echo "@@ Error:  ${maxwaitsecs} seconds reached and possibly ${artcount_total} artifacts remaining.  Giving up."
        fi
        break
      fi

      sleep 5
    done
  done
  return 1
}

<<<<<<< HEAD
function kubectlDeleteF {
   if [ -f "$1" ]; then
      kubectl delete -f "$1" --ignore-not-found
   else
      echo @@ File \"$1\" not found.  Skipping kubectl delete -f.
   fi
}

#
# This function looks for specific weblogic operator kubernetes artifacts and deletes them
#
function orderlyDelete {
  # TODO: Some of the cleanup in this function depends on yaml files generated by run.sh which
  #       probably won't be there in Wercker, and so will be skipped.  The 'genericDelete' function that
  #       is called after this function seems to take care of the leftovers, but we may want to
  #       have it delete in a certain order.  We also want to revisit this orderly delete to make
  #       it less dependent on yaml and pre-defined lists of domain and operator names & namespaces.
  #       Eventually, the two methods could converge and one of them could then go away...

  for ((i=0;i<DCOUNT;i++)); do
    curdomain=${DOMAINS[i]}
    curns=${DOMAIN_NAMESPACES[i]}
  
    echo @@ Deleting domain ${curdomain} in namespace $curn
    kubectl -n $curns delete domain $curdomain 2>&1 --ignore-not-found | grep -v "the server doesn.t have a resource type"
  
    # Give operator some time to digest the domain deletion
    sleep 3
  
    echo @@ Deleting create domain ${curdomain} job in namespace $curns
    kubectl -n $curns delete job ${curdomain}-create-weblogic-domain-job --ignore-not-found
  
    echo @@ Deleting domain pv and pvc for domain ${curdomain} in namespace $curns
    kubectl delete pv ${curdomain}-weblogic-domain-pv --ignore-not-found
    kubectl -n $curns delete pvc ${curdomain}-weblogic-domain-pvc --ignore-not-found
  
    echo @@ Deleting ${curdomain}-weblogic-credentials secret in namespace $curns
    kubectl -n $curns delete secret ${curdomain}-weblogic-credentials --ignore-not-found
  
    echo @@ Deleting ${curdomain} traefik in namespace $curns
    kubectlDeleteF "${USER_PROJECTS_DIR}/weblogic-domains/${curdomain}/weblogic-domain-traefik-cluster-1.yaml" 
    kubectlDeleteF "${USER_PROJECTS_DIR}/weblogic-domains/${curdomain}/weblogic-domain-traefik-security-cluster-1.yaml"
  
    echo @@ Deleting apache in namespace $curns
    kubectlDeleteF "${USER_PROJECTS_DIR}/weblogic-domains/${curdomain}/weblogic-domain-apache.yaml" 
    kubectlDeleteF "${USER_PROJECTS_DIR}/weblogic-domains/${curdomain}/weblogic-domain-apache-security.yaml" 
  
    echo @@ Deleting configmap ${curdomain}-create-weblogic-domain-job-cm in namespace $curns
    kubectl -n $curns delete cm ${curdomain}-create-weblogic-domain-job-cm  --ignore-not-found
    
    kubectl -n $curns delete deploy ${curdomain}-cluster-1-traefik --ignore-not-found=true
    kubectl -n $curns delete service ${curdomain}-cluster-1-traefik --ignore-not-found=true
    kubectl -n $curns delete service ${curdomain}-cluster-1-traefik-dashboard --ignore-not-found=true
    kubectl -n $curns delete cm ${curdomain}-cluster-1-traefik --ignore-not-found=true
    kubectl -n $curns delete serviceaccount ${curdomain}-cluster-1-traefik --ignore-not-found=true
    kubectl -n $curns delete clusterrole ${curdomain}-cluster-1-traefik --ignore-not-found=true
    kubectl -n $curns delete clusterrolebinding ${curdomain}-cluster-1-traefik --ignore-not-found=true

    kubectl -n $curns delete deploy ${curdomain}-apache-webtier --ignore-not-found=true
    kubectl -n $curns delete service ${curdomain}-apache-webtier --ignore-not-found=true
    kubectl -n $curns delete serviceaccount ${curdomain}-apache-webtier --ignore-not-found=true
    kubectl -n $curns delete clusterrole ${curdomain}-apache-webtier --ignore-not-found=true
    kubectl -n $curns delete clusterrolebinding ${curdomain}-apache-webtier --ignore-not-found=true
  done
  
  for ((i=0;i<OCOUNT;i++)); do
    opns=${OPER_NAMESPACES[i]}
    echo @@ Deleting operator in namespace $opns
    kubectlDeleteF "${USER_PROJECTS_DIR}/weblogic-operators/${opns}/weblogic-operator.yaml"
    # Try delete the operator directly in case above yaml file DNE:
    kubectl -n $opns delete deploy weblogic-operator  --ignore-not-found
  done
  
  kubectl -n $curns delete clusterrolebinding weblogic-operator-operator-rolebinding --ignore-not-found=true
  kubectl -n $curns delete clusterrolebinding weblogic-operator-operator-rolebinding-auth-delegator --ignore-not-found=true
  kubectl -n $curns delete clusterrolebinding weblogic-operator-operator-rolebinding-discovery --ignore-not-found=true
  kubectl -n $curns delete clusterrolebinding weblogic-operator-operator-rolebinding-nonresource --ignore-not-found=true
  
  sleep 10
  
  echo @@ Deleting various operator artifacts.

  kubectl delete crd domains.weblogic.oracle --ignore-not-found
  
  for ((i=0;i<DCOUNT;i++)); do
    curdomain=${DOMAINS[i]}
    curns=${DOMAIN_NAMESPACES[i]}
    kubectl -n $curns delete rolebinding weblogic-operator-rolebinding  --ignore-not-found
    kubectl -n $curns delete rolebinding weblogic-operator-operator-rolebinding           --ignore-not-found
  done
  
  kubectl delete clusterrole \
                   weblogic-operator-cluster-role-nonresource  \
                   weblogic-operator-namespace-role \
                   weblogic-operator-cluster-role                               --ignore-not-found
  
  for ((i=0;i<OCOUNT;i++)); do
    opns=${OPER_NAMESPACES[i]}
    echo @@ Deleting clusterrolebindings for operator in $opns
    kubectl -n $opns delete clusterrolebinding \
                   ${opns}-operator-rolebinding-auth-delegator \
                   ${opns}-operator-rolebinding-discovery      \
                   ${opns}-operator-rolebinding-nonresource    \
                   ${opns}-operator-rolebinding --ignore-not-found
    kubectlDeleteF ${USER_PROJECTS_DIR}/weblogic-operators/${opns}/weblogic-operator-security.yaml
  done
  
  echo @@ Deleting kibani, logstash, and elasticsearch artifacts.
  
  kubectlDeleteF $PROJECT_ROOT/src/integration-tests/kubernetes/kibana.yaml
  kubectlDeleteF $PROJECT_ROOT/src/integration-tests/kubernetes/logstash.yaml
  kubectlDeleteF $PROJECT_ROOT/src/integration-tests/kubernetes/elasticsearch.yaml
  
  echo @@ Deleting oper namespaces
  
  for ((i=0;i<OCOUNT;i++)); do
    curns=${OPER_NAMESPACES[i]}
    if [ ! "${curns}" = "default" ]; then
      echo @@ Deleting ns ${curns}
      kubectl delete ns ${curns} --ignore-not-found
    fi
  done
  
  echo @@ Deleting domain namespaces
  
  for ((i=0;i<DCOUNT;i++)); do
    curns=${DOMAIN_NAMESPACES[i]}
    if [ ! "${curns}" = "default" ]; then
      echo @@ Deleting ns ${curns}
      kubectl delete ns ${curns} --ignore-not-found
    fi
  done

  kubectl delete job $JOB_NAME --ignore-not-found=true
}

function fail {
  echo @@ cleanup.sh: Error "$@"
  exit 1
}

=======
>>>>>>> 9b73834c
echo @@ Starting cleanup.
script="${BASH_SOURCE[0]}"
scriptDir="$( cd "$(dirname "${script}")" > /dev/null 2>&1 ; pwd -P)"

echo "@@ RESULT_ROOT=$RESULT_ROOT TMP_DIR=$TMP_DIR RESULT_DIR=$RESULT_DIR PROJECT_ROOT=$PROJECT_ROOT"

mkdir -p $TMP_DIR || fail No permision to create directory $TMP_DIR

# first, try to delete with labels since the conversion is that all created resources need to
# have the proper label(s)
echo @@ Starting deleteWithLabels
deleteWithLabels

# second, try a generic delete in case there are some leftover resources, this runs in two phases:
#   phase 1:  wait to see if artifacts dissappear naturally due to the above orderlyDelete
#   phase 2:  kubectl delete left over artifacts
# arguments
#   arg1 - namespaced kubernetes artifacts
#   arg2 - non-namespaced artifacts
#   arg3 - keywords in deletable artificats
<<<<<<< HEAD

genericDelete "all,cm,pvc,roles,rolebindings,serviceaccount,secrets" "crd,pv,ns,clusterroles,clusterrolebindings" "logstash|kibana|elastisearch|weblogic|elk|domain|traefik|apache-webtier"
=======
echo @@ Starting genericDelete
genericDelete "all,cm,pvc,roles,rolebindings,serviceaccount,secrets" "crd,pv,ns,clusterroles,clusterrolebindings" "logstash|kibana|elastisearch|weblogic|elk|domain|traefik|voyager"
>>>>>>> 9b73834c
SUCCESS="$?"

# Delete pv directories using a job (/scratch maps to PV_ROOT on the k8s cluster machines).

echo @@ Launching job to delete all pv contents.  This runs in the k8s cluster, /scratch mounts PV_ROOT.
$SCRIPTPATH/job.sh "rm -fr /scratch/acceptance_test_pv"
[ "$?" = "0" ] || SUCCESS="1"

# Delete old test files owned by the current user.  

echo @@ Deleting local $RESULT_DIR contents.
rm -fr $RESULT_ROOT/acceptance_test_tmp
[ "$?" = "0" ] || SUCCESS="1"

echo @@ Deleting /tmp/test_suite.\* files.
rm -f /tmp/test_suite.*

# Bye

if [ ! "$LEASE_ID" = "" ] && [ ! "$SUCCESS" = "0" ]; then
  # release the lease if we own it
  ${SCRIPTPATH}/lease.sh -d "$LEASE_ID" > /tmp/release_lease.out 2>&1
  if [ "$?" = "0" ]; then
    echo @@ Lease released.
  else
    echo @@ Lease could not be released:
    cat /tmp/release_lease.out
  fi
  rm -f /tmp/release_lease.out
fi

echo @@ Exiting with status $SUCCESS
exit $SUCCESS
<|MERGE_RESOLUTION|>--- conflicted
+++ resolved
@@ -294,7 +294,6 @@
   return 1
 }
 
-<<<<<<< HEAD
 function kubectlDeleteF {
    if [ -f "$1" ]; then
       kubectl delete -f "$1" --ignore-not-found
@@ -436,8 +435,6 @@
   exit 1
 }
 
-=======
->>>>>>> 9b73834c
 echo @@ Starting cleanup.
 script="${BASH_SOURCE[0]}"
 scriptDir="$( cd "$(dirname "${script}")" > /dev/null 2>&1 ; pwd -P)"
@@ -458,13 +455,9 @@
 #   arg1 - namespaced kubernetes artifacts
 #   arg2 - non-namespaced artifacts
 #   arg3 - keywords in deletable artificats
-<<<<<<< HEAD
-
-genericDelete "all,cm,pvc,roles,rolebindings,serviceaccount,secrets" "crd,pv,ns,clusterroles,clusterrolebindings" "logstash|kibana|elastisearch|weblogic|elk|domain|traefik|apache-webtier"
-=======
+
 echo @@ Starting genericDelete
-genericDelete "all,cm,pvc,roles,rolebindings,serviceaccount,secrets" "crd,pv,ns,clusterroles,clusterrolebindings" "logstash|kibana|elastisearch|weblogic|elk|domain|traefik|voyager"
->>>>>>> 9b73834c
+genericDelete "all,cm,pvc,roles,rolebindings,serviceaccount,secrets" "crd,pv,ns,clusterroles,clusterrolebindings" "logstash|kibana|elastisearch|weblogic|elk|domain|traefik|voyater|apache-webtier"
 SUCCESS="$?"
 
 # Delete pv directories using a job (/scratch maps to PV_ROOT on the k8s cluster machines).
