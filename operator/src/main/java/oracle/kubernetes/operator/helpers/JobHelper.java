// Copyright (c) 2018, 2019, Oracle Corporation and/or its affiliates.  All rights reserved.
// Licensed under the Universal Permissive License v 1.0 as shown at https://oss.oracle.com/licenses/upl.

package oracle.kubernetes.operator.helpers;

import java.util.ArrayList;
import java.util.List;

import io.kubernetes.client.models.V1DeleteOptions;
import io.kubernetes.client.models.V1EnvVar;
import io.kubernetes.client.models.V1Job;
import io.kubernetes.client.models.V1Pod;
import io.kubernetes.client.models.V1PodList;
import io.kubernetes.client.models.V1Volume;
import io.kubernetes.client.models.V1VolumeMount;
import oracle.kubernetes.operator.JobWatcher;
import oracle.kubernetes.operator.LabelConstants;
import oracle.kubernetes.operator.ProcessingConstants;
import oracle.kubernetes.operator.TuningParameters;
import oracle.kubernetes.operator.calls.CallResponse;
import oracle.kubernetes.operator.logging.LoggingFacade;
import oracle.kubernetes.operator.logging.LoggingFactory;
import oracle.kubernetes.operator.logging.MessageKeys;
import oracle.kubernetes.operator.steps.DefaultResponseStep;
import oracle.kubernetes.operator.steps.ManagedServersUpStep;
import oracle.kubernetes.operator.steps.WatchDomainIntrospectorJobReadyStep;
import oracle.kubernetes.operator.wlsconfig.WlsDomainConfig;
import oracle.kubernetes.operator.work.NextAction;
import oracle.kubernetes.operator.work.Packet;
import oracle.kubernetes.operator.work.Step;
import oracle.kubernetes.weblogic.domain.model.Cluster;
import oracle.kubernetes.weblogic.domain.model.ConfigurationConstants;
import oracle.kubernetes.weblogic.domain.model.Domain;
import oracle.kubernetes.weblogic.domain.model.DomainSpec;
import oracle.kubernetes.weblogic.domain.model.IntrospectorJobEnvVars;
import oracle.kubernetes.weblogic.domain.model.ManagedServer;
import oracle.kubernetes.weblogic.domain.model.ServerEnvVars;

public class JobHelper {

  static final String START_TIME = "WlsRetriever-startTime";
  private static final LoggingFacade LOGGER = LoggingFactory.getLogger("Operator", "Operator");
  static final String INTROSPECTOR_LOG_PREFIX = "Introspector Job Log: ";
  private static final String EOL_PATTERN = "\\r?\\n";

  private JobHelper() {
  }

  static String createJobName(String domainUid) {
    return LegalNames.toJobIntrospectorName(domainUid);
  }

  /**
   * Factory for {@link Step} that creates WebLogic domain introspector job.
   *
   * @param next Next processing step
   * @return Step for creating job
   */
  public static Step createDomainIntrospectorJobStep(Step next) {

    return new DomainIntrospectorJobStep(next);
  }

  private static boolean runIntrospector(Packet packet, DomainPresenceInfo info) {
    WlsDomainConfig topology = (WlsDomainConfig) packet.get(ProcessingConstants.DOMAIN_TOPOLOGY);
    LOGGER.fine("runIntrospector topology: " + topology);
    LOGGER.fine("runningServersCount: " + runningServersCount(info));
    LOGGER.fine("creatingServers: " + creatingServers(info));
    return topology == null || isBringingUpNewDomain(info) || isModelInImageUpdate(info);
  }

  private static boolean isBringingUpNewDomain(DomainPresenceInfo info) {
    return runningServersCount(info) == 0 && creatingServers(info);
  }

  // TODO: ... is there anyway to optimize it?

  private static boolean isModelInImageUpdate(DomainPresenceInfo info) {
    return true;
  }

  private static int runningServersCount(DomainPresenceInfo info) {
    return ManagedServersUpStep.getRunningServers(info).size();
  }

  /**
   * TODO: Enhance determination of when we believe we're creating WLS managed server pods.
   *
   * @param info the domain presence info
   * @return True, if creating servers
   */
  static boolean creatingServers(DomainPresenceInfo info) {
    Domain dom = info.getDomain();
    DomainSpec spec = dom.getSpec();
    List<Cluster> clusters = spec.getClusters();
    List<ManagedServer> servers = spec.getManagedServers();

    // Are we starting a cluster?
    // NOTE: clusterServerStartPolicy == null indicates default policy
    for (Cluster cluster : clusters) {
      int replicaCount = dom.getReplicaCount(cluster.getClusterName());
      String clusterServerStartPolicy = cluster.getServerStartPolicy();
      LOGGER.fine(
            "Start Policy: "
                  + clusterServerStartPolicy
                  + ", replicaCount: "
                  + replicaCount
                  + " for cluster: "
                  + cluster);
      if ((clusterServerStartPolicy == null
            || !clusterServerStartPolicy.equals(ConfigurationConstants.START_NEVER))
            && replicaCount > 0) {
        return true;
      }
    }

    // If Domain level Server Start Policy = ALWAYS, IF_NEEDED or ADMIN_ONLY then we most likely
    // will start a server pod
    // NOTE: domainServerStartPolicy == null indicates default policy
    String domainServerStartPolicy = dom.getSpec().getServerStartPolicy();
    if (domainServerStartPolicy == null
          || !domainServerStartPolicy.equals(ConfigurationConstants.START_NEVER)) {
      return true;
    }

    // Are we starting any explicitly specified individual server?
    // NOTE: serverStartPolicy == null indicates default policy
    for (ManagedServer server : servers) {
      String serverStartPolicy = server.getServerStartPolicy();
      if (serverStartPolicy == null
            || !serverStartPolicy.equals(ConfigurationConstants.START_NEVER)) {
        return true;
      }
    }

    return false;
  }

  /**
   * Factory for {@link Step} that deletes WebLogic domain introspector job.
   *
   * @param next Next processing step
   * @return Step for deleting the domain introsepctor jod
   */
  public static Step deleteDomainIntrospectorJobStep(Step next) {
    return new DeleteIntrospectorJobStep(next);
  }

  private static Step createWatchDomainIntrospectorJobReadyStep(Step next) {
    return new WatchDomainIntrospectorJobReadyStep(next);
  }

  /**
   * Factory for {@link Step} that reads WebLogic domain introspector job results from pod's log.
   *
   * @param next Next processing step
   * @return Step for reading WebLogic domain introspector pod log
   */
  private static Step readDomainIntrospectorPodLogStep(Step next) {
    return createWatchDomainIntrospectorJobReadyStep(
          readDomainIntrospectorPodStep(readDomainIntrospectorPodLog(next)));
  }

  /**
   * Factory for {@link Step} that reads WebLogic domain introspector pod.
   *
   * @param next Next processing step
   * @return Step for reading WebLogic domain introspector pod
   */
  private static Step readDomainIntrospectorPodStep(Step next) {
    return new ReadDomainIntrospectorPodStep(next);
  }

  static class DomainIntrospectorJobStepContext extends JobStepContext {

<<<<<<< HEAD
    // domainTopology is null if this is 1st time we're running job for this domain
    private final WlsDomainConfig domainTopology; 

    DomainIntrospectorJobStepContext(DomainPresenceInfo info, Packet packet) {
      super(packet);
      this.info = info;
      this.domainTopology = (WlsDomainConfig) packet.get(ProcessingConstants.DOMAIN_TOPOLOGY); 
=======
    DomainIntrospectorJobStepContext(Packet packet) {
      super(packet);

>>>>>>> 5337c253
      init();
    }

    /**
     * Creates the specified new pod and performs any additional needed processing.
     *
     * @param next the next step to perform after the pod creation is complete.
     * @return a step to be scheduled.
     */
    @Override
    Step createNewJob(Step next) {
      return createJob(next);
    }

    @Override
    String getJobCreatedMessageKey() {
      return MessageKeys.JOB_CREATED;
    }

    @Override
    String getJobName() {
      return LegalNames.toJobIntrospectorName(getDomainUid());
    }

    @Override
    protected List<V1Volume> getAdditionalVolumes() {
      return getDomain().getSpec().getAdditionalVolumes();
    }

    @Override
    protected List<V1VolumeMount> getAdditionalVolumeMounts() {
      return getDomain().getSpec().getAdditionalVolumeMounts();
    }

    private String getAsName() {
      return domainTopology.getAdminServerName();
    }

    private Integer getAsPort() {
      return domainTopology
          .getServerConfig(getAsName())
          .getLocalAdminProtocolChannelPort();
    }

    private boolean isLocalAdminProtocolChannelSecure() {
      return domainTopology
          .getServerConfig(getAsName())
          .isLocalAdminProtocolChannelSecure();
    }

    private String getAsServiceName() {
      return LegalNames.toServerServiceName(getDomainUid(), getAsName());
    }

    @Override
    List<V1EnvVar> getConfiguredEnvVars(TuningParameters tuningParameters) {
      // Pod for introspector job would use same environment variables as for admin server
      List<V1EnvVar> vars =
            PodHelper.createCopy(getDomain().getAdminServerSpec().getEnvironmentVariables());

      addEnvVar(vars, ServerEnvVars.DOMAIN_UID, getDomainUid());
      addEnvVar(vars, ServerEnvVars.DOMAIN_HOME, getDomainHome());
      addEnvVar(vars, ServerEnvVars.NODEMGR_HOME, getNodeManagerHome());
      addEnvVar(vars, ServerEnvVars.LOG_HOME, getEffectiveLogHome());
      addEnvVar(vars, ServerEnvVars.SERVER_OUT_IN_POD_LOG, getIncludeServerOutInPodLog());
      addEnvVar(vars, IntrospectorJobEnvVars.NAMESPACE, getNamespace());
      addEnvVar(vars, IntrospectorJobEnvVars.INTROSPECT_HOME, getIntrospectHome());
      addEnvVar(vars, IntrospectorJobEnvVars.CREDENTIALS_SECRET_NAME, getWebLogicCredentialsSecretName());
      String dataHome = getDataHome();
      if (dataHome != null && !dataHome.isEmpty()) {
        addEnvVar(vars, ServerEnvVars.DATA_HOME, dataHome);
      }

      if (domainTopology != null) {
        // The domainTopology != null when the job is rerun for the same domain. In which
        // case we should now know how to contact the admin server, the admin server may
        // already be running, and the job may want to contact the admin server.

        addEnvVar(vars, "ADMIN_NAME", getAsName());
        addEnvVar(vars, "ADMIN_PORT", getAsPort().toString());
        if (isLocalAdminProtocolChannelSecure()) {
          addEnvVar(vars, "ADMIN_PORT_SECURE", "true");
        }
        addEnvVar(vars, "AS_SERVICE_NAME", getAsServiceName());

        // TBD Tom Barnes, Johnny Shum
        //     Do we need to pass to the jobwhether the admin server (or any pods)
        //     are already running?
      }

      return vars;
    }
  }

  static class DomainIntrospectorJobStep extends Step {

    DomainIntrospectorJobStep(Step next) {
      super(next);
    }

    @Override
    public NextAction apply(Packet packet) {
      DomainPresenceInfo info = packet.getSpi(DomainPresenceInfo.class);
      if (runIntrospector(packet, info)) {
        JobStepContext context = new DomainIntrospectorJobStepContext(packet);

        packet.putIfAbsent(START_TIME, System.currentTimeMillis());

        return doNext(
              context.createNewJob(
                    readDomainIntrospectorPodLogStep(
                          deleteDomainIntrospectorJobStep(
                                ConfigMapHelper.createSitConfigMapStep(getNext())))),
              packet);
      }

      return doNext(getNext(), packet);
    }
  }

  private static class DeleteIntrospectorJobStep extends Step {

    DeleteIntrospectorJobStep(Step next) {
      super(next);
    }

    @Override
    public NextAction apply(Packet packet) {
      return doNext(deleteJob(packet, getNext()), packet);
    }

    String getJobDeletedMessageKey() {
      return MessageKeys.JOB_DELETED;
    }

    void logJobDeleted(String domainUid, String namespace, String jobName) {
      LOGGER.info(getJobDeletedMessageKey(), domainUid, namespace, jobName);
    }

    private Step deleteJob(Packet packet, Step next) {
      DomainPresenceInfo info = packet.getSpi(DomainPresenceInfo.class);
      java.lang.String domainUid = info.getDomain().getDomainUid();
      java.lang.String namespace = info.getNamespace();
      String jobName = JobHelper.createJobName(domainUid);
      logJobDeleted(domainUid, namespace, jobName);
      return new CallBuilder()
            .deleteJobAsync(
                  jobName,
                  namespace,
                  new V1DeleteOptions().propagationPolicy("Foreground"),
                  new DefaultResponseStep<>(next));
    }
  }

  static ReadDomainIntrospectorPodLogStep readDomainIntrospectorPodLog(Step next) {
    return new ReadDomainIntrospectorPodLogStep(next);
  }

  private static class ReadDomainIntrospectorPodLogStep extends Step {

    ReadDomainIntrospectorPodLogStep(Step next) {
      super(next);
    }

    @Override
    public NextAction apply(Packet packet) {
      DomainPresenceInfo info = packet.getSpi(DomainPresenceInfo.class);
      String namespace = info.getNamespace();

      String jobPodName = (String) packet.remove(ProcessingConstants.JOB_POD_NAME);

      return doNext(readDomainIntrospectorPodLog(jobPodName, namespace, getNext()), packet);
    }

    private Step readDomainIntrospectorPodLog(String jobPodName, String namespace, Step next) {
      return new CallBuilder()
            .readPodLogAsync(
                  jobPodName, namespace, new ReadDomainIntrospectorPodLogResponseStep(next));
    }
  }

  private static class ReadDomainIntrospectorPodLogResponseStep extends ResponseStep<String> {
    private StringBuilder logMessage = new StringBuilder();
    private List<String> severeStatuses = new ArrayList<>();

    ReadDomainIntrospectorPodLogResponseStep(Step nextStep) {
      super(nextStep);
    }

    @Override
    public NextAction onSuccess(Packet packet, CallResponse<String> callResponse) {
      String result = callResponse.getResult();
      LOGGER.fine("+++++ ReadDomainIntrospectorPodLogResponseStep: \n" + result);

      if (result != null) {
        convertJobLogsToOperatorLogs(result);
        if (!severeStatuses.isEmpty()) updateStatus(packet.getSpi(DomainPresenceInfo.class));
        packet.put(ProcessingConstants.DOMAIN_INTROSPECTOR_LOG_RESULT, result);
      }

      V1Job domainIntrospectorJob =
            (V1Job) packet.remove(ProcessingConstants.DOMAIN_INTROSPECTOR_JOB);
      if (isNotComplete(domainIntrospectorJob)) return onFailure(packet, callResponse);

      return doNext(packet);
    }

    private boolean isNotComplete(V1Job domainIntrospectorJob) {
      return domainIntrospectorJob == null || !JobWatcher.isComplete(domainIntrospectorJob);
    }

    // Parse log messages out of a Job Log
    //  - assumes each job log message starts with '@['
    //  - assumes any lines that don't start with '@[' are part
    //    of the previous log message
    //  - ignores all lines in the log up to the first line that starts with '@['
    private void convertJobLogsToOperatorLogs(String jobLogs) {
      for (String line : jobLogs.split(EOL_PATTERN)) {
        if (line.startsWith("@[")) {
          logToOperator();
          logMessage = new StringBuilder(INTROSPECTOR_LOG_PREFIX).append(line.trim());
        } else if (logMessage.length() > 0) {
          logMessage.append(System.lineSeparator()).append(line.trim());
        }
      }
      logToOperator();
    }

    private void logToOperator() {
      if (logMessage.length() == 0) return;

      String logMsg = logMessage.toString();
      switch (getLogLevel(logMsg)) {
        case "SEVERE":
          addSevereStatus(logMsg); // fall through
        case "ERROR":
          LOGGER.severe(logMsg);
          break;
        case "WARNING":
          LOGGER.warning(logMsg);
          break;
        case "INFO":
          LOGGER.info(logMsg);
          break;
        case "FINER":
          LOGGER.finer(logMsg);
          break;
        case "FINEST":
          LOGGER.finest(logMsg);
          break;
        case "FINE":
        default:
          LOGGER.fine(logMsg);
          break;
      }
    }

    private void addSevereStatus(String logMsg) {
      int index = logMsg.toUpperCase().lastIndexOf("[SEVERE]") + "[SEVERE]".length();
      severeStatuses.add(logMsg.substring(index).trim());
    }

    private String getLogLevel(String logMsg) {
      String regExp = ".*\\[(SEVERE|ERROR|WARNING|INFO|FINE|FINER|FINEST)].*";
      return getFirstLine(logMsg).toUpperCase().replaceAll(regExp, "$1");
    }

    private String getFirstLine(String logMsg) {
      return logMsg.split(EOL_PATTERN)[0];
    }

    private void updateStatus(DomainPresenceInfo domainPresenceInfo) {
      DomainStatusPatch.updateSynchronously(
            domainPresenceInfo.getDomain(), DomainStatusPatch.ERR_INTROSPECTOR, onSeparateLines(severeStatuses));
    }

    private String onSeparateLines(List<String> lines) {
      return String.join(System.lineSeparator(), lines);
    }
  }

  private static class ReadDomainIntrospectorPodStep extends Step {

    ReadDomainIntrospectorPodStep(Step next) {
      super(next);
    }

    @Override
    public NextAction apply(Packet packet) {
      DomainPresenceInfo info = packet.getSpi(DomainPresenceInfo.class);
      String domainUid = info.getDomain().getDomainUid();
      String namespace = info.getNamespace();

      return doNext(readDomainIntrospectorPod(domainUid, namespace, getNext()), packet);
    }

    private Step readDomainIntrospectorPod(String domainUid, String namespace, Step next) {
      return new CallBuilder()
            .withLabelSelectors(LabelConstants.JOBNAME_LABEL)
            .listPodAsync(namespace, new PodListStep(domainUid, next));
    }
  }

  private static class PodListStep extends ResponseStep<V1PodList> {
    private final String domainUid;

    PodListStep(String domainUid, Step next) {
      super(next);
      this.domainUid = domainUid;
    }

    @Override
    public NextAction onFailure(Packet packet, CallResponse<V1PodList> callResponse) {
      return super.onFailure(packet, callResponse);
    }

    @Override
    public NextAction onSuccess(Packet packet, CallResponse<V1PodList> callResponse) {
      String jobNamePrefix = createJobName(domainUid);
      V1PodList result = callResponse.getResult();
      if (result != null) {
        for (V1Pod pod : result.getItems()) {
          if (pod.getMetadata().getName().startsWith(jobNamePrefix)) {
            LOGGER.fine("+++++ JobHelper.PodListStep pod: " + pod.toString());
            packet.put(ProcessingConstants.JOB_POD_NAME, pod.getMetadata().getName());
          }
        }
      }

      return doNext(packet);
    }
  }
}<|MERGE_RESOLUTION|>--- conflicted
+++ resolved
@@ -172,20 +172,15 @@
   }
 
   static class DomainIntrospectorJobStepContext extends JobStepContext {
-
-<<<<<<< HEAD
+    private final DomainPresenceInfo info;
+
     // domainTopology is null if this is 1st time we're running job for this domain
-    private final WlsDomainConfig domainTopology; 
+    private final WlsDomainConfig domainTopology;
 
     DomainIntrospectorJobStepContext(DomainPresenceInfo info, Packet packet) {
       super(packet);
       this.info = info;
-      this.domainTopology = (WlsDomainConfig) packet.get(ProcessingConstants.DOMAIN_TOPOLOGY); 
-=======
-    DomainIntrospectorJobStepContext(Packet packet) {
-      super(packet);
-
->>>>>>> 5337c253
+      this.domainTopology = (WlsDomainConfig) packet.get(ProcessingConstants.DOMAIN_TOPOLOGY);
       init();
     }
 
@@ -290,7 +285,7 @@
     public NextAction apply(Packet packet) {
       DomainPresenceInfo info = packet.getSpi(DomainPresenceInfo.class);
       if (runIntrospector(packet, info)) {
-        JobStepContext context = new DomainIntrospectorJobStepContext(packet);
+        JobStepContext context = new DomainIntrospectorJobStepContext(info, packet);
 
         packet.putIfAbsent(START_TIME, System.currentTimeMillis());
 
