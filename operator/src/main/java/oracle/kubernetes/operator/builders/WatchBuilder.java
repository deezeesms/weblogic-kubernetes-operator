--- conflicted
+++ resolved
@@ -212,54 +212,6 @@
   }
 
   /**
-<<<<<<< HEAD
-=======
-   * Creates a web hook object to track changes to the cluster ingress
-   *
-   * @param namespace the namespace
-   * @return the active web hook
-   * @throws ApiException if there is an error on the call that sets up the web hook.
-   */
-  public WatchI<V1beta1Ingress> createIngressWatch(String namespace) throws ApiException {
-    return FACTORY.createWatch(
-        ClientPool.getInstance(), callParams, V1beta1Ingress.class, new ListIngressCall(namespace));
-  }
-
-  private class ListIngressCall implements BiFunction<ApiClient, CallParams, Call> {
-    private String namespace;
-
-    ListIngressCall(String namespace) {
-      this.namespace = namespace;
-    }
-
-    @Override
-    public Call apply(ApiClient client, CallParams callParams) {
-      // Ensure that client doesn't time out before call or watch
-      client.getHttpClient().setReadTimeout(callParams.getTimeoutSeconds(), TimeUnit.SECONDS);
-
-      try {
-        return new ExtensionsV1beta1Api(client)
-            .listNamespacedIngressCall(
-                namespace,
-                callParams.getPretty(),
-                START_LIST,
-                callParams.getFieldSelector(),
-                callParams.getIncludeUninitialized(),
-                callParams.getLabelSelector(),
-                callParams.getLimit(),
-                callParams.getResourceVersion(),
-                callParams.getTimeoutSeconds(),
-                WATCH,
-                null,
-                null);
-      } catch (ApiException e) {
-        throw new UncheckedApiException(e);
-      }
-    }
-  }
-
-  /**
->>>>>>> dd8e4221
    * Creates a web hook object to track changes to weblogic domains in one namespaces
    *
    * @param namespace the namespace in which to track domains
