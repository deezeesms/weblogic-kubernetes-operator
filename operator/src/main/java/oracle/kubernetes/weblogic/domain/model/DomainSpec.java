--- conflicted
+++ resolved
@@ -223,7 +223,6 @@
   @Description("Configuration for the clusters.")
   protected List<Cluster> clusters = new ArrayList<>();
 
-<<<<<<< HEAD
   /**
    * The name of the wdt config map used for optional wdt tool.
    *
@@ -275,10 +274,6 @@
   @Description("Keep JRF schema between lifecycle updates")
   private Boolean keepJRFSchema;
 
-
-=======
-  @SuppressWarnings("unused")
->>>>>>> 68c65ede
   @Description("Experimental feature configurations.")
   private Experimental experimental;
 
