#!/bin/bash

# Copyright (c) 2017, 2020, Oracle Corporation and/or its affiliates.
# Licensed under the Universal Permissive License v 1.0 as shown at https://oss.oracle.com/licenses/upl.

#
# startServer.sh
# This is the script WebLogic Operator WLS Pods use to start their WL Server.
#

SCRIPTPATH="$( cd "$(dirname "$0")" > /dev/null 2>&1 ; pwd -P )"
source ${SCRIPTPATH}/utils.sh
[ $? -ne 0 ] && echo "[SEVERE] Missing file ${SCRIPTPATH}/utils.sh" && exitOrLoop

traceTiming "POD '${SERVICE_NAME}' MAIN START"

trace "Starting WebLogic Server '${SERVER_NAME}'."

source ${SCRIPTPATH}/modelInImage.sh

if [ $? -ne 0 ]; then
      trace SEVERE "Error sourcing modelInImage.sh" && exit 1
fi
<<<<<<< HEAD
=======

exportInstallHomes
>>>>>>> 0c2bfa85

#
# Define helper fn to copy a file only if src & tgt differ
#

function copyIfChanged() {
  [ ! -f "${1?}" ] && trace SEVERE "File '$1' not found." && exit 1
  if [ ! -f "${2?}" ] || [ ! -z "`diff $1 $2 2>&1`" ]; then
    trace "Copying '$1' to '$2'."
    cp $1 $2
    [ $? -ne 0 ] && trace SEVERE "failed cp $1 $2" && exitOrLoop
    chmod 750 $2 
    [ $? -ne 0 ] && trace SEVERE "failed chmod 750 $2" && exitOrLoop
  else
    trace "Skipping copy of '$1' to '$2' -- these files already match."
  fi
}

#
# Define function to start weblogic
#

function startWLS() {
  #
  # Start NM
  #

  traceTiming "POD '${SERVICE_NAME}' NM START"

  trace "Start node manager"
  # call script to start node manager in same shell
  # $SERVER_OUT_FILE, SERVER_PID_FILE, and SHUTDOWN_MARKER_FILE will be set in startNodeManager.sh
  . ${SCRIPTPATH}/startNodeManager.sh
  [ $? -ne 0 ] && trace SEVERE "failed to start node manager" && exitOrLoop

  traceTiming "POD '${SERVICE_NAME}' NM RUNNING"

  #
  # Verify that the domain secret hasn't changed
  #

  traceTiming "POD '${SERVICE_NAME}' MD5 BEGIN"

  checkDomainSecretMD5 || exitOrLoop

  traceTiming "POD '${SERVICE_NAME}' MD5 END"

  #
  # Start WL Server
  #

  # TBD We should probably || exitOrLoop if start-server.py itself fails, and dump NM log to stdout

  traceTiming "POD '${SERVICE_NAME}' WLS STARTING"

  trace "Start WebLogic Server via the nodemanager"
  ${SCRIPTPATH}/wlst.sh $SCRIPTPATH/start-server.py

  traceTiming "POD '${SERVICE_NAME}' WLS STARTED"
}

function mockWLS() {

  trace "Mocking WebLogic Server"

  STATEFILE_DIR=${DOMAIN_HOME}/servers/${SERVER_NAME}/data/nodemanager
  STATEFILE=${STATEFILE_DIR}/${SERVER_NAME}.state

  createFolder $STATEFILE_DIR
  echo "RUNNING:Y:N" > $STATEFILE
}

function waitUntilShutdown() {
  #
  # Wait forever.   Kubernetes will monitor this pod via liveness and readyness probes.
  #
  if [ "${SERVER_OUT_IN_POD_LOG}" == 'true' ] ; then
    trace "Showing the server out file from ${SERVER_OUT_FILE}"
    ${SCRIPTPATH}/tailLog.sh ${SERVER_OUT_FILE} ${SERVER_PID_FILE} &
  fi
  FAIL_BOOT_ON_SITUATIONAL_CONFIG_ERROR=${FAIL_BOOT_ON_SITUATIONAL_CONFIG_ERROR:-true} 
  SERVER_OUT_MONITOR_INTERVAL=${SERVER_OUT_MONITOR_INTERVAL:-3}
  if [ ${FAIL_BOOT_ON_SITUATIONAL_CONFIG_ERROR} == 'true' ] ; then
    ${SCRIPTPATH}/monitorLog.sh ${SERVER_OUT_FILE} ${SERVER_OUT_MONITOR_INTERVAL} &
  fi
  waitForShutdownMarker
}

# Define helper fn to copy sit cfg xml files from one dir to another
#   $src_dir files are assumed to start with $fil_prefix and end with .xml
#   Copied $tgt_dir files are stripped of their $fil_prefix
#   Any .xml files in $tgt_dir that are not in $src_dir/$fil_prefix+FILE are deleted
#

function copySitCfg() {
  src_dir=${1?}
  tgt_dir=${2?}
  fil_prefix=${3?}

  trace "Copying files starting with '$src_dir/$fil_prefix' to '$tgt_dir' without the prefix."

  createFolder $tgt_dir

  ls ${src_dir}/${fil_prefix}*.xml > /dev/null 2>&1
  if [ $? = 0 ]; then
    for local_fname in ${src_dir}/${fil_prefix}*.xml ; do
      copyIfChanged $local_fname $tgt_dir/`basename ${local_fname/${fil_prefix}//}`
      trace "Printing contents of situational configuration file $local_fname:"
      cat $local_fname
    done
  fi

  ls ${tgt_dir}/*.xml 2>&1 > /dev/null 2>&1
  if [ $? = 0 ]; then
    for local_fname in ${tgt_dir}/*.xml ; do
      if [ ! -f "$src_dir/${fil_prefix}`basename ${local_fname}`" ]; then
        trace "Deleting '$local_fname' since it has no corresponding '$src_dir' file."
        rm -f $local_fname
        [ $? -ne 0 ] && trace SEVERE "failed rm -f $local_fname" && exitOrLoop
      fi
    done
  fi
}

# trace env vars and dirs before export.*Home calls

traceEnv before
traceDirs before

<<<<<<< HEAD
# TBD Johnny: There's no error checking here.  What happens if 'jar' fails? Etc, etc. 
#             Any failure whould cause an 'exitOrLoop'
# TBD Johnny: Below is too verbose.  Most of the verbose output should be captured 
#             to temporary files and only echoed if there's an error.  We should
#             limit normal output to a succinct but useful summary of what happened.

traceTiming "POD '${SERVICE_NAME}' MII UNZIP START"

if [ -f /weblogic-operator/introspector/domainzip.secure ]; then

  trace "Model-in-Image: Creating domain home."

  # primordial domain contain the basic structures, security and other fmwconfig templated info
  # domainzip only contains the domain configuration (config.xml jdbc/ jms/)
  # Both are needed for the complete domain reconstruction
  cd / && base64 -d /weblogic-operator/introspector/primordial_domainzip.secure > /tmp/domain.tar.gz && tar -xzvf /tmp/domain.tar.gz
  cd / && base64 -d /weblogic-operator/introspector/domainzip.secure > /tmp/domain.tar.gz && tar -xzvf /tmp/domain.tar.gz
  chmod +x ${DOMAIN_HOME}/bin/*.sh ${DOMAIN_HOME}/*.sh

  trace "Model-in-Image: Deploying libraries."

  mkdir -p ${DOMAIN_HOME}/lib
  for file in $(sort_files ${IMG_ARCHIVES_ROOTDIR} "*.zip")
    do
        cd ${DOMAIN_HOME}/lib
        jar xvf ${IMG_ARCHIVES_ROOTDIR}/${file} wlsdeploy/domainLibraries/
        cd ${DOMAIN_HOME}
        jar xvf ${IMG_ARCHIVES_ROOTDIR}/${file} wlsdeploy/
        rm -fr wlsdeploy/domainLibraries
=======
if [ -f /weblogic-operator/introspector/domainzip.secure ]; then
  # primordial domain contain the basic structures, security and other fmwconfig templated info
  # domainzip only contains the domain configuration (config.xml jdbc/ jms/)
  # Both are needed for the complete domain reconstruction
  cd / && base64 -d /weblogic-operator/introspector/primordial_domainzip.secure > /tmp/domain.tar.gz && \
   tar -xzf /tmp/domain.tar.gz

  # decrypt the SerializedSystemIni first
  if [ -f ${RUNTIME_ENCRYPTION_SECRET_PASSWORD} ] ; then
    MII_PASSPHRASE=$(cat ${RUNTIME_ENCRYPTION_SECRET_PASSWORD})
  else
    # TODO: remove when ready, probably replace by error and exit
    MII_PASSPHRASE=weblogic
  fi
  encrypt_decrypt_domain_secret "decrypt" ${DOMAIN_HOME} ${MII_PASSPHRASE}

  # restore the config zip
  #
  cd / && base64 -d /weblogic-operator/introspector/domainzip.secure > /tmp/domain.tar.gz && \
    tar -xzf /tmp/domain.tar.gz
  chmod +x ${DOMAIN_HOME}/bin/*.sh ${DOMAIN_HOME}/*.sh

  # restore the archive apps and libraries
  #
  mkdir -p ${DOMAIN_HOME}/lib
  for file in $(sort_files ${IMG_ARCHIVES_ROOTDIR} "*.zip")
    do
        # expand the archive domain libraries to the domain lib
        cd ${DOMAIN_HOME}/lib
        jar xf ${IMG_ARCHIVES_ROOTDIR}/${file} wlsdeploy/domainLibraries/

        # expand the archive apps and shared lib to the wlsdeploy/* directories
        # the config.xml is referencing them from that path

        cd ${DOMAIN_HOME}
        jar xf ${IMG_ARCHIVES_ROOTDIR}/${file} wlsdeploy/

        # no need we are not expanding to it
        #rm -fr wlsdeploy/domainLibraries
>>>>>>> 0c2bfa85
    done

fi

<<<<<<< HEAD
traceTiming "POD '${SERVICE_NAME}' MII UNZIP COMPLETE"

=======
>>>>>>> 0c2bfa85
#
# Configure startup mode
#

if [ ! -z "$STARTUP_MODE" ] && [[ $JAVA_OPTIONS != *"-Dweblogic.management.startupMode="* ]]; then
  export JAVA_OPTIONS="$JAVA_OPTIONS -Dweblogic.management.startupMode=$STARTUP_MODE"
fi

#
# Check input env vars
#

checkEnv -q \
  DOMAIN_UID \
  DOMAIN_NAME \
  DOMAIN_HOME \
  NODEMGR_HOME \
  ORACLE_HOME \
  SERVER_NAME \
  SERVICE_NAME \
  ADMIN_NAME \
  ADMIN_PORT \
  SERVER_OUT_IN_POD_LOG \
  AS_SERVICE_NAME || exitOrLoop

# If DATA_HOME env variable exists than this implies override directory (dataHome attribute of CRD) specified
# so we need to try and link the server's 'data' directory to the centralized DATA_HOME directory
if [ ! -z ${DATA_HOME} ]; then
  # Create $DATA_HOME directory for server if doesn't exist
  if [ ! -d ${DATA_HOME}/${SERVER_NAME}/data ]; then
    trace "Creating directory '${DATA_HOME}/${SERVER_NAME}/data'"
    createFolder ${DATA_HOME}/${SERVER_NAME}/data
  else
    trace "Directory '${DATA_HOME}/${SERVER_NAME}/data' exists"
  fi

  # The following is experimental code that handles the specific case of services that don't provide a configurable way to
  # control the location of their persistent file data.  For example, web applications can configure file-based
  # session persistence where the default persistent file store location is automatically created in the
  # <server-name>\data\store\default directory.
  # If 'EXPERIMENTAL_LINK_SERVER_DEFAULT_DATA_DIR' env is defined and 'KEEP_DEFAULT_DATA_HOME' environment variable is not defined then
  # try to link server's default 'data' directory (${DOMAIN_HOME}/servers/${SERVER_NAME}/data) to $DATA_HOME/${SERVER_NAME}/data.
  # If 'EXPERIMENTAL_LINK_SERVER_DEFAULT_DATA_DIR' env is defined and 'KEEP_DEFAULT_DATA_HOME' env variable is defined then
  # we will NOT link the server's 'data' directory to the centralized DATA_HOME directory and instead keep the server's
  # 'data' directory in its default location of ${DOMAIN_HOME}/servers/${SERVER_NAME}/data
  if [ ! -z ${EXPERIMENTAL_LINK_SERVER_DEFAULT_DATA_DIR} ] && [ -z ${KEEP_DEFAULT_DATA_HOME} ]; then
    linkServerDefaultDir
  fi
fi

#
# check DOMAIN_HOME for a config/config.xml, reset DOMAIN_HOME if needed:
#

exportEffectiveDomainHome || exitOrLoop

# trace env vars and dirs after export.*Home calls

traceEnv after
traceDirs after

#
# Check if introspector actually ran.  This should never fail since
# the operator shouldn't try run a wl pod if the introspector failed.
#

bootpfile="/weblogic-operator/introspector/boot.properties"
if [ ! -f ${bootpfile} ]; then
  trace SEVERE "Missing introspector file '${bootpfile}'.  Introspector failed to run."
  exitOrLoop
fi

#
# Check if we're using a supported WebLogic version. The check  will
# log a message if it fails.
#

if ! checkWebLogicVersion ; then
  exitOrLoop
fi

#
# Copy/update domain introspector files for the domain
#
# - Copy introspector boot.properties to '${DOMAIN_HOME}/servers/${SERVER_NAME}/security
# 
# - Copy introspector situational config files to '${DOMAIN_HOME}/optconfig
#
# - Note:  We don't update a file when it's unchanged because a new timestamp might
#          trigger unnecessary situational config overhead.
#

createFolder ${DOMAIN_HOME}/servers/${SERVER_NAME}/security
copyIfChanged /weblogic-operator/introspector/boot.properties \
              ${DOMAIN_HOME}/servers/${SERVER_NAME}/security/boot.properties

copySitCfg /weblogic-operator/introspector ${DOMAIN_HOME}/optconfig             'Sit-Cfg-CFG--'
copySitCfg /weblogic-operator/introspector ${DOMAIN_HOME}/optconfig/jms         'Sit-Cfg-JMS--'
copySitCfg /weblogic-operator/introspector ${DOMAIN_HOME}/optconfig/jdbc        'Sit-Cfg-JDBC--'
copySitCfg /weblogic-operator/introspector ${DOMAIN_HOME}/optconfig/diagnostics 'Sit-Cfg-WLDF--'



if [ "${MOCK_WLS}" == 'true' ]; then
  mockWLS
  waitForShutdownMarker
else
  startWLS
  waitUntilShutdown
fi<|MERGE_RESOLUTION|>--- conflicted
+++ resolved
@@ -21,11 +21,8 @@
 if [ $? -ne 0 ]; then
       trace SEVERE "Error sourcing modelInImage.sh" && exit 1
 fi
-<<<<<<< HEAD
-=======
 
 exportInstallHomes
->>>>>>> 0c2bfa85
 
 #
 # Define helper fn to copy a file only if src & tgt differ
@@ -155,7 +152,6 @@
 traceEnv before
 traceDirs before
 
-<<<<<<< HEAD
 # TBD Johnny: There's no error checking here.  What happens if 'jar' fails? Etc, etc. 
 #             Any failure whould cause an 'exitOrLoop'
 # TBD Johnny: Below is too verbose.  Most of the verbose output should be captured 
@@ -168,25 +164,6 @@
 
   trace "Model-in-Image: Creating domain home."
 
-  # primordial domain contain the basic structures, security and other fmwconfig templated info
-  # domainzip only contains the domain configuration (config.xml jdbc/ jms/)
-  # Both are needed for the complete domain reconstruction
-  cd / && base64 -d /weblogic-operator/introspector/primordial_domainzip.secure > /tmp/domain.tar.gz && tar -xzvf /tmp/domain.tar.gz
-  cd / && base64 -d /weblogic-operator/introspector/domainzip.secure > /tmp/domain.tar.gz && tar -xzvf /tmp/domain.tar.gz
-  chmod +x ${DOMAIN_HOME}/bin/*.sh ${DOMAIN_HOME}/*.sh
-
-  trace "Model-in-Image: Deploying libraries."
-
-  mkdir -p ${DOMAIN_HOME}/lib
-  for file in $(sort_files ${IMG_ARCHIVES_ROOTDIR} "*.zip")
-    do
-        cd ${DOMAIN_HOME}/lib
-        jar xvf ${IMG_ARCHIVES_ROOTDIR}/${file} wlsdeploy/domainLibraries/
-        cd ${DOMAIN_HOME}
-        jar xvf ${IMG_ARCHIVES_ROOTDIR}/${file} wlsdeploy/
-        rm -fr wlsdeploy/domainLibraries
-=======
-if [ -f /weblogic-operator/introspector/domainzip.secure ]; then
   # primordial domain contain the basic structures, security and other fmwconfig templated info
   # domainzip only contains the domain configuration (config.xml jdbc/ jms/)
   # Both are needed for the complete domain reconstruction
@@ -225,16 +202,12 @@
 
         # no need we are not expanding to it
         #rm -fr wlsdeploy/domainLibraries
->>>>>>> 0c2bfa85
     done
 
 fi
 
-<<<<<<< HEAD
 traceTiming "POD '${SERVICE_NAME}' MII UNZIP COMPLETE"
 
-=======
->>>>>>> 0c2bfa85
 #
 # Configure startup mode
 #
