--- conflicted
+++ resolved
@@ -666,7 +666,17 @@
 
   export __WLSDEPLOY_STORE_MODEL__=1
 
-<<<<<<< HEAD
+  if [ "JRF" == "$WDT_DOMAIN_TYPE" ] ; then
+    if [ -z "${OPSS_FLAGS}" ] ; then
+      trace INFO "An OPSS wallet was not supplied for the Model in Image JRF domain in its " \
+        "'spec.configuration.opss.walletFileSecret' attribute; therefore, it's assumed that this is the first time " \
+        "the OPSS RCU database is being accessed by the domain, so a schema and a wallet file will be created. " \
+        "Consult the Model in Image documentation for instructions about preserving the OPSS wallet file."
+    else
+      trace "Creating JRF Primordial Domain"
+    fi
+  fi
+  
   local wdtArgs=""
   wdtArgs+=" -oracle_home ${ORACLE_HOME}"
   wdtArgs+=" -domain_home ${DOMAIN_HOME}" 
@@ -711,21 +721,7 @@
       ${WDT_BINDIR}/createDomain.sh ${wdtArgs} > ${WDT_OUTPUT} 2>&1
 
   fi
-=======
-  if [ "JRF" == "$WDT_DOMAIN_TYPE" ] ; then
-    if [ -z "${OPSS_FLAGS}" ] ; then
-      trace INFO "An OPSS wallet was not supplied for the Model in Image JRF domain in its " \
-        "'spec.configuration.opss.walletFileSecret' attribute; therefore, it's assumed that this is the first time " \
-        "the OPSS RCU database is being accessed by the domain, so a schema and a wallet file will be created. " \
-        "Consult the Model in Image documentation for instructions about preserving the OPSS wallet file."
-    else
-      trace "Creating JRF Primordial Domain"
-    fi
-  fi
-  ${WDT_BINDIR}/createDomain.sh -oracle_home ${ORACLE_HOME} -domain_home ${DOMAIN_HOME} $model_list \
-  ${archive_list} ${variable_list}  -domain_type ${WDT_DOMAIN_TYPE} ${OPSS_FLAGS}  ${UPDATE_RCUPWD_FLAG}  \
-    > ${WDT_OUTPUT}
->>>>>>> dc4fe485
+
   ret=$?
   if [ $ret -ne 0 ]; then
     #
