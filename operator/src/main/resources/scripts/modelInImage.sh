--- conflicted
+++ resolved
@@ -686,7 +686,6 @@
     > ${WDT_OUTPUT}
   ret=$?
   if [ $ret -ne 0 ]; then
-<<<<<<< HEAD
     #
     # MII Fatal Error is detected by DomainProcessorImpl.isShouldContinue
     # If it is detected then it will stop the periodic retry
@@ -702,11 +701,8 @@
     if [ -d ${LOG_HOME} ] && [ ! -z ${LOG_HOME} ] ; then
       cp  ${WDT_OUTPUT} ${LOG_HOME}/introspectJob_createDomain.log
     fi
-    trace SEVERE "$(cat ${WDT_OUTPUT})"
-=======
     trace SEVERE "WDT Create Domain Failed, ret=${ret}:"
     cat ${WDT_OUTPUT}
->>>>>>> 526e09f4
     exitOrLoop
   fi
 
