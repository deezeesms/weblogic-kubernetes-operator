--- conflicted
+++ resolved
@@ -325,13 +325,8 @@
             hasEnvVar("ADMIN_PASSWORD", null),
             hasEnvVar("DOMAIN_UID", UID),
             hasEnvVar("NODEMGR_HOME", NODEMGR_HOME),
-<<<<<<< HEAD
-            hasEnvVar("SERVER_OUT_IN_POD_LOG", INCLUDE_SERVER_OUT_IN_POD_LOG_STRING),
-            hasEnvVar("LOG_HOME", ""),
-=======
             hasEnvVar("SERVER_OUT_IN_POD_LOG", Boolean.toString(INCLUDE_SERVER_OUT_IN_POD_LOG)),
             hasEnvVar("LOG_HOME", null),
->>>>>>> 31c0b0fe
             hasEnvVar("SERVICE_NAME", LegalNames.toServerServiceName(UID, getServerName())),
             hasEnvVar("AS_SERVICE_NAME", LegalNames.toServerServiceName(UID, ADMIN_SERVER))));
   }
@@ -625,14 +620,9 @@
         .addEnvItem(envItem("ADMIN_PASSWORD", null))
         .addEnvItem(envItem("DOMAIN_UID", UID))
         .addEnvItem(envItem("NODEMGR_HOME", NODEMGR_HOME))
-<<<<<<< HEAD
-        .addEnvItem(envItem("SERVER_OUT_IN_POD_LOG", INCLUDE_SERVER_OUT_IN_POD_LOG_STRING))
-        .addEnvItem(envItem("LOG_HOME", ""))
-=======
         .addEnvItem(
             envItem("SERVER_OUT_IN_POD_LOG", Boolean.toString(INCLUDE_SERVER_OUT_IN_POD_LOG)))
         .addEnvItem(envItem("LOG_HOME", null))
->>>>>>> 31c0b0fe
         .addEnvItem(envItem("SERVICE_NAME", LegalNames.toServerServiceName(UID, getServerName())))
         .addEnvItem(envItem("AS_SERVICE_NAME", LegalNames.toServerServiceName(UID, ADMIN_SERVER)))
         .livenessProbe(createLivenessProbe())
