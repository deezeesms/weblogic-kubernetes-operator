--- conflicted
+++ resolved
@@ -162,12 +162,8 @@
   domainHome: /u01/oracle/user_projects/domains/soainfra
 
   # If the domain home is in the image
-<<<<<<< HEAD
   domainHomeSourceType: PersistentVolume
-=======
-  domainHomeInImage: false
-
->>>>>>> ab83754f
+
   # The WebLogic Server Docker image that the Operator uses to start the domain
   image: "container-registry.oracle.com/middleware/soasuite:12.2.1.3"
 
