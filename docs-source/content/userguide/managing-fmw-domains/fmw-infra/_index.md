---
title: "Manage FMW Infrastructure domains"
date: 2019-04-18T06:46:23-05:00
weight: 1
description: "FMW Infrastructure domains contain the Java Required Files (JRF) feature and are
the prerequisite for upper stack products like Oracle SOA Suite."
---

#### Contents

* [Limitations](#limitations)
* [Obtaining the FMW Infrastructure Docker image](#obtaining-the-fmw-infrastructure-docker-image)
* [Creating an FMW Infrastructure Docker image](#creating-an-fmw-infrastructure-docker-image)
* [Configuring access to your database](#configuring-access-to-your-database)
* [Running the Repository Creation Utility to set up your database schema](#running-the-repository-creation-utility-to-set-up-your-database-schema)
* [Create a Kubernetes secret with the RCU credentials](#create-a-kubernetes-secret-with-the-rcu-credentials)
* [Creating an FMW Infrastructure domain](#creating-an-fmw-infrastructure-domain)
* [Patching the FMW Infrastructure image](#patching-the-fmw-infrastructure-image)
* [Additional considerations for Coherence](#additional-considerations-for-coherence)


Starting with the 2.2.0 release, the operator supports FMW Infrastructure domains, that is,
domains that are created with the FMW Infrastructure installer rather than the WebLogic
Server installer.  These domains contain the Java Required Files (JRF) feature and are
the prerequisite for "upper stack" products like Oracle SOA Suite, for example.
These domains also require a database and the use of the Repository
Creation Utility (RCU).

This document provides details about the special considerations for running
FMW Infrastructure domains with the operator.  Other than those considerations
listed here, FMW Infrastructure domains work in the same way as WebLogic Server domains.
The remainder of the documentation in this site applies equally to FMW
Infrastructure domains and WebLogic Server domains.

<<<<<<< HEAD
FMW Infrastructure domains are supported using both the "domain on a persistent volume"
and the "domain in a Docker image" [domain home source type]({{< relref "/userguide/managing-domains/choosing-a-model/_index.md" >}}).
=======
FMW Infrastructure domains are supported using both Domain in PV
and Domain in Image [domain home source types]({{< relref "/userguide/managing-domains/choosing-a-model/_index.md" >}}).
>>>>>>> 103e0866
If you plan to experiment with upper stack products (which are not officially supported
by the operator yet), we strongly recommend using the domain on a persistent
volume approach.

#### Limitations

Compared to running a WebLogic Server domain in Kubernetes using the operator, the
following limitations currently exist for FMW Infrastructure domains:

* The [WebLogic Logging Exporter](https://github.com/oracle/weblogic-logging-exporter)
  currently supports WebLogic Server logs only.  Other logs will not be sent to
  Elasticsearch.  Note, however, that you can use a sidecar with a log handling tool
  like Logstash or Fluentd to get logs.
* The [WebLogic Monitoring Exporter](https://github.com/oracle/weblogic-monitoring-exporter)
  currently supports the WebLogic MBean trees only.  Support for JRF MBeans has not
  been added yet.
* Only configured clusters are supported.  Dynamic clusters are not supported for
  FMW Infrastructure domains.  Note that you can still use all of the scaling features,
  you just need to define the maximum size of your cluster at domain creation time.
* FMW Infrastructure domains are not supported with any version of the operator
  before version 2.2.0.


#### Obtaining the FMW Infrastructure Docker Image

The Oracle WebLogic Server Kubernetes Operator requires patch 29135930.
The standard pre-built FMW Infrastructure image, `container-registry.oracle.com/middleware/fmw-infrastrucutre:12.2.1.3`, already has this patch applied. For detailed instructions on how to log in to the Oracle Container Registry and accept license agreement, see this [document]({{< relref "/userguide/managing-domains/domain-in-image/base-images/_index.md#obtaining-standard-images-from-the-oracle-container-registry" >}}).
The FMW Infrastructure 12.2.1.4.0 images do not require patches.

To pull an image from the Oracle Container Registry, in a web browser, navigate to https://container-registry.oracle.com and log in
using the Oracle Single Sign-On authentication service. If you do not already have SSO credentials, at the top of the page, click the Sign In link to create them.  

Use the web interface to accept the Oracle Standard Terms and Restrictions for the Oracle software images that you intend to deploy.
Your acceptance of these terms is stored in a database that links the software images to your Oracle Single Sign-On login credentials.


First, you will need to log in to the Oracle Container Registry:

```
$ docker login container-registry.oracle.com
```

Then, you can pull the image with this command:

```
$ docker pull container-registry.oracle.com/middleware/fmw-infrastructure:12.2.1.4
```
If desired, you can:

* Check the WLS version with `docker run container-registry.oracle.com/middleware/fmw-infrastructure:12.2.1.4 sh -c` `'source $ORACLE_HOME/wlserver/server/bin/setWLSEnv.sh > /dev/null 2>&1 && java weblogic.version'`

* Check the WLS patches with `docker run container-registry.oracle.com/middleware/fmw-infrastructure:12.2.1.4 sh -c` `'$ORACLE_HOME/OPatch/opatch lspatches'`

Additional information about using this image is available in the
[Oracle Container Registry](https://container-registry.oracle.com).


#### Creating an FMW Infrastructure Docker image

You can also create a Docker image containing the FMW Infrastructure binaries.
We provide a [sample](https://github.com/oracle/docker-images/tree/master/OracleFMWInfrastructure)
 in the Oracle GitHub account that demonstrates how to create a Docker image
to run the FMW Infrastructure. Please consult the [README](https://github.com/oracle/docker-images/blob/master/OracleFMWInfrastructure/dockerfiles/12.2.1.4/README.md)
file associated with this sample for important prerequisite steps,
such as building or pulling the Server JRE Docker image and downloading the Fusion Middleware
Infrastructure installer binary.

After cloning the repository and downloading the installer from Oracle Technology Network
or e-delivery, you create your image by running the provided script:

```bash
cd docker-images/OracleFMWInfrastructure/dockerfiles
./buildDockerImage.sh -v 12.2.1.4 -s
```

The image produced will be named `oracle/fmw-infrastructure:12.2.1.4`.

You must also install the [required patch]({{< relref "/userguide/introduction/introduction/_index.md#prerequisites" >}})
to use this image with the operator.  We provide a [sample](https://github.com/oracle/docker-images/tree/master/OracleFMWInfrastructure/samples/12213-patch-fmw-for-k8s)
 that demonstrates how to create a Docker image with the necessary patch installed.

After downloading the patch from My Oracle Support, you create the patched image
by running the provided script:

```bash
cd docker-images/OracleFMWInfrastructure/samples/12213-patch-fmw-for-k8s
./build.sh
```

This will produce an image named `oracle/fmw-infrastructure:12213-update-k8s`.

All samples and instructions reference the pre-built image, `container-registry.oracle.com/middleware/fmw_infrastructure:12.2.1.4`. Because these samples build an image based on WebLogic Server 12.2.1.3 and use the tag, `oracle/fmw-infrastructure:12213-update-k8s`, be sure to update your sample inputs to use this `image` value.

These samples allow you to create a Docker image containing the FMW Infrastructure
binaries and the necessary patch.  You can use this image to run the Repository Creation Utility
and to run your domain using the "domain on a persistent volume" model. If you want to use
the "domain in a Docker image" model, you will need to go one step further and add another
layer with your domain in it.  You can use WLST or WDT to create your domain.

Before creating a domain, you will need to set up the necessary schemas in your database.

#### Configuring access to your database

FMW Infrastructure domains require a database with the necessary schemas installed in them.
We provide a utility, called the Repository Creation Utility (RCU), which allows you to create
those schemas.  You must set up the database before you create your domain.
There are no additional requirements added by running FMW Infrastructure in Kubernetes; the
same existing requirements apply.

For testing and development, you may choose to run your database inside Kubernetes or outside of Kubernetes.

{{% notice warning %}}
The Oracle Database Docker images are only supported for non-production use.
For more details, see My Oracle Support note:
Oracle Support for Database Running on Docker (Doc ID 2216342.1)
{{% /notice %}}

##### Running the database inside Kubernetes

If you wish to run the database inside Kubernetes, you can use the official Docker image
[from Docker Hub](https://hub.docker.com/_/oracle-database-enterprise-edition) or
the [Oracle Container Registry](https://container-registry.oracle.com/pls/apex/f?p=113:1:10859199204803::NO:1:P1_BUSINESS_AREA:3).
Please note that there is a Slim Variant (`12.2.0.1-slim` tag) of EE that has reduced
disk space (4GB) requirements and a quicker container startup.

Running the database inside the Kubernetes cluster is possibly more relevant or
desirable in test/development or CI/CD scenarios.

Here is an example of a Kubernetes YAML file to define a deployment of the Oracle
database:

```yaml
apiVersion: extensions/v1beta1
kind: Deployment
metadata:
  name: oracle-db
  namespace: default
spec:
  replicas: 1
  selector:
    matchLabels:
      app.kubernetes.io/instance: dev
      app.kubernetes.io/name: oracle-db
  strategy:
    rollingUpdate:
      maxSurge: 1
      maxUnavailable: 1
    type: RollingUpdate
  template:
    metadata:
      creationTimestamp: null
      labels:
        app.kubernetes.io/instance: dev
        app.kubernetes.io/name: oracle-db
    spec:
      containers:
      - env:
        - name: DB_SID
          value: devcdb
        - name: DB_PDB
          value: devpdb
        - name: DB_DOMAIN
          value: k8s
        image: container-registry.oracle.com/database/enterprise:12.2.0.1-slim
        imagePullPolicy: IfNotPresent
        name: oracle-db
        ports:
        - containerPort: 1521
          name: tns
          protocol: TCP
        resources:
          limits:
            cpu: "1"
            memory: 2Gi
          requests:
            cpu: 200m
        terminationMessagePath: /dev/termination-log
        terminationMessagePolicy: File
      dnsPolicy: ClusterFirst
      restartPolicy: Always
      schedulerName: default-scheduler
      securityContext: {}
      terminationGracePeriodSeconds: 30
```

Notice that you can pass in environment variables to set the SID, the name of the PDB, and
so on.  The documentation describes the other variables that are available.  The `sys` password
defaults to `Oradoc_db1`.  Follow the instructions in the documentation to reset this password.

You should also create a service to make the database available within the Kubernetes cluster with
a well known name.  Here is an example:

```yaml
apiVersion: v1
kind: Service
metadata:
  name: oracle-db
  namespace: default
spec:
  ports:
  - name: tns
    port: 1521
    protocol: TCP
    targetPort: 1521
  selector:
    app.kubernetes.io/instance: dev
    app.kubernetes.io/name: oracle-db
  sessionAffinity: None
  type: ClusterIP
```

In the example above, the database would be visible in the cluster using the address
`oracle-db.default.svc.cluster.local:1521/devpdb.k8s`.

When you run the database in the Kubernetes cluster, you will probably want to also
run RCU from a pod inside your network, though this
is not strictly necessary.  You could create a `NodePort` to expose your database outside
the Kubernetes cluster and run RCU on another machine with access to the cluster.


##### Running the database outside Kubernetes

If you wish to run the database outside Kubernetes, you need to create a way for containers
running in pods in Kubernetes to see the database.  This can be done by defining a
Kubernetes service with no selector and associating it with an endpoint definition, as shown
in the example below:

```yaml
kind: Service
apiVersion: v1
metadata:
 name: database
spec:
 type: ClusterIP
 ports:
 - port: 1521
   targetPort: 1521
---
kind: Endpoints
apiVersion: v1
metadata:
 name: database
subsets:
 - addresses:
     - ip: 129.123.1.4
   ports:
     - port: 1521
```

This creates a DNS name `database` in the current namespace, or`default` if no namespace is
specified, as in the example above. In this example, the fully qualified name would be
`database.default.svc.cluster.local`.  The second part is the namespace.
If you looked up the `ClusterIP` for such a service, it would have an IP address on the overlay
network, that is the network inside the Kubernetes cluster.  If you are using flannel,
for example, the address might be something like `10.0.1.25`.  Note that this is usually a
non-routed address.

From a container in a pod running in Kubernetes, you can make a connection to that address
and port `1521`.  Kubernetes will route the connection to the address provided in the
endpoint definition, in this example, `129.123.1.4:1521`.  This IP address (or name) is
resolved from the point of view of the Kubernetes node's IP stack, not the overlay network
inside the Kubernetes cluster.  Note that this is a "real" routed IP address.

When you create your data sources, you would use the internal address, for example,
`database:1521/some.service`.

Because your database is externally accessible, you can run RCU in the normal way, from any
machine on your network.

#### Running the Repository Creation Utility to set up your database schema

If you want to run RCU from a pod inside the Kubernetes cluster, you can use the Docker
image that you built earlier as a "service" pod to run RCU.  To do this, start up a
pod using that image as follows:

```bash
kubectl run rcu --generator=run-pod/v1 --image container-registry.oracle.com/middleware/fmw_infrastructure:12.2.1.4 -- sleep infinity

```

This will create a Kubernetes deployment called `rcu` containing a pod running a container
created from the `container-registry.oracle.com/middleware/fmw_infrastructure:12.2.1.4` image which will just run
`sleep infinity`, which essentially creates a pod that we can "exec" into and use to run whatever
commands we need to run.

To get inside this container and run commands, use this command:

```bash
kubectl exec -ti rcu /bin/bash
```

When you are finished with this pod, you can remove it with this command:

```bash
kubectl delete pod rcu
```

{{% notice note %}}
You can use the same approach to get a temporary pod to run other utilities
like WLST.
{{% /notice %}}

##### Creating schemas

Inside this pod, you can use the following command to run RCU in command-line (no GUI) mode
to create your FMW schemas.  You will need to provide the right prefix and connect string.
You will be prompted to enter the password for the `sys` user, and then the password to use
for the regular schema users:

```bash
/u01/oracle/oracle_common/bin/rcu \
  -silent \
  -createRepository \
  -databaseType ORACLE \
  -connectString oracle-db.default:1521/devpdb.k8s \
  -dbUser sys \
  -dbRole sysdba \
  -useSamePasswordForAllSchemaUsers true \
  -selectDependentsForComponents true \
  -schemaPrefix FMW1 \
  -component MDS \
  -component IAU \
  -component IAU_APPEND \
  -component IAU_VIEWER \
  -component OPSS  \
  -component WLS  \
  -component STB
```

You need to make sure that you maintain the association between the database schemas and the
matching domain just like you did in a non-Kubernetes environment.  There is no specific
functionality provided to help with this.  We recommend that you consider making the RCU
prefix (value of the `schemaPrefix` argument) the same as your `domainUID` to help maintain this association.

##### Dropping schemas

If you want to drop the schema, you can use a command like this:

```bash
/u01/oracle/oracle_common/bin/rcu \
  -silent \
  -dropRepository \
  -databaseType ORACLE \
  -connectString oracle-db.default:1521/devpdb.k8s \
  -dbUser sys \
  -dbRole sysdba \
  -selectDependentsForComponents true \
  -schemaPrefix FMW1 \
  -component MDS \
  -component IAU \
  -component IAU_APPEND \
  -component IAU_VIEWER \
  -component OPSS \
  -component WLS \
  -component STB
```

Again, you will need to set the right prefix and connection string, and you will be prompted
to enter the `sys` user password.

#### Create a Kubernetes secret with the RCU credentials

You also need to create a Kubernetes secret containing the credentials for the database schemas.
When you create your domain using the sample provided below, it will obtain the RCU credentials
from this secret.

We provide a [sample](https://github.com/oracle/weblogic-kubernetes-operator/tree/master/kubernetes/samples/scripts/create-rcu-credentials/README.md)
that demonstrates how to create the secret.  The schema owner user name required will be the
`schemaPrefix` value followed by an underscore and a component name, such as `FMW1_STB`.  The schema owner
password will be the password you provided for regular schema users during RCU creation.

#### Creating an FMW Infrastructure domain

Now that you have your Docker images and you have created your RCU schemas, you are ready
to create your domain.  We provide a [sample]({{< relref "/samples/simple/domains/fmw-domain/_index.md" >}})
that demonstrates how to create an FMW Infrastructure domain.

#### Patching the FMW Infrastructure image

There are two kinds of patches that can be applied to the FMW Infrastructure binaries:

* Patches which are eligible for Zero Downtime Patching (ZDP), meaning that
  they can be applied with a rolling restart.
* Non-ZDP eligible compliant patches, meaning that the domain must be shut down
  and restarted.

You can find out whether or not a patch is eligible for Zero Downtime Patching
by consulting the README file that accompanies the patch.

If you wish to apply a ZDP compliant patch which can be applied with a rolling
restart, after you have patched the FMW Infrastructure image as shown in this
[sample](https://github.com/oracle/docker-images/tree/master/OracleFMWInfrastructure/samples/12213-patch),
you can edit the domain custom resource with the name of the new image and
the operator will initiate a rolling restart of the domain.

If you wish to apply a non-ZDP compliant patch to the FMW Infrastructure binary image,
you must shut down the entire domain before applying the patch. Please see the documentation on
[domain lifecycle operations]({{< relref "/userguide/managing-domains/domain-lifecycle/_index.md" >}})
for more information.

An example of a non-ZDP compliant patch is one that includes a schema change
that can not be applied dynamically.

#### Additional considerations for Coherence

If you are running a domain which contains Coherence, please refer to
[Coherence requirements]({{< relref "/faq/coherence-requirements.md" >}})
for more information.<|MERGE_RESOLUTION|>--- conflicted
+++ resolved
@@ -32,13 +32,8 @@
 The remainder of the documentation in this site applies equally to FMW
 Infrastructure domains and WebLogic Server domains.
 
-<<<<<<< HEAD
-FMW Infrastructure domains are supported using both the "domain on a persistent volume"
-and the "domain in a Docker image" [domain home source type]({{< relref "/userguide/managing-domains/choosing-a-model/_index.md" >}}).
-=======
 FMW Infrastructure domains are supported using both Domain in PV
 and Domain in Image [domain home source types]({{< relref "/userguide/managing-domains/choosing-a-model/_index.md" >}}).
->>>>>>> 103e0866
 If you plan to experiment with upper stack products (which are not officially supported
 by the operator yet), we strongly recommend using the domain on a persistent
 volume approach.
